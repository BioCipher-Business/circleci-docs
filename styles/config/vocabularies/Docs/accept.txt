.circleci/config.yml
[Aa]uditability
[Aa]utoscalers?
[Bb]oolean
\b[Cc]onfig policies\b
\b[Cc]onfig policy\b
[Cc]ron
[Ee]nterprise
[Gg]it
[Gg]lobbing
[Gg]o
[Mm]onorepos?
[Oo]nboard
[Oo]nboarding
[Pp]arallelization
[Pp]reallocate
[Rr]ebase
[Rr]eformats
[Ss]ubnet
[Tt]ooltips?
[Uu]ncheck
[Uu]nversioned
[Ww]alkthrough
[Aa]ctions
ACR
Aeternity
[Aa]ir-gapped
Airtable
/bAmazon SageMaker/b
Android
[Aa]llowlist?
AMI
APIs?
\b[Aa]pp\b
Appfile
Appium
\bApp Store Connect\b
Arm
Artifactory
[Aa]rchitected
Arweave
Asciidoctor
Atlassian
[Aa]utodetected
autogenerate
autogenerated
[Au]toscal[e|er|ing]
AWS
AWS Certificate Manager
AWS\sECR
Azure
backoff
[Bb]anlist?
Bash
Behat
Bioconda
Bitbucket
\bBitbucket Cloud\b
[Bb]lobless
[Bb]lockchain
Braintrust
BrowserStack
Buildah
\bBuildKit\b
Buildkite
Buildx
Bundler
Capistrano
Certbot
cgroup
Chocolatey
CircleCI\b
\bCircleCI cloud\b
\bCircleCI server\b
\bcircleci\.com\b
CI/CD
CIDRs?
classname?
classpath
classpath?
CLI
[Cc]lojure
[Cc]loud\b
\bCloud Foundry\b
CocoaPods
Codecov
CodeDeploy
Coinbase
\bConda\b
[Cc]onfigs?\b
ConfigMap
/b[Cc]ontainer [Rr]egistry/b
Coreutils
CPUs
CRD
CTest
Cucumber
CVE
Cypress
Datacenter
\b[Dd]ata [Cc]enter\b
Datadog
datastore
Debian
deduplicate
deduplicated
DevOps
Django
DLC
DNS
Docker
Docker\sHub
Dockerfiles?
<<<<<<< HEAD
dockerize
[Dd]otfile
=======
[Dd]otfiles?
>>>>>>> 61617d83
[Ee]nablement
EKS
Elixir
endraw
\bEnvoy Gateway\b
EOL
ESLint
[Ee]vals
[Ee]xfiltration
[Ff]alsy
FAQs?
Fastfile
Fastlane
/bFastlane Match/b
filename
framebuffer
frameit
\bFree Plan\b
[Ff]ormatters?
Gbps
GCP
geckodriver
Gemfile
GitHub
\bGitHub Checks\b
\bGitLab self-managed\b
GKE
\bGoogle Cloud\b
\bGoogle Cloud Functions\b
\bGoogle Cloud Platform\b
\bGoogle Cloud Storage\b
\bGoogle Container Registry\b
\bGoogle Play Store\b
GPU
Gradle
Gzip
HashiCorp
[Hh]eadspace
Helm
Heredoc
Heroku
Homebrew
[Hh]ostname
HPA
HPAs?
IAM
/bIdentity Provider/b
IdP
[Ii]nsights
invocated
iOS
IP
Java
JavaScript
[Jj]est
JFrog
Jira
jq\b
\bJUnit\b
junit
<<<<<<< HEAD
JRuby
=======
>>>>>>> 61617d83
JVM
kaniko
[Kk]aocha
keyset
keystore
\bKnapsack Pro\b
known_hosts
Kotlin
Krew
kubectl
Kubelet
Kubernetes
LambdaTest
Lein
Leiningen
Linux
[Ll]iveness
LLMs?
LLMOps
lockfile
macOS
\bMac\b
manpage
MFEs?
minitest
[Mm]ultiline
namespace
\bNew Relic\b
nginx
[Nn]ode
Nomad
npm
[NU|nu]nit
\bnyc\b
OAuth
OIDC
Okta
OOM
OPA
\bOpenID Connect\b
orgs?
[Pp]ackagecloud
[Pp]arameterization
\bPerformance Plan\b
PHP
PHPUnit
Pipenv
Playwright
Podfile
PostgreSQL
PowerShell
[Pp]re
[Pp]reallocate
[Pp]rox[ying|ied]
\b[Pp]roject [Aa]\b
\bProject B\b
Pusher
PVC
Python
pytest
RAM
RDoc
\bReact Native\b
READMEs?
\bReality Check\b
ReplicaSet
[Rr]epos?
[Rr]eprovision
[Rr]eprovisioned
[Rr]eusability
Restic
RHEL
Rocky
Rollouts?
\bRoute 53\b
[Rr]unbook
RSpec
Rubies
Ruby
[Rr]unner
[Rr]untimes?
S3
SAML
[Ss]andbox(ing|ed)
SSO
[Ss]afelist
\bSauce Labs\b
\bScale Plan\b
SDK
seccomp
[Ss]ecrets?
Selenium
SemVer
Server Plan
\b[Ss]hellchecking\b
\b[Ss]ingle sign-on\b
SLAs?
Slanger
[Ss]ignup
SKUs?
[Ss]nap
SSH
statsd
stderr
stdin
[Ss]tdout
[Ss]ubkeys?
[Ss]ubshells?
subcommand
superset
systemd
TCPRoute
TeamCity
Telegraf
templated
[Tt]emplatizable
Terraform
TestFairy
Tink
TLS
[Tt]olerations
[Tt]oolchains?
[Tt]ruthy
\btrx2junit\b
TypeScript
Ubuntu
UI
UIDs?
[Uu]ncheck
[Uu]nchecked
[Uu]ndeploy
[Uu]ndeployed
unencrypted
unittest
[Uu]nfollow
[Uu]nfollowing
unformatted
[Uu]ntrusted
URI
URLEncoder
UUID
UUIDs?
VCS
Velero
Viget
[Vv]irtualized
VMs?
VPC
\bVisual Studio\b
\bVS Code\b
Vue
WebDriver
Webtrigger
WebSockets?
Windows
\bWorkload Identity\b
x86
\bX Server\b
Xcode
XCTest
[XML|xml]
XQuartz
Xvfb
YAML<|MERGE_RESOLUTION|>--- conflicted
+++ resolved
@@ -111,12 +111,8 @@
 Docker
 Docker\sHub
 Dockerfiles?
-<<<<<<< HEAD
 dockerize
-[Dd]otfile
-=======
 [Dd]otfiles?
->>>>>>> 61617d83
 [Ee]nablement
 EKS
 Elixir
@@ -177,10 +173,7 @@
 jq\b
 \bJUnit\b
 junit
-<<<<<<< HEAD
 JRuby
-=======
->>>>>>> 61617d83
 JVM
 kaniko
 [Kk]aocha
