GEM
  remote: https://rubygems.org/
  specs:
    activesupport (5.2.0)
      concurrent-ruby (~> 1.0, >= 1.0.2)
      i18n (>= 0.7, < 2)
      minitest (~> 5.1)
      tzinfo (~> 1.1)
    addressable (2.5.2)
      public_suffix (>= 2.0.2, < 4.0)
    colorator (1.1.0)
    colorize (0.8.1)
    concurrent-ruby (1.0.5)
    em-websocket (0.5.1)
      eventmachine (>= 0.12.9)
      http_parser.rb (~> 0.6.0)
    ethon (0.11.0)
      ffi (>= 1.3.0)
    eventmachine (1.2.7)
    execjs (2.7.0)
    extras (0.3.0)
      forwardable-extended (~> 2.5)
    fastimage (2.1.3)
    ffi (1.9.25)
    forwardable-extended (2.6.0)
    html-proofer (3.9.1)
      activesupport (>= 4.2, < 6.0)
      addressable (~> 2.3)
      colorize (~> 0.8)
      mercenary (~> 0.3.2)
      nokogiri (~> 1.8.1)
      parallel (~> 1.3)
      typhoeus (~> 1.3)
      yell (~> 2.0)
    http_parser.rb (0.6.0)
    i18n (0.9.5)
      concurrent-ruby (~> 1.0)
    jekyll (3.8.3)
      addressable (~> 2.4)
      colorator (~> 1.0)
      em-websocket (~> 0.5)
      i18n (~> 0.7)
      jekyll-sass-converter (~> 1.0)
      jekyll-watch (~> 2.0)
      kramdown (~> 1.14)
      liquid (~> 4.0)
      mercenary (~> 0.3.3)
      pathutil (~> 0.9)
      rouge (>= 1.7, < 4)
      safe_yaml (~> 1.0)
    jekyll-assets (3.0.11)
      activesupport (~> 5.0)
      execjs (~> 2.7)
      extras (~> 0.2)
      fastimage (~> 2.0, >= 1.8)
      jekyll (>= 3.5, < 4.0)
      jekyll-sanity (~> 1.2)
      liquid-tag-parser (~> 1.0)
      nokogiri (~> 1.8)
      pathutil (~> 0.16)
      sprockets (>= 3.3, < 4.1.beta)
    jekyll-sanity (1.2.0)
      jekyll (~> 3.1)
    jekyll-sass-converter (1.5.2)
      sass (~> 3.4)
    jekyll-sitemap (1.2.0)
      jekyll (~> 3.3)
    jekyll-watch (2.0.0)
      listen (~> 3.0)
    kramdown (1.17.0)
    liquid (4.0.0)
    liquid-tag-parser (1.9.0)
      extras (~> 0.3)
      liquid (>= 3.0, < 5.0)
    listen (3.1.5)
      rb-fsevent (~> 0.9, >= 0.9.4)
      rb-inotify (~> 0.9, >= 0.9.7)
      ruby_dep (~> 1.2)
    mercenary (0.3.6)
    mini_portile2 (2.3.0)
    minitest (5.11.3)
    nokogiri (1.8.2)
      mini_portile2 (~> 2.3.0)
    parallel (1.12.1)
    pathutil (0.16.1)
      forwardable-extended (~> 2.6)
    public_suffix (3.0.2)
    rack (2.0.5)
    rb-fsevent (0.10.3)
    rb-inotify (0.9.10)
      ffi (>= 0.5.0, < 2)
    rouge (3.1.1)
    ruby_dep (1.5.0)
    safe_yaml (1.0.4)
    sass (3.5.6)
      sass-listen (~> 4.0.0)
    sass-listen (4.0.0)
      rb-fsevent (~> 0.9, >= 0.9.4)
      rb-inotify (~> 0.9, >= 0.9.7)
    sprockets (3.7.2)
      concurrent-ruby (~> 1.0)
      rack (> 1, < 3)
    thread_safe (0.3.6)
    typhoeus (1.3.0)
      ethon (>= 0.9.0)
    tzinfo (1.2.5)
      thread_safe (~> 0.1)
    yell (2.0.7)

PLATFORMS
  ruby

DEPENDENCIES
  html-proofer (= 3.9.1)
  jekyll (= 3.8.3)
<<<<<<< HEAD
  jekyll-assets
=======
  jekyll-sitemap
>>>>>>> 4054fbb4

RUBY VERSION
   ruby 2.5.1p57

BUNDLED WITH
   1.16.3<|MERGE_RESOLUTION|>--- conflicted
+++ resolved
@@ -113,11 +113,8 @@
 DEPENDENCIES
   html-proofer (= 3.9.1)
   jekyll (= 3.8.3)
-<<<<<<< HEAD
   jekyll-assets
-=======
   jekyll-sitemap
->>>>>>> 4054fbb4
 
 RUBY VERSION
    ruby 2.5.1p57
