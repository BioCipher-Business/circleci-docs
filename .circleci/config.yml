version: 2.1 # Set the CI version.


# We use orbs to provide some common ruby and node tasks and shorten our config.
# Learn more about orbs: https://circleci.com/orbs/
orbs:
  ruby: circleci/ruby@0.1.2
  node: circleci/node@1.1.6


# Yaml References enable us to DRY our our config by sharing variables across multiple jobs.
# In this case, we are commonly using the "workspaces" feature to share
# build artifacts and files across jobs. For example, we build our Javascript
# persist it to a workspace to be made available when the Jekyll site builds.
references:
  workspace_root: &workspace_root
    /tmp/workspace
  attach_workspace: &attach_workspace
    attach_workspace:
      at: *workspace_root


# Several steps in this config use the same, specialized ruby-caching steps.
# Commands can be used to extract a common set of steps into a reusable-block.
# In this case, whenever you see `- ruby-deps` as a "step" in the config below,
# It is executing a command to restore_cache, install deps if needed, and save_cache.
commands:
  ruby-deps:
    description: "Runs specialized Ruby cache steps."
    steps:
      - restore_cache:
          key: circleci-docs-{{ .Branch }}-{{ checksum "Gemfile.lock" }}
      - run:
          name: Install Ruby dependencies
          command: bundle check --path=vendor/bundle || bundle install --path=vendor/bundle --jobs=4 --retry=3
      - save_cache:
          key: circleci-docs-{{ .Branch }}-{{ checksum "Gemfile.lock" }}
          paths:
            - "vendor/bundle"


jobs:
  js_build:
    executor:
      name: node/default
      tag: '8.11.1'
    steps:
      - *attach_workspace
      - checkout
      - node/with-cache:
          cache-key: "package-lock.json"
          cache-version: v9
          steps:
            - run: npm install
      - run:
          name: "Prepare JS assets" # Compile our final, production-ready JavaScript.
          command: npm run webpack-prod
      - run:
          name: "Persist JS assets" # Moves our JS into our workspace.
          command: |
            set -exu
            mkdir -p /tmp/workspace/js
            mv jekyll/assets/js/*.bundle.js /tmp/workspace/js/
      - persist_to_workspace:
          root: *workspace_root
          paths:
            - js

  build_server_pdfs:
    executor:
      name: ruby/default
      tag: '2.6.3-node-browsers'
    steps:
      - *attach_workspace
      - checkout
      - ruby-deps
      - run:
          name: "Create landing folder for PDF output"
          command: mkdir -p /tmp/workspace/pdfs
      - run:
          name: Build PDFs for Server
          command: ./scripts/build_pdfs.sh
      - persist_to_workspace:
          root: *workspace_root
          paths:
            - pdfs

  build_api_docs:
    executor:
      name: ruby/default
      tag: '2.6.3-node-browsers'
    steps:
      - checkout
      - *attach_workspace
      - run:
          name: "Create landing folder for API doc output"
          command: mkdir -p /tmp/workspace/api/v2
      - restore_cache:
          key: circleci-docs-{{ .Branch }}-{{ checksum "src-api/Gemfile.lock" }}-{{ checksum "src-api/package-lock.json"}}
      - run:
          name: Install ruby dependencies
          command: cd src-api; bundle install
      - run:
          name: Install node dependencies
          command: cd src-api; npm install
      - save_cache:
          key: circleci-docs-{{ checksum "src-api/Gemfile.lock" }}
          paths:
            - src-api/vendor/bundle
            - src-api/node_modules
      - run:
          name: Build API 1.x documentation with Slate
          command: |
            cd src-api; bundle exec middleman build --clean
            cp -R build/* /tmp/workspace/api
      - run:
          name: Build API 2.x documentation with Widdershins and Slate
          command: |
            cd src-api; rm -r build; rm source/index.html.md
            curl https://circleci.com/api/v2/openapi.json > openapi.json
            node node_modules/widdershins/widdershins.js --search false --language_tabs 'shell:Curl' 'ruby:Ruby' 'python:Python' 'javascript:Javascript' 'go: Go' --summary openapi.json -o source/index.html.md
            bundle exec middleman build --clean
            cp -R build/* /tmp/workspace/api/v2
      - persist_to_workspace:
          root: *workspace_root
          paths:
            - api
      - save_cache:
          key: circleci-docs-{{ .Branch }}-{{ checksum "src-api/Gemfile.lock" }}
          paths:
            - "src-api/vendor/bundle"

  # The Main "Build" job. It pulls in assets from previous jobs (the built api docs, pdfs and javascript)
  # and puts everything in it's place for a Jekyll build.
  build:
    executor:
      name: ruby/default
      tag: '2.6.3-node-browsers'

    working_directory: ~/circleci-docs
    environment:
      JEKYLL_ENV: production
      NOKOGIRI_USE_SYSTEM_LIBRARIES: true
      JOB_RESULTS_PATH: run-results
    steps:
      - checkout
      - *attach_workspace
      - run:
          name: "Test Markdown Files"
          command: ./scripts/test-markdown.sh
      - ruby-deps
      - run:
          name: Create results directory
          command: mkdir -p $JOB_RESULTS_PATH # why do we do this? what is it used for?
      - run:
          name: "Manage Data Files We'll Need"
          command: ./scripts/pull-docker-image-tags.sh
      - run:
          name: Restore Previous Job Assets (Javascript, API docs) to Jekyll directory.
          command: |
            set -exu
            mkdir -p /tmp/workspace/js
            mv /tmp/workspace/js/* jekyll/assets/js/
            mkdir -p /tmp/workspace/api
            cp -r /tmp/workspace/api/* jekyll/_api/
      - run:
          name: Shim untranslated Japanese pages
          command: ./scripts/shim-translation.sh jekyll/_cci2 jekyll/_cci2_ja
<<<<<<< HEAD
=======

      - restore_cache:
          key: circleci-docs-{{ .Branch }}-{{ checksum "src-api/Gemfile.lock" }}

      - run:
          name: Build API 1.x documentation with Slate
          command: |
            cd src-api; bundle install; npm install
            bundle exec middleman build --clean
            cp -R build/* ../jekyll/_api
      - run:
          name: Build API 2.x documentation with Widdershins and Slate
          command: |
            cd src-api; rm -r build; rm source/index.html.md
            curl https://circleci.com/api/v2/openapi.json > openapi.json
            node node_modules/widdershins/widdershins.js --environment ../widdershins.apiv2.yml --summary openapi.json -o source/index.html.md
            bundle exec middleman build --clean
            cp -R build/* ../jekyll/_api/v2

      - save_cache:
          key: circleci-docs-{{ .Branch }}-{{ checksum "src-api/Gemfile.lock" }}
          paths:
            - "src-api/vendor/bundle"
>>>>>>> f9c57fd4
      - run:
          name: Build the Jekyll site
          command: bundle exec jekyll build --config jekyll/_config.yml,jekyll/_config_production.yml --source jekyll --destination jekyll/_site/docs/ 2>&1 | tee $JOB_RESULTS_PATH/build-results.txt

      ### NOTE: we are ignore some files in the HTML proofer as it fails on pending translated docs.
      - run:
          name: Test with HTMLproofer
          command: bundle exec htmlproofer jekyll/_site --allow-hash-href --check-favicon --check-html --disable-external --file-ignore "/docs/ja/2.0/aws-prereq/,/docs/ja/2.0/ops/,/docs/ja/2.0/about-circleci/,/docs/ja/2.0/demo-apps/,/docs/ja/2.0/google-auth/,/docs/ja/2.0/orb-concepts/,/docs/ja/2.0/tutorials/" --empty-alt-ignore | tee $JOB_RESULTS_PATH/htmlproofer-results.txt

      - store_artifacts: # stores the built files of the Jekyll site
          path: jekyll/_site/docs/
          destination: circleci-docs

      - store_artifacts: # stores build log output.
          path: run-results/
          destination: run-results

      - persist_to_workspace:
          root: ~/circleci-docs/jekyll/_site
          paths:
            - docs

  reindex-search:
    executor:
      name: ruby/default
      tag: '2.6.3-node-browsers'
    working_directory: ~/circleci-docs
    environment:
      JEKYLL_ENV: production
    steps:
      - checkout
      - *attach_workspace
      - restore_cache:
          key: circleci-docs-{{ .Branch }}-{{ checksum "Gemfile.lock" }}
      - run:
          name: Install Ruby dependencies
          command: bundle check --path=vendor/bundle || bundle install --path=vendor/bundle --jobs=4 --retry=3
      - run:
          name: Update Algolia Index
          command: |
            ALGOLIA_API_KEY=$ALGOLIA_PRIVATE_KEY bundle exec jekyll algolia --source jekyll --config jekyll/_config.yml

  deploy:
    docker:
      - image: cibuilds/aws:1.16.185
    steps:
      - attach_workspace:
          at: ./generated-site
      - run:
          name: Deploy to S3 if tests pass and branch is Master
          command: aws s3 sync generated-site/docs s3://circle-production-static-site/docs/ --delete

workflows:
  version: 2
  build-deploy:
    jobs:
      - js_build
      - build_server_pdfs
      - build_api_docs
      - build:
          requires:
            - js_build
            - build_server_pdfs
            - build_api_docs
      - reindex-search:
          requires:
            - build
          filters:
            branches:
              only: master
      # Can we run a pdf job that only runs on master?
      - deploy:
          requires:
            - build
          filters:
            branches:
              only: master
  nightly-build:
    triggers:
      - schedule:
          cron: "0 8 * * *"
          filters:
            branches:
              only: master
    jobs:
      - js_build
      - build_api_docs
      - build:
          requires:
            - js_build
            - build_api_docs
      - deploy:
          requires:
            - build<|MERGE_RESOLUTION|>--- conflicted
+++ resolved
@@ -118,9 +118,9 @@
           command: |
             cd src-api; rm -r build; rm source/index.html.md
             curl https://circleci.com/api/v2/openapi.json > openapi.json
-            node node_modules/widdershins/widdershins.js --search false --language_tabs 'shell:Curl' 'ruby:Ruby' 'python:Python' 'javascript:Javascript' 'go: Go' --summary openapi.json -o source/index.html.md
+            node node_modules/widdershins/widdershins.js --environment ../widdershins.apiv2.yml --summary openapi.json -o source/index.html.md
             bundle exec middleman build --clean
-            cp -R build/* /tmp/workspace/api/v2
+            cp -R build/* ../jekyll/_api/v2
       - persist_to_workspace:
           root: *workspace_root
           paths:
@@ -166,32 +166,6 @@
       - run:
           name: Shim untranslated Japanese pages
           command: ./scripts/shim-translation.sh jekyll/_cci2 jekyll/_cci2_ja
-<<<<<<< HEAD
-=======
-
-      - restore_cache:
-          key: circleci-docs-{{ .Branch }}-{{ checksum "src-api/Gemfile.lock" }}
-
-      - run:
-          name: Build API 1.x documentation with Slate
-          command: |
-            cd src-api; bundle install; npm install
-            bundle exec middleman build --clean
-            cp -R build/* ../jekyll/_api
-      - run:
-          name: Build API 2.x documentation with Widdershins and Slate
-          command: |
-            cd src-api; rm -r build; rm source/index.html.md
-            curl https://circleci.com/api/v2/openapi.json > openapi.json
-            node node_modules/widdershins/widdershins.js --environment ../widdershins.apiv2.yml --summary openapi.json -o source/index.html.md
-            bundle exec middleman build --clean
-            cp -R build/* ../jekyll/_api/v2
-
-      - save_cache:
-          key: circleci-docs-{{ .Branch }}-{{ checksum "src-api/Gemfile.lock" }}
-          paths:
-            - "src-api/vendor/bundle"
->>>>>>> f9c57fd4
       - run:
           name: Build the Jekyll site
           command: bundle exec jekyll build --config jekyll/_config.yml,jekyll/_config_production.yml --source jekyll --destination jekyll/_site/docs/ 2>&1 | tee $JOB_RESULTS_PATH/build-results.txt
