en:
- name: About CircleCI
  icon: icons/sidebar/circle-logo.svg
  children:
    - name: Overview
      children:
        - name: What is continuous integration?
          link: about-circleci
        - name: Benefits of CircleCI
          link: benefits-of-circleci
        - name: Concepts
          link: concepts
        - name: Glossary
          link: glossary
        - name: Web app introduction
          link: introduction-to-the-circleci-web-app
        - name: FAQ
          link: faq

- name: Getting started
  icon: icons/sidebar/continue.svg
  children:
    - name: First steps
      children:
        - name: Sign up and try
          link: first-steps
        - name: YAML configuration intro
          link: introduction-to-yaml-configurations
        - name: In-app configuration editor
          link: config-editor
    - name: VCS integration
      children:
        - name: GitHub
          link: github-integration
        - name: Bitbucket
          link: bitbucket-integration
        - name: GitLab
          link: gitlab-integration
    - name: Migration
      children:
        - name: Introduction to CircleCI migration
          link: migration-intro
        - name: Migrate from AWS
          link: migrating-from-aws
        - name: Migrate from Azure DevOps
          link: migrating-from-azuredevops
        - name: Migrate from Buildkite
          link: migrating-from-buildkite
        - name: Migrate from GitHub Actions
          link: migrating-from-github
        - name: Migrate from GitLab
          link: migrating-from-gitlab
        - name: Migrate from Jenkins
          link: migrating-from-jenkins
        - name: Migrate from TeamCity
          link: migrating-from-teamcity
        - name: Migrate from Travis CI
          link: migrating-from-travis
    - name: Tutorials
      children:
        - name: Quickstart guide
          link: getting-started
        - name: Configuration tutorial
          link: config-intro
        - name: Hello world
          link: hello-world
        - name: Set up the Slack orb
          link: slack-orb-tutorial

- name: Pipelines
  icon: icons/sidebar/pipeline.svg
  children:
    - name: Overview
      children:
        - name: Pipelines overview
          link: pipelines
    - name: Features
      children:
        - name: Jobs and steps
          link: jobs-steps
        - name: Workspaces
          link: workspaces
        - name: Intro to environment variables
          link: env-vars
        - name: Debugging with SSH
          link: ssh-access-jobs
    - name: How-to guides
      children:
        - name: Set an environment variable
          link: set-environment-variable
        - name: Inject environment variables with the API
          link: inject-environment-variables-with-api

- name: Orchestrate and trigger
  icon: icons/sidebar/pipeline.svg
  children:
    - name: Orchestrate
      children:
        - name: Use workflows to orchestrate jobs
          link: workflows
        - name: Use workspaces to share data between jobs
          link: workspaces
        - name: Skip or cancel jobs and workflows
          link: skip-build
        - name: Pipeline values and parameters
          link: pipeline-variables
    - name: Schedule
      children:
        - name: Scheduled pipelines
          link: scheduled-pipelines
    - name: Trigger
      children:
        - name: Triggers overview
          link: triggers-overview
    - name: How-to guides
      children:
        - name: Notify a Slack channel of a paused workflow
          link: notify-a-slack-channel-of-a-paused-workflow
        - name: Use branch filters
          link: using-branch-filters
        - name: Selecting a workflow to run
          link: selecting-a-workflow-to-run-using-pipeline-parameters
        - name: Migrate scheduled workflows to scheduled pipelines
          link: migrate-scheduled-workflows-to-scheduled-pipelines
        - name: Schedule pipelines with multiple workflows
          link: schedule-pipelines-with-multiple-workflows
        - name: Set a nightly scheduled pipeline
          link: set-a-nightly-scheduled-pipeline
    - name: Reference
      children:
        - name: Project values and variables
          link: variables
        - name: Troubleshoot
          link: troubleshoot

- name: Execution environments
  icon: icons/sidebar/builds.svg
  children:
    - name: Overview
      children:
        - name: Execution environments overview
          link: executor-intro
        - name: Resource class overview
          link: resource-class-overview
        - name: Migrating Docker to machine
          link: docker-to-machine
    - name: Docker
      children:
        - name: Using Docker
          link: using-docker
        - name: Convenience images
          link: circleci-images
        - name: Migrating to next-gen images
          link: next-gen-migration-guide
        - name: Using custom images
          link: custom-images
        - name: Docker authenticated pulls
          link: private-images
        - name: Running Docker commands
          link: building-docker-images
        - name: Run a job in a container
          link: run-a-job-in-a-container
    - name: Linux VM
      children:
        - name: Using Linux VM
          link: using-linuxvm
        - name: Android machine image
          link: android-machine-image

    - name: macOS
      children:
        - name: Using macOS
          link: using-macos
        - name: Configuring a macOS app
          link: hello-world-macos
        - name: iOS code signing
          link: ios-codesigning
        - name: Xcode image policy
          link: xcode-policy
        - name: Dedicated host resources
          link: dedicated-hosts-macos
    - name: Windows
      children:
        - name: Using Windows
          link: using-windows
        - name: Hello world
          link: hello-world-windows
    - name: GPU
      children:
        - name: Using GPUs
          link: using-gpu
    - name: Arm
      children:
        - name: Using Arm
          link: using-arm

    - name: Self-hosted runner
      children:
        - name: Self-hosted runner overview
          link: runner-overview
        - name: Self-hosted runner concepts
          link: runner-concepts
        - name: Web app installation
          link: runner-installation
        - name: Scaling self-hosted runner
          link: runner-scaling
        - name: Self-hosted runner API
          link: runner-api
        - name: Self-hosted runner FAQ
          link: runner-faqs
        - name: Troubleshoot self-hosted runner
          link: troubleshoot-self-hosted-runner
    - name: Container runner
      children:
        - name: Container runner installation
          link: container-runner-installation
        - name: Container runner reference guide
          link: container-runner
    - name: Machine runner
      children:
        - name: Linux installation
          link: runner-installation-linux
        - name: Windows installation
          link: runner-installation-windows
        - name: macOS installation
          link: runner-installation-mac
        - name: CLI installation
          link: runner-installation-cli
        - name: Upgrading machine runner on server
          link: runner-upgrading-on-server
        - name: Machine runner configuration reference
          link: runner-config-reference

- name: Configuration
  icon: icons/sidebar/cogs.svg
  children:
    - name: Overview
      children:
        - name: Configuration introduction
          link: config-intro
        - name: Using the CircleCI configuration editor
          link: config-editor
    - name: Reference
      children:
        - name: Sample configuration
          link: sample-config
    - name: How-To Guides
      children:
        - name: Using branch filters
          link: using-branch-filters
        - name: Selecting a workflow to run
          link: selecting-a-workflow-to-run-using-pipeline-parameters
        - name: Installing and using docker-compose
          link: docker-compose
        - name: Rename organizations and repositories
          link: rename-organizations-and-repositories
        - name: Migrate from deploy to run
          link: migrate-from-deploy-to-run

- name: Optimize
  icon: icons/sidebar/sparkle.svg
  children:
    - name: Data
      children:
        - name: Persisting data overview
          link: persist-data
        - name: Caching dependencies
          link: caching
        - name: Caching strategies
          link: caching-strategy
        - name: Store build artifacts
          link: artifacts
    - name: Speed
      children:
        - name: Concurrency
          link: concurrency
        - name: Test splitting and parallelism
          link: parallelism-faster-jobs
        - name: Enable Docker layer caching
          link: docker-layer-caching
    - name: Configuration
      children:
        - name: Dynamic configuration
          link: dynamic-config
    - name: How-to guides
      children:
        - name: Use matrix jobs
          link: using-matrix-jobs
        - name: Use dynamic configuration
          link: using-dynamic-configuration
        - name: Avoid and debug Java memory errors
          link: java-oom
    - name: Reference
      children:
        - name: Reusable configuration reference
          link: reusing-config

- name: Project Insights
  icon: icons/sidebar/insights-new.svg
  children:
    - name: Monitor projects with Insights
      children:
      - name: Use Insights
        link: insights
    - name: How-to guides
      children:
      - name: Generate an Insights snapshot badge
        link: insights-snapshot-badge
    - name: Reference
      children:
      - name: Insights glossary
        link: insights-glossary
      - name: Insights API
        link: https://circleci.com/docs/api/v2#tag/Insights

- name: Package and re-use config with orbs
  icon: icons/sidebar/orb.svg
  children:
    - name: Use orbs
      children:
        - name: Orb introduction
          link: orb-intro
    - name: Author orbs
      children:
        - name: Intro to authoring an orb
          link: orb-author-intro
        - name: Author an orb
          link: orb-author
        - name: Orb authoring best practices
          link: orbs-best-practices
    - name: Test orbs
      children:
        - name: Orb testing methodologies
          link: testing-orbs
    - name: Publish orbs
      children:
        - name: Orb publishing process
          link: creating-orbs
    - name: Tutorials
      children:
        - name: Create an orb
          link: create-an-orb
        - name: Manually author an orb
          link: orb-author-validate-publish
        - name: Using the Slack orb
          link: slack-orb-tutorial
    - name: How-to guides
      children:
        - name: Deploy service update to EC2
          link: deploy-service-update-to-aws-ec2
    - name: Reference
      children:
        - name: Orbs concepts
          link: orb-concepts
        - name: Orbs FAQ
          link: orbs-faq
        - name: Orb author FAQ
          link: orb-author-faq
        - name: Reusing configuration
          link: reusing-config

- name: Security and permissions
  icon: icons/sidebar/key.svg
  children:
    - name: Security features
      children:
        - name: How CircleCI handles security
          link: security
        - name: Using contexts
          link: contexts
        - name: IP ranges
          link: ip-ranges
        - name: Audit logs
          link: audit-logs
    - name: Security recommendations
      children:
        - name: Security overview
          link: security-overview
        - name: Protecting against supply chain attacks
          link: security-supply-chain
        - name: Secure secrets handling
          link: security-recommendations
    - name: Config policy management
      children:
        - name: Config policies overview (Open preview)
          link: config-policy-management-overview
    - name: Authentication
      children:
        - name: Use OpenID Connect tokens in jobs
          link: openid-connect-tokens
    - name: How-to guides
      children:
        - name: Create and manage config policies (Open preview)
          link: create-and-manage-config-policies
        - name: Test config policies (Open preview)
          link: test-config-policies
        - name: Use the CLI for config and policy development (Open preview)
          link: use-the-cli-for-config-and-policy-development
        - name: Rotate project SSH keys
          link: rotate-project-ssh-keys
        - name: Stop building a project on CircleCI
          link: stop-building-a-project-on-circleci
    - name: Reference
      children:
        - name: Config policy reference (Open preview)
          link: config-policy-reference

- name: Integration
  icon: icons/sidebar/webhook.svg
  children:
    - name: Integration features
      children:
        - name: Webhooks overview
          link: webhooks
        - name: Notifications overview
          link: notifications
    - name: Partnerships
      children:
        - name: Build open source projects
          link: oss
        - name: Enable GitHub Checks
          link: enable-checks
        - name: Connect with Jira
          link: jira-plugin
        - name: New Relic integration
          link: new-relic-integration
        - name: Datadog integration
          link: datadog-integration
        - name: Sumo Logic integration
          link: sumo-logic-integration
    - name: Tutorials
      children:
        - name: Authorize Google Cloud SDK
          link: authorize-google-cloud-sdk
    - name: How-to guides
      children:
        - name: Adding status badges
          link: status-badges
        - name: CircleCI webhooks with Airtable
          link: webhooks-airtable
        - name: Add additional SSH keys
          link: add-ssh-key
    - name: Reference
      children:
        - name: Webhooks reference
          link: webhooks-reference

- name: Projects
  icon: icons/sidebar/project-new.svg
  children:
    - name: overview
      children:
        - name: Projects overview
          link: projects
        - name: Creating a project
          link: create-project

- name: Developer toolkit
  icon: icons/sidebar/code.svg
  children:
    - name: CLI
      children:
        - name: Installing the CircleCI local CLI
          link: local-cli
    - name: APIs
      children:
        - name: API v2 introduction
          link: api-intro
        - name: API v2 developers guide
          link: api-developers-guide
        - name: Managing API tokens
          link: managing-api-tokens
    - name: IDE TOOLS
      children:
        - name: VS Code extension overview
          link: vs-code-extension-overview
    - name: Config tools
      children:
        - name: CircleCI config SDK
          link: circleci-config-sdk
        - name: Orb development kit
          link: orb-development-kit
    - name: Example projects
      children:
        - name: Examples and guides overview
          link: examples-and-guides-overview
        - name: Sample config.yml files
          link: sample-config
    - name: How-to guides
      children:
        - name: How to use the CircleCI local CLI
          link: how-to-use-the-circleci-local-cli
    - name: Reference
      children:
        - name: Configuration reference
          link: configuration-reference
        - name: API v2 reference
          link: https://circleci.com/docs/api/v2
        - name: API v1 reference
          link: https://circleci.com/docs/api/v1

- name: Examples and guides
  icon: icons/sidebar/config.svg
  children:
    - name: Languages
      children:
        - name: Node
          link: language-javascript
        - name: Python
          link: language-python
    - name: Databases
      children:
        - name: Configuring databases
          link: databases
        - name: Database examples
          link: postgres-config

- name: Test
  icon: icons/sidebar/passed.svg
  children:
    - name: Run tests
      children:
        - name: Automated testing
          link: test
        - name: Collect test data
          link: collect-test-data
    - name: Testing strategies
      children:
        - name: Browser testing
          link: browser-testing
        - name: Generate code coverage metrics
          link: code-coverage
        - name: Fail fast (Open preview)
          link: fail-fast
    - name: Monitor tests
      children:
        - name: Test Insights
          link: insights-tests
    - name: Tutorials
      children:
        - name: Speed up pipelines with test splitting
          link: test-splitting-tutorial
        - name: Testing iOS applications
          link: testing-ios
        - name: Testing macOS applications
          link: testing-macos
    - name: How-to guides
      children:
        - name: Use the CircleCI CLI to split tests
          link: use-the-circleci-cli-to-split-tests
    - name: Reference
      children:
        - name: Troubleshoot test splitting
          link: troubleshoot-test-splitting

- name: Deploy
  icon: icons/sidebar/getting-started-new.svg
  children:
    - name: Deployment
      children:
        - name: Deployment overview
          link: deployment-overview
    - name: How-to guides
      children:
        - name: Deploy Android applications
          link: deploy-android-applications
        - name: Deploy to Artifactory
          link: deploy-to-artifactory
        - name: Deploy to AWS
          link: deploy-to-aws
        - name: Deploy Service Update to AWS EC2
          link: deploy-service-update-to-aws-ec2
        - name: Deploy to Azure Container Registry
          link: deploy-to-azure-container-registry
        - name: Deploy to Capistrano
          link: deploy-to-capistrano
        - name: Deploy to Cloud Foundry
          link: deploy-to-cloud-foundry
        - name: Deploy to Firebase
          link: deploy-to-firebase
        - name: Deploy to Google Cloud Platform
          link: deploy-to-google-cloud-platform
        - name: Deploy to Heroku
          link: deploy-to-heroku
        - name: Deploy iOS applications
          link: deploy-ios-applications
        - name: Deploy over SSH
          link: deploy-over-ssh
        - name: Publish packages to Packagecloud
          link: publish-packages-to-packagecloud
        - name: Publish to NPM registry
          link: deploy-to-npm-registry

<<<<<<< HEAD
- name: Reference
  icon: icons/sidebar/folder-open.svg
  children:
    - children:
      - name: Project values and variables
        link: variables
      - name: Prebuilt images
        link: circleci-images

=======
>>>>>>> d0861857
- name: Server administration v4.x
  icon: icons/sidebar/admin-new.svg
  children:
    - name: Server v4.x overview
      children:
        - name: CircleCI server v4.x overview
          link: server/overview/circleci-server-v4-overview
        - name: Release notes
          link: server/overview/release-notes
    - name: Server v4.x installation
      children:
        - name: Phase 1 - Prerequisites
          link: server/installation/phase-1-prerequisites
        - name: Phase 2 - Core
          link: server/installation/phase-2-core-services
        - name: Phase 3 - Execution
          link: server/installation/phase-3-execution-environments
        - name: Phase 4 - Post-installation
          link: server/installation/phase-4-post-installation
        - name: Hardening your cluster
          link: server/installation/hardening-your-cluster
        - name: Installing server behind a proxy
          link: server/installation/installing-server-behind-a-proxy
        - name: Migrate from server v3 to v4
          link: server/installation/migrate-from-server-3-to-server-4
        - name: Migrate from server v2 to v4
          link: server/installation/migrate-from-server-2-to-server-4
        - name: Upgrade server v4.x
          link: server/installation/upgrade-server-4
        - name: Installation reference
          link: server/installation/installation-reference
    - name: Server v4.x operations
      children:
        - name: Operator overview
          link: server/operator/operator-overview
        - name: Introduction to Nomad cluster operation
          link: server/operator/introduction-to-nomad-cluster-operation
        - name: Managing user accounts
          link: server/operator/managing-user-accounts
        - name: Managing orbs
          link: server/operator/managing-orbs
        - name: Manage virtual machines with VM service
          link: server/operator/manage-virtual-machines-with-vm-service
        - name: Configuring external services
          link: server/operator/configuring-external-services
        - name: Expanding internal database volumes
          link: server/operator/expanding-internal-database-volumes
        - name: Managing load balancers
          link: server/operator/managing-load-balancers
        - name: User authentication
          link: server/operator/user-authentication
        - name: Managing build artifacts
          link: server/operator/managing-build-artifacts
        - name: Usage data collection
          link: server/operator/usage-data-collection
        - name: CircleCI server security features
          link: server/operator/circleci-server-security-features
        - name: Application lifecycle
          link: server/operator/application-lifecycle
        - name: Troubleshooting and support
          link: server/operator/troubleshooting-and-support
        - name: Backup and restore
          link: server/operator/backup-and-restore
    - name: Server v4.0.0 PDFs
      children:
        - name: v4.0.0 Overview
          link: server-pdfs/CircleCI-Server-4.0.0-Overview.pdf
        - name: v4.0.0 Installation Guide for AWS
          link: server-pdfs/CircleCI-Server-4.0.0-AWS-Installation-Guide.pdf
        - name: v4.0.0 Installation Guide for GCP
          link: server-pdfs/CircleCI-Server-4.0.0-GCP-Installation-Guide.pdf
        - name: v4.0.0 Operations Guide
          link: server-pdfs/CircleCI-Server-4.0.0-Operations-Guide.pdf

- name: Server administration v3.x
  icon: icons/sidebar/admin-new.svg
  children:
    - name: Server v3.x overview
      children:
        - name: Overview
          link: server-3-overview
        - name: What's new in v3.x
          link: server-3-whats-new
        - name: Upgrade
          link: server-3-upgrade
        - name: FAQ
          link: server-3-faq
    - name: Server v3.x install
      children:
        - name: Phase 1 - Prerequisites
          link: server-3-install-prerequisites
        - name: Phase 2 - Install core services
          link: server-3-install
        - name: Phase 3 - Install execution environment
          link: server-3-install-build-services
        - name: Phase 4 - Post installation
          link: server-3-install-post
        - name: Migration
          link: server-3-install-migration
        - name: Hardening your cluster
          link: server-3-install-hardening-your-cluster
    - name: Server v3.x operations
      children:
        - name: Overview
          link: server-3-operator-overview
        - name: Metrics and monitoring
          link: server-3-operator-metrics-and-monitoring
        - name: Introduction to Nomad
          link: server-3-operator-nomad
        - name: Configuring a proxy
          link: server-3-operator-proxy
        - name: User accounts
          link: server-3-operator-user-accounts
        - name: Managing orbs
          link: server-3-operator-orbs
        - name: VM service
          link: server-3-operator-vm-service
        - name: Externalizing services
          link: server-3-operator-externalizing-services
        - name: Expanding internal database volumes
          link: server-3-operator-extending-internal-volumes
        - name: Load balancers
          link: server-3-operator-load-balancers
        - name: Authentication
          link: server-3-operator-authentication
        - name: Docker authenticated pulls
          link: private-images
        - name: Build artifacts
          link: server-3-operator-build-artifacts
        - name: Usage data
          link: server-3-operator-usage-data
        - name: Security
          link: security-server
        - name: Application lifecycle
          link: server-3-operator-application-lifecycle
        - name: Troubleshooting and support
          link: server-3-operator-troubleshooting-and-support
        - name: Backup and restore
          link: server-3-operator-backup-and-restore
    - name: Server v3.4.x PDFs
      children:
        - name: v3.4 Overview
          link: server-pdfs/CircleCI-Server-3.4.1-Overview.pdf
        - name: v3.4 Installation Guide for AWS
          link: server-pdfs/CircleCI-Server-3.4.1-AWS-Installation-Guide.pdf
        - name: v3.4 Installation Guide for GCP
          link: server-pdfs/CircleCI-Server-3.4.1-GCP-Installation-Guide.pdf
        - name: v3.4 Operations Guide
          link: server-pdfs/CircleCI-Server-3.4.1-Operations-Guide.pdf
    - name: Server v3.3.x PDFs
      children:
        - name: v3.3 Overview
          link: server-pdfs/CircleCI-Server-3.3.0-Overview.pdf
        - name: v3.3 Installation Guide for AWS
          link: server-pdfs/CircleCI-Server-3.3.0-AWS-Installation-Guide.pdf
        - name: v3.3 Installation Guide for GCP
          link: server-pdfs/CircleCI-Server-3.3.0-GCP-Installation-Guide.pdf
        - name: v3.3 Operations Guide
          link: server-pdfs/CircleCI-Server-3.3.0-Operations-Guide.pdf
    - name: Server v3.2.x PDFs
      children:
        - name: v3.2 Overview
          link: server-pdfs/CircleCI-Server-3.2.0-Overview.pdf
        - name: v3.2 Installation Guide
          link: server-pdfs/CircleCI-Server-3.2.0-Installation-Guide.pdf
        - name: v3.2 Operations Guide
          link: server-pdfs/CircleCI-Server-3.2.0-Operations-Guide.pdf
    - name: Server v3.1.x PDFs
      children:
        - name: v3.1 Overview
          link: server-pdfs/CircleCI-Server-3.1.0-Overview.pdf
        - name: v3.1 Installation Guide
          link: server-pdfs/CircleCI-Server-3.1.0-Installation-Guide.pdf
        - name: v3.1 Operations Guide
          link: server-pdfs/CircleCI-Server-3.1.0-Operations-Guide.pdf
    - name: Server v3.0.x PDFs
      children:
        - name: v3.0 Overview
          link: server-pdfs/CircleCI-Server-3.0.1-Overview.pdf
        - name: v3.0 Installation Guide
          link: server-pdfs/CircleCI-Server-3.0.1-Installation-Guide.pdf
        - name: v3.0 Operations Guide
          link: server-pdfs/CircleCI-Server-3.0.1-Operations-Guide.pdf

- name: Server administration v2.x
  icon: icons/sidebar/admin-new.svg
  children:
    - name: Server v2.19.x install
      children:
        - name: Overview
          link: install-overview
        - name: What's new in v2.19.x
          link: v.2.19-overview
        - name: Upgrade to v2.19.x
          link: updating-server
        - name: Updating replicated
          link: updating-server-replicated-version
        - name: System requirements
          link: server-ports
        - name: Prerequisites and planning
          link: aws-prereq
        - name: Installation
          link: aws
        - name: Teardown
          link: aws-teardown
    - name: Server v2.19.x operations
      children:
        - name: Overview
          link: overview
        - name: Intro to Nomad
          link: nomad
        - name: Metrics & monitoring
          link: monitoring
        - name: Nomad metrics
          link: nomad-metrics
        - name: Proxies
          link: proxy
        - name: Docker Hub pull through mirror
          link: docker-hub-pull-through-mirror
        - name: Authentication
          link: authentication
        - name: VM service
          link: vm-service
        - name: GPU builders
          link: gpu
        - name: Certificates
          link: certificates
        - name: User accounts
          link: user-accounts
        - name: Build artifacts
          link: build-artifacts
        - name: Usage statistics
          link: usage-stats
        - name: JVM heap size
          link: jvm-heap-size-configuration
        - name: SSH reruns
          link: ssh-server
        - name: Maintenance
          link: ops
        - name: Backup and recovery
          link: backup
        - name: Security
          link: security-server
        - name: Troubleshoot
          link: troubleshoot-server-2
        - name: Faq
          link: admin-faq
        - name: Customization & config
          link: customizations
        - name: Architecture
          link: architecture
        - name: Storage lifecycle
          link: storage-lifecycle
        - name: Acknowledgments
          link: open-source
    - name: Server v2.19 PDFs
      children:
        - name: What's New in v2.19
          link: server-pdfs/v.2.19-overview
        - name: v2.19 Installation Guide
          link: server-pdfs/CircleCI-Server-AWS-Installation-Guide.pdf
        - name: v2.19 Operations Guide
          link: server-pdfs/CircleCI-Server-Operations-Guide.pdf
    - name: Server v2.18 PDFs
      children:
        - name: What's New in v2.18
          link: server-pdfs/v.2.18-overview
        - name: v2.18.3 Installation Guide
          link: server-pdfs/CircleCI-Server-AWS-Installation-Guide-v2-18-3.pdf
        - name: v2.18.3 Operations Guide
          link: server-pdfs/CircleCI-Server-Operations-Guide-v2-18-3.pdf
    - name: Server v2.17.3 PDFs
      children:
        - name: What's New in v2.17
          link: server-pdfs/v.2.17-overview
        - name: v2.17.3 Installation Guide
          link: server-pdfs/CircleCI-Server-AWS-Installation-Guide-v2-17.pdf
        - name: v2.17.3 Operations Guide
          link: server-pdfs/CircleCI-Server-Operations-Guide-v2-17.pdf
    - name: Server v2.16 PDFs
      children:
        - name: What's New in v2.16
          link: server-pdfs/v.2.16-overview
        - name: v2.16 Installation Guide
          link: server-pdfs/circleci-install-doc.pdf
        - name: v2.16 Operations Guide
          link: server-pdfs/circleci-ops-guide.pdf

- name: Plans and pricing
  icon: icons/sidebar/plans-outline.svg
  children:
    - name: Overview
      children:
        - name: Plans overview
          link: plan-overview
        - name: Credits overview
          link: credits
    - name: Free
      children:
        - name: Free plan overview
          link: plan-free
    - name: Performance
      children:
      - name: Performance plan overview
        link: plan-performance
    - name: Scale
      children:
      - name: Scale plan overview
        link: plan-scale
    - name: Server
      children:
      - name: Server plan overview
        link: plan-server

- name: Contributing to CircleCI docs
  icon: icons/sidebar/changelog.svg
  children:
    - name: Docs style guide
      children:
        - name: Style guide overview
          link: style/style-guide-overview
        - name: Formatting
          link: style/formatting
        - name: Style and voice
          link: style/style-and-voice
        - name: Headings
          link: style/headings
        - name: Using lists
          link: style/using-lists
        - name: Cross references and links
          link: style/links
        - name: Using images
          link: style/using-images
        - name: Using tables
          link: style/using-tables
        - name: Using code samples
          link: style/using-code-samples

ja:
- name: About CircleCI
  i18n_name: CircleCIの概要
  icon: icons/sidebar/circle-logo.svg
  children:
    - name: Overview
      i18n_name: 概要
      children:
        - name: About CircleCI
          i18n_name: CircleCIの概要
          link: ja/about-circleci
        - name: Concepts
          link: ja/concepts
          i18n_name: コンセプト
        - name: Glossary
          link: ja/glossary
          i18n_name: 用語集
        - name: Web app introduction
          link: ja/introduction-to-the-circleci-web-app
          i18n_name: Webアプリ概要
        - name: FAQ
          link: ja/faq

- name: Getting Started
  i18n_name: はじめよう
  icon: icons/sidebar/continue.svg
  children:
    - name: Overview
      i18n_name: 概要
      children:
        - name: Sign up and try
          link: ja/first-steps
          i18n_name: ユーザー登録
        - name: YAML configuration intro
          link: ja/introduction-to-yaml-configurations
          i18n_name: YAML概要
        - name: In-app configuration editor
          link: ja/config-editor
          i18n_name: 設定ファイルエディター
    - name: VCS Integration
      i18n_name: VCSとの連携
      children:
        - name: GitHub
          link: ja/github-integration
        - name: Bitbucket
          link: ja/bitbucket-integration
        - name: GitLab
          link: ja/gitlab-integration
    - name: Migration
      i18n_name: 移行
      children:
        - name: Introduction to CircleCI migration
          link: ja/migration-intro
          i18n_name: CircleCIへの移行の概要
        - name: Migrate from AWS
          link: ja/migrating-from-aws
          i18n_name: AWSからの移行
        - name: Migrate from Azure DevOps
          link: ja/migrating-from-azuredevops
          i18n_name: Azure DevOpsからの移行
        - name: Migrate from Buildkite
          link: ja/migrating-from-buildkite
          i18n_name: Buildkiteからの移行
        - name: Migrate from GitHub Actions
          link: ja/migrating-from-github
          i18n_name: GitHub Actionsからの移行
        - name: Migrate from GitLab
          link: ja/migrating-from-gitlab
          i18n_name: GitLabからの移行
        - name: Migrate from Jenkins
          link: ja/migrating-from-jenkins
          i18n_name: Jenkinsからの移行
        - name: Migrate from TeamCity
          link: ja/migrating-from-teamcity
          i18n_name: TeamCityからの移行
        - name: Migrate from Travis CI
          link: ja/migrating-from-travis
          i18n_name: Travis CIからの移行
    - name: Tutorials
      i18n_name: チュートリアル
      children:
        - name: Quickstart guide
          link: ja/getting-started
          i18n_name: スタートガイド
        - name: Configuration tutorial
          link: ja/config-intro
          i18n_name: 設定ファイル概要
        - name: Hello World
          link: ja/hello-world
          i18n_name: Hello World
        - name: Set up the Slack orb
          link: ja/slack-orb-tutorial
          i18n_name: Slack Orbを使う

- name: Pipelines
  i18n_name: パイプライン
  icon: icons/sidebar/pipeline.svg
  children:
  - name: Overview
    i18n_name: 概要
    children:
      - name: Pipelines overview
        link: ja/pipelines
        i18n_name: パイプラインの概要
      - name: Triggers overview
        link: ja/triggers-overview
        i18n_name: トリガーの概要
      - name: Skip or cancel pipelines
        link: ja/skip-build
        i18n_name: スキップとキャンセル
  - name: Features
    i18n_name: 機能
    children:
      - name: Scheduled pipelines
        link: ja/scheduled-pipelines
        i18n_name: パイプラインのスケジュール実行
      - name: Workflows
        link: ja/workflows
        i18n_name: ワークフロー
      - name: Jobs and steps
        link: ja/jobs-steps
        i18n_name: ジョブとステップ
      - name: Workspaces
        link: ja/workspaces
        i18n_name: ワークスペース
      - name: Pipeline values and parameters
        link: ja/pipeline-variables
        i18n_name: パイプラインの値とパラメータ
      - name: Environment variables
        link: ja/env-vars
        i18n_name: 環境変数の概要
      - name: Debugging with SSH
        link: ja/ssh-access-jobs
        i18n_name: SSHデバッグ
  - name: How-to guides
    i18n_name: ガイド
    children:
      - name: Set an environment variable
        link: ja/set-environment-variable
        i18n_name: 環境変数の設定
      - name: Inject environment variables with the API
        link: ja/inject-environment-variables-with-api
        i18n_name: 環境変数の挿入(APIを使用)
      - name: Migrate scheduled workflows to scheduled pipelines
        link: ja/migrate-scheduled-workflows-to-scheduled-pipelines
        i18n_name: ワークフローのスケジュール実行からパイプラインのスケジュール実行への移行
      - name: Set a nightly scheduled pipeline
        link: ja/set-a-nightly-scheduled-pipeline
        i18n_name: パイプラインのスケジュール実行を夜間に設定する
      - name: Schedule pipelines with multiple workflows
        link: ja/schedule-pipelines-with-multiple-workflows
        i18n_name: 複数のワークフローを使ったパイプラインのスケジュール実行

- name: Execution environments
  icon: icons/sidebar/builds.svg
  i18n_name: 実行環境
  children:
    - name: Overview
      i18n_name: 概要
      children:
        - name: Introduction
          link: ja/executor-intro
          i18n_name: 実行環境の概要
        - name: Migrating Docker to machine
          link: ja/docker-to-machine
          i18n_name: DockerからMachineへの移行
    - name: Docker
      children:
        - name: Using Docker
          link: ja/using-docker
          i18n_name: Dockerの使用
          hash: using-docker
        - name: Convenience images
          link: ja/circleci-images
          i18n_name: CircleCIイメージ
        - name: Migrating to next-gen images
          link: ja/next-gen-migration-guide
          i18n_name: 次世代イメージへの移行
        - name: Using custom images
          link: ja/custom-images
          i18n_name: カスタムイメージ
        - name: Docker authenticated pulls
          link: ja/private-images
          i18n_name: 認証付きプル
        - name: Running docker commands
          link: ja/building-docker-images
          i18n_name: Dockerコマンド
        - name: Run a job in a container
          link: ja/run-a-job-in-a-container
          i18n_name: コンテナでのジョブの実行
    - name: Linux VM
      children:
        - name: Using Linux VM
          link: ja/using-linuxvm
          i18n_name: Linux VMの使用
        - name: Android machine image
          i18n_name: Androidマシンイメージ
          link: ja/android-machine-image

    - name: macOS
      children:
        - name: Using macOS
          link: ja/using-macos
          i18n_name: macOSの使用
        - name: Configuring a macOS app
          link: ja/hello-world-macos
          i18n_name: macOSアプリの設定
        - name: iOS code signing
          link: ja/ios-codesigning
          i18n_name: iOSコードサインの設定
        - name: Xcode image policy
          link: ja/xcode-policy
          i18n_name: Xcodeイメージポリシー
        - name: Dedicated host resources
          link: ja/dedicated-hosts-macos
          i18n_name: macOS専有ホスト
    - name: Windows
      children:
        - name: Using Windows
          link: ja/using-windows
          i18n_name: Windowsの使用
        - name: Hello World
          link: ja/hello-world-windows
          i18n_name: 概要
    - name: GPU
      children:
        - name: Using GPUs
          link: ja/using-gpu
          i18n_name: GPUの使用
    - name: Arm
      children:
        - name: Using Arm
          link: ja/using-arm
          i18n_name: Armの使用

    - name: Self-hosted runner
      i18n_name: セルフホストランナー
      children:
        - name: Self-hosted runner overview
          link: ja/runner-overview
          i18n_name: 概要
        - name: Self-hosted runner concepts
          link: ja/runner-concepts
          i18n_name: コンセプト
        - name: Web app installation
          link: ja/runner-installation
          i18n_name: Webアプリでのインストール
        - name: Scaling self-hosted runner
          link: ja/runner-scaling
          i18n_name: セルフホストランナーのスケール
        - name: Self-hosted runner API
          link: ja/runner-api
          i18n_name: セルフホストランナーAPI
        - name: Self-hosted runner FAQ
          link: ja/runner-faqs
          i18n_name: セルフホストランナーFAQ
        - name: Troubleshoot self-hosted runner
          link: ja/troubleshoot-self-hosted-runner
          i18n_name: トラブルシューティング
    - name: Container runner
      i18n_name: コンテナランナー
      children:
        - name: Container runner installation
          link: ja/container-runner-installation
          i18n_name: コンテナランナーのインストール
        - name: Container runner reference guide
          link: ja/container-runner
          i18n_name: コンテナランナーのリファレンス
    - name: Machine runner
      i18n_name: マシンランナー
      children:
        - name: Linux installation
          link: ja/runner-installation-linux
          i18n_name: Linuxへのインストール
        - name: Windows installation
          link: ja/runner-installation-windows
          i18n_name: Windowsへのインストール
        - name: macOS installation
          link: ja/runner-installation-mac
          i18n_name: macOSへのインストール
        - name: CLI installation
          link: ja/runner-installation-cli
          i18n_name: CLIでのインストール
        - name: Upgrading machine runner on server
          link: ja/runner-upgrading-on-server
          i18n_name: Serverマシンランナーのアップグレード
        - name: Machine runner configuration reference
          link: ja/runner-config-reference
          i18n_name: マシンランナーの設定リファレンス

- name: Configuration
  icon: icons/sidebar/cogs.svg
  i18n_name: 設定ファイル
  children:
    - name: Overview
      i18n_name: 概要
      children:
        - name: Configuration introduction
          link: ja/config-intro
          i18n_name: 設定概要
        - name: Using the CircleCI configuration editor
          link: ja/config-editor
          i18n_name: 設定ファイルエディター
    - name: Reference
      i18n_name: リファレンス
      children:
        - name: Configuration reference
          link: ja/configuration-reference
          i18n_name: 設定ファイルリファレンス
        - name: Reusing configuration
          link: ja/reusing-config
          i18n_name: 設定ファイル再利用(Orb)
        - name: Advanced configuration
          link: ja/adv-config
          i18n_name: 高度な設定
        - name: Sample configuration
          link: ja/sample-config
          i18n_name: 設定ファイルサンプル
        - name: Installing the CircleCI CLI
          link: ja/local-cli
          i18n_name: CircleCI CLIのインストール
    - name: How-To Guides
      i18n_name: ガイド
      children:
        - name: Using branch filters
          link: ja/using-branch-filters
          i18n_name: ブランチフィルター
        - name: Selecting a workflow to run
          link: ja/selecting-a-workflow-to-run-using-pipeline-parameters
          i18n_name: 実行するワークフローの指定
        - name: Installing and using docker-compose
          link: ja/docker-compose
          i18n_name: docker-composeの使用
        - name: Rename organizations and repositories
          link: ja/rename-organizations-and-repositories
          i18n_name: 組織名とリポジトリ名の変更
        - name: Migrate from deploy to run
          link: ja/migrate-from-deploy-to-run
          i18n_name: deployからrunへの移行

- name: Optimizations
  icon: icons/sidebar/sparkle.svg
  i18n_name: 最適化
  children:
    - name: Overview
      link: ja/optimizations
      i18n_name: 概要
    - name: Persisting data
      link: ja/persist-data
      i18n_name: データの永続化
    - name: Caching dependencies
      link: ja/caching
      i18n_name: 依存関係のキャッシュ
    - name: Caching strategies
      link: ja/caching-strategy
      i18n_name: キャッシュ戦略
    - name: Artifacts
      link: ja/artifacts
      i18n_name: アーティファクト
    - name: Concurrency
      link: ja/concurrency
      i18n_name: 同時実行
    - name: Test splitting and parallelism
      link: ja/parallelism-faster-jobs
      i18n_name: テストの分割と並列実行
    - name: Docker layer caching
      link: ja/docker-layer-caching
      i18n_name: Docker レイヤーキャッシュ
    - name: Dynamic configuration
      link: ja/dynamic-config
      i18n_name: ダイナミックコンフィグ
    - name: Using matrix jobs
      link: ja/using-matrix-jobs
      i18n_name: マトリックスジョブ
    - name: Using dynamic configuration
      link: ja/using-dynamic-configuration
      i18n_name: ダイナミックコンフィグ
    - name: Avoid and debug Java memory errors
      link: ja/java-oom
      i18n_name: Java メモリ エラーの回避とデバッグ

- name: Insights
  icon: icons/sidebar/insights-new.svg
  i18n_name: インサイト
  children:
    - name: Overview
      i18n_name: 概要
      link: ja/insights
    - name: Metrics glossary
      i18n_name: メトリクスの用語集
      link: ja/insights-glossary
    - name: Insights snapshot badge
      i18n_name: インサイト スナップショットバッジ
      link: insights-snapshot-badge
    - name: Insights API
      i18n_name: インサイトAPI
      link: https://circleci.com/docs/api/v2#tag/Insights

- name: Orbs
  i18n_name: Orb
  icon: icons/sidebar/orb.svg
  children:
    - name: Using orbs
      i18n_name: Orbの利用
      children:
        - name: Orb introduction
          link: ja/orb-intro
          i18n_name: Orb概要
        - name: Orbs concepts
          link: ja/orb-concepts
          i18n_name: Orbコンセプト
        - name: Orbs FAQ
          link: ja/orbs-faq
          i18n_name: Orb FAQ
    - name: Authoring orbs
      i18n_name: Orbの作成
      children:
        - name: Intro to authoring an Orb
          link: ja/orb-author-intro
          i18n_name: 概要
        - name: Author an Orb
          link: ja/orb-author
          i18n_name: Orbの作成
        - name: Orb author FAQ
          link: ja/orb-author-faq
          i18n_name: Orbs作成のFAQ
        - name: Orb authoring best practices
          link: ja/orbs-best-practices
          i18n_name: Orbのベストプラクティス
        - name: Orb testing methodologies
          link: ja/testing-orbs
          i18n_name: Orbのテスト手法
        - name: Orb publishing process
          link: ja/creating-orbs
          i18n_name: Orbのパブリッシュ
        - name: Orb development kit
          link: ja/orb-development-kit
          i18n_name: Orb開発キット
        - name: Manual orb authoring
          link: ja/orb-author-validate-publish
          i18n_name: Orbの記述
    - name: Tutorials
      children:
        - name: Using the Slack orb
          link: ja/slack-orb-tutorial
          i18n_name: Slack Orbを使う
    - name: How-To Guides
      i18n_name: ガイド
      children:
        - name: Deploy service update to EC2
          link: ja/deploy-service-update-to-aws-ec2
          i18n_name: 変更のEC2へのデプロイ
        - name: Notify a Slack channel of a paused workflow
          link: ja/notify-a-slack-channel-of-a-paused-workflow
          i18n_name: 停止したワークフローのSlackチャンネルへの通知

- name: Security
  i18n_name: セキュリティ
  icon: icons/sidebar/key.svg
  children:
    - name: How CircleCI handles security
      link: ja/security
      i18n_name: CircleCIのセキュリティ対策
    - name: Contexts
      link: ja/contexts
      i18n_name: コンテキスト
    - name: IP ranges
      link: ja/ip-ranges
      i18n_name: IPアドレスの範囲
    - name: Audit logs
      link: ja/audit-logs
      i18n_name: 監査ログ
    - name: Security overview
      link: ja/security-overview
      i18n_name: セキュリティ概要
    - name: Protecting against supply chain attacks
      link: ja/security-supply-chain
      i18n_name: サプライチェーン攻撃への対策
    - name: Secure secrets handling
      link: ja/security-recommendations
      i18n_name: シークレットの安全な取り扱い
    - name: Using shell scripts
      link: ja/using-shell-scripts
      i18n_name: シェルスクリプトの使用
    - name: OpenID Connect tokens
      link: ja/openid-connect-tokens
      i18n_name: OpenID Connectトークン
    - name: Rotate project SSH keys
      link: ja/rotate-project-ssh-keys
      i18n_name: プロジェクトの SSH キーをローテーションする
    # - name: config policy management
    #   i18n_name: 設定ファイルのポリシー管理
    #   children:
    - name: Config policy management overview
      link: ja/config-policy-management-overview
      i18n_name: 概要
    - name: Create and manage config policies
      link: ja/create-and-manage-config-policies
      i18n_name: 設定ファイルのポリシーの作成と管理
    - name: Use the CLI for config and policy development
      link: ja/use-the-cli-for-config-and-policy-development
      i18n_name: CLIを使用したポリシー作成
    - name: Config policy reference
      link: ja/config-policy-reference
      i18n_name: リファレンス


- name: Projects
  i18n_name: プロジェクト
  icon: icons/sidebar/project-new.svg
  children:
    - name: overview
      i18n_name: 概要
      children:
        - name: Projects overview
          link: ja/projects
          i18n_name: プロジェクトの概要
        - name: Creating a project
          link: ja/create-project
          i18n_name: プロジェクトの作成
    - name: settings
      i18n_name: 設定
      children:
        - name: Settings Overview
          link: ja/settings
          i18n_name: 概要
        - name: Webhooks
          link: ja/webhooks
          i18n_name: Webhook
        - name: Using notifications
          link: ja/notifications
          i18n_name: 通知の使用
        - name: Open source projects
          link: ja/oss
          i18n_name: OSSプロジェクト
        - name: Enabling GitHub Checks
          link: ja/enable-checks
          i18n_name: GitHub Checks有効化
        - name: Connect with JIRA
          link: ja/jira-plugin
          i18n_name: Jiraとの連携
        - name: New Relic integration
          i18n_name: New Relic との連携
          link: ja/new-relic-integration
        - name: Datadog integration
          i18n_name: Datadog との連携
          link: ja/datadog-integration
        - name: Sumo Logic integration
          i18n_name: Sumo Logic との連携
          link: ja/sumo-logic-integration
        - name: Authorize Google Cloud SDK
          link: ja/authorize-google-cloud-sdk
          i18n_name: Google Cloud SDK認証
        - name: Status badges
          link: ja/status-badges
          i18n_name: ステータスバッジ
        - name: Using Webhooks with 3rd party tools
          link: ja/webhooks-airtable
          i18n_name: Webhookの利用例
        - name: Adding SSH keys
          link: ja/add-ssh-key
          i18n_name: SSHキーの登録
        - name: Managing API tokens
          link: ja/managing-api-tokens
          i18n_name: APIトークン


- name: Examples and guides
  i18n_name: サンプル
  icon: icons/sidebar/config.svg
  children:
    - name: Languages
      i18n_name: 言語
      children:
        - name: Overview
          link: ja/examples-and-guides-overview
          i18n_name: 概要
        - name: Node
          link: ja/language-javascript
        - name: Python
          link: ja/language-python
    - name: Databases
      i18n_name: データベース
      children:
        - name: Configuring databases
          link: ja/databases
          i18n_name: 設定方法
        - name: Database examples
          link: ja/postgres-config
          i18n_name: 設定例

- name: Test
  i18n_name: テスト
  icon: icons/sidebar/passed.svg
  children:
    - name: Overview
      link: ja/test
      i18n_name: テストの概要
    - name: Collecting test data
      link: ja/collect-test-data
      i18n_name: テストデータの収集
    - name: Browser testing
      link: ja/browser-testing
      i18n_name: ブラウザーテスト
    - name: Code coverage
      link: ja/code-coverage
      i18n_name: コードカバレッジ
    - name: Test Insights
      i18n_name: テストインサイト
      link: ja/insights-tests
    - name: Test splitting
      link: ja/test-splitting-tutorial
      i18n_name: テスト分割
    - name: Testing iOS applications
      link: ja/testing-ios
      i18n_name: iOSアプリをテストする
    - name: Testing macOS applications
      link: ja/testing-macos
      i18n_name: macOSアプリのテスト
    - name: Troubleshooting test splitting
      link: ja/troubleshoot-test-splitting
      i18n_name: テスト分割のトラブルシュート

- name: Deployment
  icon: icons/sidebar/getting-started-new.svg
  i18n_name: デプロイ
  children:
    - name: Deployment overview
      link: ja/deployment-overview
      i18n_name: デプロイの概要
    - name: Deploy Android applications
      link: ja/deploy-android-applications
      i18n_name: Androidアプリのデプロイ
    - name: Deploy to Artifactory
      link: ja/deploy-to-artifactory
      i18n_name: Artifactoryへのデプロイ
    - name: Deploy to AWS
      link: ja/deploy-to-aws
      i18n_name: AWSへのデプロイ
    - name: Deploy Service Update to AWS EC2
      link: ja/deploy-service-update-to-aws-ec2
      i18n_name: 変更のEC2へのデプロイ
    - name: Deploy to Azure Container Registry
      link: ja/deploy-to-azure-container-registry
      i18n_name: Azure Container Registryへのデプロイ
    - name: Deploy to Capistrano
      link: ja/deploy-to-capistrano
      i18n_name: Capistranoへのデプロイ
    - name: Deploy to Cloud Foundry
      link: ja/deploy-to-cloud-foundry
      i18n_name: Cloud Foundryへのデプロイ
    - name: Deploy to Firebase
      link: ja/deploy-to-firebase
      i18n_name: Firebaseへのデプロイ
    - name: Deploy to Google Cloud Platform
      link: ja/deploy-to-google-cloud-platform
      i18n_name: Google Cloud Platformへのデプロイ
    - name: Deploy to Heroku
      link: ja/deploy-to-heroku
      i18n_name: Herokuへのデプロイ
    - name: Deploy iOS applications
      link: ja/deploy-ios-applications
      i18n_name: iOSアプリのデプロイ
    - name: Deploy to NPM registry
      link: ja/deploy-to-npm-registry
      i18n_name: NPMレジストリへのデプロイ
    - name: Deploy over SSH
      link: ja/deploy-over-ssh
      i18n_name: SSHを使用したデプロイ
    - name: Publish packages to Packagecloud
      link: ja/publish-packages-to-packagecloud
      i18n_name: Packagecloudへのデプロイ

- name: Reference
  icon: icons/sidebar/folder-open.svg
  i18n_name: リファレンス
  children:
    - children:
      - name: API v2 Reference
        link: https://circleci.com/docs/api/v2
        i18n_name: API v2リファレンス
      - name: API v2 Introduction
        link: ja/api-intro
        i18n_name: API v2概要
      - name: API v2 Developer's guide
        link: ja/api-developers-guide
        i18n_name: API v2開発ガイド
      - name: API v1.1 Reference
        link: https://circleci.com/docs/api/v1
        i18n_name: API v1.1リファレンス
      - name: CircleCI config SDK
        link: ja/circleci-config-sdk
        i18n_name: CircleCIコンフィグSDK
      - name: Project values and variables
        link: ja/variables
        i18n_name: プロジェクトの値と変数
      - name: Help and support
        link: ja/help-and-support
        i18n_name: ヘルプとサポート

- name: Server Administration v4.x
  i18n_name: Server v4.x 管理
  icon: icons/sidebar/admin-new.svg
  children:
    - name: Server v4.x Overview
      i18n_name: Server v4.xの概要
      children:
        - name: CircleCI server v4.x overview
          link: ja/server/overview/circleci-server-v4-overview
          i18n_name: 概要
        - name: Release notes
          link: ja/server/overview/release-notes
          i18n_name: リリースノート
    - name: Server v4.x Installation
      i18n_name: Server v4.xのインストール
      children:
        - name: Phase 1 - Prerequisites
          link: ja/server/installation/phase-1-prerequisites
          i18n_name: ステップ1 - 前提条件
        - name: Phase 2 - Core
          link: ja/server/installation/phase-2-core-services
          i18n_name: ステップ2 - コアサービス
        - name: Phase 3 - Execution
          link: ja/server/installation/phase-3-execution-environments
          i18n_name: ステップ3 - 実行環境
        - name: Phase 4 - Post-installation
          link: ja/server/installation/phase-4-post-installation
          i18n_name: ステップ4 - インストールの後処理
        - name: Hardening your cluster
          link: ja/server/installation/hardening-your-cluster
          i18n_name: クラスタのセキュリティ強化
        - name: Installing server behind a proxy
          link: ja/server/installation/installing-server-behind-a-proxy
          i18n_name: プロキシ経由のインストール
        - name: Migrate from server v3 to v4
          link: ja/server/installation/migrate-from-server-3-to-server-4
          i18n_name: v3からv4への移行
        - name: Upgrade server v4.x
          link: ja/server/installation/upgrade-server-4
          i18n_name: v4.xのアップグレード
        - name: Installation reference
          link: ja/server/installation/installation-reference
          i18n_name: インストールのリファレンスガイド
    - name: Server v4.x operations
      i18n_name: v3.x 管理者ガイド
      children:
        - name: Operator overview
          link: ja/server/operator/operator-overview
          i18n_name: 概要
        - name: Introduction to Nomad cluster operation
          link: ja/server/operator/introduction-to-nomad-cluster-operation
          i18n_name: Nomadクラスタの操作
        - name: Managing user accounts
          link: ja/server/operator/managing-user-accounts
          i18n_name: ユーザーアカウントの管理
        - name: Managing orbs
          link: ja/server/operator/managing-orbs
          i18n_name: Orbの管理
        - name: Manage virtual machines with VM service
          link: ja/server/operator/manage-virtual-machines-with-vm-service
          i18n_name: VMの管理
        - name: Configuring external services
          link: ja/server/operator/configuring-external-services
          i18n_name: 外部サービスの設定
        - name: Expanding internal database volumes
          link: ja/server/operator/expanding-internal-database-volumes
          i18n_name: 内部データベースのボリューム拡張
        - name: Managing load balancers
          link: ja/server/operator/managing-load-balancers
          i18n_name: ロードバランサーの管理
        - name: User authentication
          link: ja/server/operator/user-authentication
          i18n_name: ユーザー認証
        - name: Managing build artifacts
          link: ja/server/operator/managing-build-artifacts
          i18n_name: ビルドアーティファクトの管理
        - name: Usage data collection
          link: ja/server/operator/usage-data-collection
          i18n_name: 使用状況データの収集
        - name: CircleCI server security features
          link: ja/server/operator/circleci-server-security-features
          i18n_name: セキュリティ機能
        - name: Application lifecycle
          link: ja/server/operator/application-lifecycle
          i18n_name: アプリケーション ライフサイクル
        - name: Troubleshooting and support
          link: ja/server/operator/troubleshooting-and-support
          i18n_name: トラブルシュートとサポート
        - name: Backup and restore
          link: ja/server/operator/backup-and-restore
          i18n_name: バックアップと復元
    - name: Server v4.0.0 PDF
      children:
        - name: v4.0.0 Overview
          link: server-pdfs/CircleCI-Server-4.0.0-Overview.pdf
          i18n_name: v4.0.0 概要
        - name: v4.0.0 Installation Guide for AWS
          link: server-pdfs/CircleCI-Server-4.0.0-AWS-Installation-Guide.pdf
          i18n_name: v4.0.0 インストールガイド AWS
        - name: v4.0.0 Installation Guide for GCP
          link: server-pdfs/CircleCI-Server-4.0.0-GCP-Installation-Guide.pdf
          i18n_name: v4.0.0 インストールガイド GCP
        - name: v4.0.0 Operations Guide
          link: server-pdfs/CircleCI-Server-4.0.0-Operations-Guide.pdf
          i18n_name: v4.0.0 管理者ガイド

- name: Server Administration v3.x
  i18n_name: Server v3.x 管理
  icon: icons/sidebar/admin-new.svg
  children:
    - name: Server v3.x Overview
      i18n_name: v3.x の概要
      children:
        - name: Overview
          link: ja/server-3-overview
          i18n_name: 概要
        - name: What's New in v3.x
          link: ja/server-3-whats-new
          i18n_name: v3.x の新機能
        - name: Upgrade
          link: ja/server-3-upgrade
          i18n_name: v3.x へのアップグレード
        - name: FAQ
          link: ja/server-3-faq
          i18n_name: Server 3.x FAQ
    - name: Server v3.x Install
      i18n_name: Server v3.x のインストール
      children:
        - name: Phase 1 - Prerequisites
          link: ja/server-3-install-prerequisites
          i18n_name: ステップ1 - 必須要件
        - name: Phase 2 - Install core services
          link: ja/server-3-install
          i18n_name: ステップ2 - コアサービスのインストール
        - name: Phase 3 - Install execution environment
          link: ja/server-3-install-build-services
          i18n_name: ステップ3 - 実行環境のインストール
        - name: Phase 4 - Post installation
          link: ja/server-3-install-post
          i18n_name: ステップ4 - インストールの後処理
        - name: Migration
          link: ja/server-3-install-migration
          i18n_name: 移行
        - name: Hardening your cluster
          link: ja/server-3-install-hardening-your-cluster
          i18n_name: クラスタのハードニング
    - name: Server v3.x operations
      i18n_name: v3.x 管理者ガイド
      children:
        - name: Overview
          link: ja/server-3-operator-overview
          i18n_name: 概要
        - name: Metrics and monitoring
          i18n_name: メトリクスとモニタリング
          link: ja/server-3-operator-metrics-and-monitoring
        - name: Introduction to Nomad
          i18n_name: Nomad 概要
          link: ja/server-3-operator-nomad
        - name: Configuring a proxy
          i18n_name: プロキシの設定
          link: ja/server-3-operator-proxy
        - name: User accounts
          i18n_name: ユーザー管理
          link: ja/server-3-operator-user-accounts
        - name: Managing orbs
          i18n_name: Orbの管理
          link: ja/server-3-operator-orbs
        - name: VM service
          i18n_name: VM サービスの設定
          link: ja/server-3-operator-vm-service
        - name: Externalizing services
          i18n_name: サービスの外部化
          link: ja/server-3-operator-externalizing-services
        - name: Expanding internal database volumes
          i18n_name: 内部データベースボリュームの拡張
          link: ja/server-3-operator-extending-internal-volumes
        - name: Load balancers
          i18n_name: ロードバランサー
          link: ja/server-3-operator-load-balancers
        - name: Authentication
          i18n_name: 認証
          link: ja/server-3-operator-authentication
        - name: Docker authenticated pulls
          i18n_name: Docker の認証つきプル
          link: ja/private-images
        - name: Build artifacts
          i18n_name: アーティファクト
          link: ja/server-3-operator-build-artifacts
        - name: Usage data
          i18n_name: 利用状況データ
          link: ja/server-3-operator-usage-data
        - name: Security
          i18n_name: セキュリティ
          link: ja/security-server
        - name: Application lifecycle
          i18n_name: アプリケーションライフサイクル
          link: ja/server-3-operator-application-lifecycle
        - name: Troubleshooting and support
          i18n_name: トラブルシューティング
          link: ja/server-3-operator-troubleshooting-and-support
        - name: Backup and restore
          i18n_name: バックアップと復元
          link: ja/server-3-operator-backup-and-restore
    - name: Server v3.4.x PDFs
      children:
        - name: v3.4 Overview
          link: ja/CircleCI-Server-3.4.1-Overview.pdf
          i18n_name: v3.4 の概要
        - name: v3.4 Installation Guide for AWS
          link: ja/CircleCI-Server-3.4.1-AWS-Installation-Guide.pdf
          i18n_name: v3.4 インストールガイド AWS
        - name: v3.4 Installation Guide for GCP
          link: ja/CircleCI-Server-3.4.1-GCP-Installation-Guide.pdf
          i18n_name: v3.4 インストールガイド GCP
        - name: v3.4 Operations Guide
          link: ja/CircleCI-Server-3.4.1-Operations-Guide.pdf
          i18n_name: v3.4 管理者ガイド
    - name: Server v3.3.x PDFs
      children:
        - name: v3.3 Overview
          link: ja/CircleCI-Server-3.3.0-Overview.pdf
          i18n_name: v3.3 の概要
        - name: v3.3 Installation Guide for AWS
          link: ja/CircleCI-Server-3.3.0-AWS-Installation-Guide.pdf
          i18n_name: v3.3 インストールガイド AWS
        - name: v3.3 Installation Guide for GCP
          link: ja/CircleCI-Server-3.3.0-GCP-Installation-Guide.pdf
          i18n_name: v3.3 インストールガイド GCP
        - name: v3.3 Operations Guide
          link: ja/CircleCI-Server-3.3.0-Operations-Guide.pdf
          i18n_name: v3.3 管理者ガイド
    - name: Server v3.2.x PDFs
      children:
        - name: v3.2 Overview
          link: ja/CircleCI-Server-3.2.0-Overview.pdf
          i18n_name: v3.2 の概要
        - name: v3.2 Installation Guide
          link: ja/CircleCI-Server-3.2.0-Installation-Guide.pdf
          i18n_name: v3.2 インストールガイド
        - name: v3.2 Operations Guide
          link: ja/CircleCI-Server-3.2.0-Operations-Guide.pdf
          i18n_name: v3.2 管理者ガイド
    - name: Server v3.1.x PDFs
      i18n_name: Server v3.1.x PDFs
      children:
        - name: v3.1 Overview
          i18n_name: v3.1 の新機能
          link: ja/CircleCI-Server-3.1.0-Overview.pdf
        - name: v3.1 Installation Guide
          i18n_name: v3.1 インストールガイド
          link: ja/CircleCI-Server-3.1.0-Installation-Guide.pdf
        - name: v3.1 Operations Guide
          i18n_name: v3.1 管理者ガイド
          link: ja/CircleCI-Server-3.1.0-Operations-Guide.pdf
    - name: Server v3.0.x PDFs
      i18n_name: Server v3.0.x PDFs
      children:
        - name: v3.0 Overview
          i18n_name: v3.0 の新機能
          link: ja/CircleCI-Server-3.0.1-Overview.pdf
        - name: v3.0 Installation Guide
          i18n_name: v3.0 インストールガイド
          link: ja/CircleCI-Server-3.0.1-Installation-Guide.pdf
        - name: v3.0 Operations Guide
          i18n_name: v3.0 管理者ガイド
          link: ja/CircleCI-Server-3.0.1-Operations-Guide.pdf
- name: Server administration v2.x
  i18n_name: Server v2.x 管理
  icon: icons/sidebar/admin-new.svg
  children:
    - name: Server v2.19.x Install
      i18n_name: v2.19.x インストール
      children:
        - name: Overview
          link: ja/install-overview
          i18n_name: 概要
        - name: What's new in v2.19.x
          link: ja/v.2.19-overview
          i18n_name: v2.19.x の新機能
        - name: Upgrade to v2.19.x
          link: ja/updating-server
          i18n_name: アップグレード方法
        - name: Updating Replicated
          link: ja/updating-server-replicated-version
          i18n_name: Replicated の更新
        - name: System requirements
          link: ja/server-ports
          i18n_name: 使用ポート
        - name: Prerequisites and planning
          link: ja/aws-prereq
          i18n_name: 必須要件
        - name: Installation
          link: ja/aws
          i18n_name: インストール
        - name: Teardown
          link: ja/aws-teardown
          i18n_name: アンインストール
    - name: Server v2.19.x Operations
      i18n_name: 管理者ガイド
      children:
        - name: Overview
          link: ja/overview
          i18n_name: 概要
        - name: Intro to Nomad
          link: ja/nomad
          i18n_name: Nomadガイド
        - name: Metrics & Monitoring
          link: ja/monitoring
          i18n_name: 設定・モニタリング
        - name: Nomad metrics
          link: ja/nomad-metrics
          i18n_name: Nomadメトリクス
        - name: Proxies
          link: ja/proxy
          i18n_name: プロキシ
        - name: Docker Hub pull through mirror
          link: ja/docker-hub-pull-through-mirror
          i18n_name: DockerHubミラー
        - name: Authentication
          link: ja/authentication
          i18n_name: 認証
        - name: VM service
          link: ja/vm-service
          i18n_name: VMサービスの設定
        - name: GPU builders
          link: ja/gpu
          i18n_name: GPUビルダー
        - name: Certificates
          link: ja/certificates
          i18n_name: 証明書
        - name: User Accounts
          link: ja/user-accounts
          i18n_name: ユーザアカウント
        - name: Build artifacts
          link: ja/build-artifacts
          i18n_name: アーティファクト
        - name: Usage statistics
          link: ja/usage-stats
          i18n_name: 利用状況データ
        - name: JVM heap size
          link: ja/jvm-heap-size-configuration
          i18n_name: JVMヒープサイズ
        - name: SSH reruns
          link: ja/ssh-server
          i18n_name: SSH再実行
        - name: Maintenance
          link: ja/ops
          i18n_name: メンテナンス
        - name: Backup and recovery
          link: ja/backup
          i18n_name: バックアップとリカバリ
        - name: Security
          link: ja/security-server
          i18n_name: セキュリティ
        - name: Troubleshooting
          link: ja/troubleshooting
          i18n_name: トラブルシューティング
        - name: Faq
          link: ja/admin-faq
          i18n_name: FAQ
        - name: Customization & config
          link: ja/customizations
          i18n_name: カスタマイズ・設定
        - name: Architecture
          link: ja/architecture
          i18n_name: アーキテクチャ
        - name: Storage lifecycle
          link: ja/storage-lifecycle
          i18n_name: ストレージライフサイクル
        - name: Acknowledgments
          link: ja/open-source
          i18n_name: 謝辞(OSS)
    - name: Server v2.19 PDFs
      i18n_name: Server v2.19 PDF
      children:
        - name: What's New in v2.19
          link: ja/v.2.19-overview
          i18n_name: v2.19 の新機能
        - name: v2.19 Installation Guide
          link: ja/CircleCI-Server-AWS-Installation-Guide.pdf
          i18n_name: v2.19 インストールガイド
        - name: v2.19 Operations Guide
          link: ja/CircleCI-Server-Operations-Guide.pdf
          i18n_name: v2.19 管理者ガイド
    - name: Server v2.18 PDFs
      i18n_name: Server v2.18 PDF
      children:
        - name: What's New in v2.18
          link: ja/v.2.18-overview
          i18n_name: v2.18 の新機能
        - name: v2.18.3 Installation Guide
          link: ja/CircleCI-Server-AWS-Installation-Guide-v2-18-3.pdf
          i18n_name: v2.18.3 インストールガイド
        - name: v2.18.3 Operations Guide
          link: ja/CircleCI-Server-Operations-Guide-v2-18-3.pdf
          i18n_name: v2.18.3 管理者ガイド
    - name: Server v2.17.3 PDFs
      i18n_name: Server v2.17.3 PDF
      children:
        - name: What's New in v2.17
          link: ja/v.2.17-overview
          i18n_name: v2.17 の新機能
        - name: v2.17.3 Installation Guide
          link: ja/CircleCI-Server-AWS-Installation-Guide-v2-17.pdf
          i18n_name: v2.17 インストールガイド
        - name: v2.17.3 Operations Guide
          link: ja/CircleCI-Server-Operations-Guide-v2-17.pdf
          i18n_name: v2.17 管理者ガイド
    - name: Server v2.16 PDFs
      i18n_name: Server v2.16 PDF
      children:
        - name: What's New in v2.16
          i18n_name: v2.16 の新機能
          link: ja/v.2.16-overview
        - name: v2.16 Installation Guide
          link: ja/circleci-install-doc.pdf
          i18n_name: v2.16 インストールガイド
        - name: v2.16 Operations Guide
          link: ja/circleci-ops-guide.pdf
          i18n_name: v2.16 管理者ガイド

- name: CircleCI Plans
  i18n_name: CircleCIのプラン設定
  icon: icons/sidebar/plans-outline.svg
  children:
    - name: Plan Overview
      i18n_name: プランの概要
      link: ja/plan-overview
    - name: Using Credits
      link: ja/credits
      i18n_name: クレジットの使用
    - name: Free
      i18n_name: Free
      link: ja/plan-free
    - name: Performance
      i18n_name: Performance
      link: ja/plan-performance
    - name: Scale
      i18n_name: Scale
      link: ja/plan-scale
    - name: Server
      link: ja/plan-server

- name: Contributing to CircleCI docs
  i18n_name: スタイルガイド(英語)
  icon: icons/sidebar/changelog.svg
  children:
    - name: Docs style guide
      children:
        - name: Style guide overview
          link: style/style-guide-overview
        - name: Formatting
          link: style/formatting
        - name: Style and Voice
          link: style/style-and-voice
        - name: Headings
          link: style/headings
        - name: Using lists
          link: style/using-lists
        - name: Cross references and links
          link: style/links
        - name: Using images
          link: style/using-images
        - name: Using tables
          link: style/using-tables
        - name: Using code samples
          link: style/using-code-samples<|MERGE_RESOLUTION|>--- conflicted
+++ resolved
@@ -591,18 +591,6 @@
         - name: Publish to NPM registry
           link: deploy-to-npm-registry
 
-<<<<<<< HEAD
-- name: Reference
-  icon: icons/sidebar/folder-open.svg
-  children:
-    - children:
-      - name: Project values and variables
-        link: variables
-      - name: Prebuilt images
-        link: circleci-images
-
-=======
->>>>>>> d0861857
 - name: Server administration v4.x
   icon: icons/sidebar/admin-new.svg
   children:
