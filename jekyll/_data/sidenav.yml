--- conflicted
+++ resolved
@@ -227,7 +227,6 @@
             link: runner-installation-docker
           - name: Machine runner configuration reference
             link: runner-config-reference
-<<<<<<< HEAD
       - name: How-to Guides
         children:
           - name: Upgrade CircleCI's self-hosted runner on server
@@ -242,8 +241,6 @@
             link: troubleshoot-self-hosted-runner
           - name: Scaling self-hosted runner
             link: runner-scaling
-=======
->>>>>>> 047e65af
 
   - name: Optimize
     icon: icons/sidebar/sparkle.svg
