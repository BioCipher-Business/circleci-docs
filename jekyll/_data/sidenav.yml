en:
- name: Getting started
  icon: icons/sidebar/getting_started.svg
  children:
    - name: Overview
      children:
        - name: Welcome
          link: /
        - name: Sign up and try
          link: first-steps
        - name: About CircleCI
          link: about-circleci
        - name: Concepts
          link: concepts
        - name: FAQ
          link: faq
    - name: Onboarding
      children:
        - name: YAML configuration intro
          link: introduction-to-yaml-configurations
        - name: Web app introduction
          link: introduction-to-the-circleci-web-app
        - name: In-app configuration editor
          link: config-editor
    - name: Beginner tutorials
      children:
        - name: Configuration tutorial
          link: config-intro
        - name: Your first green build
          link: getting-started
        - name: Hello world
          link: hello-world
        - name: Set up the Slack orb
          link: slack-orb-tutorial
    - name: VCS integration
      children:
        - name: GitHub
          link: github-integration
        - name: Bitbucket
          link: bitbucket-integration
        - name: GitLab
          link: gitlab-integration
    - name: Migration
      children:
        - name: Introduction to CircleCI migration
          link: migration-intro
        - name: Migrate from AWS
          link: migrating-from-aws
        - name: Migrate from Azure DevOps
          link: migrating-from-azuredevops
        - name: Migrate from Buildkite
          link: migrating-from-buildkite
        - name: Migrate from GitHub Actions
          link: migrating-from-github
        - name: Migrate from GitLab
          link: migrating-from-gitlab
        - name: Migrate from Jenkins
          link: migrating-from-jenkins
        - name: Migrate from TeamCity
          link: migrating-from-teamcity
        - name: Migrate from Travis CI
          link: migrating-from-travis

- name: Pipelines
  icon: icons/sidebar/pipelines.svg
  children:
    - name: Overview
      children:
        - name: Pipelines overview
          link: pipelines
        - name: Triggers overview
          link: triggers-overview
        - name: Skip or cancel pipelines
          link: skip-build
    - name: Features
      children:
        - name: Scheduled pipelines
          link: scheduled-pipelines
        - name: Workflows
          link: workflows
        - name: Jobs and steps
          link: jobs-steps
        - name: Workspaces
          link: workspaces
        - name: Artifacts
          link: artifacts
        - name: Docker layer caching
          link: docker-layer-caching
        - name: Concurrency
          link: concurrency
        - name: Environment variables
          link: env-vars
        - name: Collecting test data
          link: collect-test-data
        - name: Code coverage
          link: code-coverage
        - name: Debugging with SSH
          link: ssh-access-jobs
        - name: Test splitting and parallelism
          link: parallelism-faster-jobs
        - name: Troubleshooting test splitting
          link: troubleshoot-test-splitting
        - name: Contexts
          link: contexts
        - name: OpenID Connect tokens
          link: openid-connect-tokens
        - name: Using webhooks with third party tools
          link: webhooks-airtable
    - name: Optimizations
      children:
        - name: Overview
          link: optimizations
        - name: Persisting data
          link: persist-data
        - name: Caching dependencies
          link: caching
        - name: Caching strategies
          link: caching-strategy
        - name: Pipeline values and parameters
          link: pipeline-variables
        - name: Using shell scripts
          link: using-shell-scripts
    - name: Tutorials
      children:
        - name: Test splitting
          link: test-splitting-tutorial

- name: Execution environments
  icon: icons/sidebar/executors.svg
  children:
    - name: Overview
      children:
        - name: Introduction
          link: executor-intro
        - name: Migrating Docker to machine
          link: docker-to-machine
    - name: Docker
      children:
        - name: Using Docker
          link: using-docker
        - name: Convenience images
          link: circleci-images
        - name: Migrating to next-gen images
          link: next-gen-migration-guide
        - name: Using custom images
          link: custom-images
        - name: Docker authenticated pulls
          link: private-images
        - name: Running docker commands
          link: building-docker-images
    - name: Linux VM
      children:
        - name: Using Linux VM
          link: using-linuxvm
        - name: Android machine image
          link: android-machine-image

    - name: macOS
      children:
        - name: Using macOS
          link: using-macos
        - name: Configuring a macOS app
          link: hello-world-macos
        - name: Testing iOS applications
          link: testing-ios
        - name: Testing macOS applications
          link: testing-macos
        - name: iOS code signing
          link: ios-codesigning
        - name: Xcode image policy
          link: xcode-policy
        - name: Dedicated host resources
          link: dedicated-hosts-macos
    - name: Windows
      children:
        - name: Using Windows
          link: using-windows
        - name: Hello world
          link: hello-world-windows
    - name: GPU
      children:
        - name: Using GPUs
          link: using-gpu
    - name: Arm
      children:
        - name: Using Arm
          link: using-arm

    - name: Runner
      children:
        - name: Self-hosted runner overview
          link: runner-overview
        - name: Self-hosted runner concepts
          link: runner-concepts
        - name: Web app installation
          link: runner-installation
        - name: CLI installation
          link: runner-installation-cli
        - name: Linux installation
          link: runner-installation-linux
        - name: Windows installation
          link: runner-installation-windows
        - name: macOS installation
          link: runner-installation-mac
        - name: Docker installation
          link: runner-installation-docker
<<<<<<< HEAD
        - name: Container runner
          link: container-runner
        - name: Scaling Self-hosted Runner
=======
        - name: Kubernetes installation
          link: runner-on-kubernetes
        - name: Container runner
          link: container-runner
        - name: Self-hosted runner supported platforms
          link: runner-supported-platforms
        - name: Scaling self-hosted runner
>>>>>>> 584fa113
          link: runner-scaling
        - name: Self-hosted runner configuration reference
          link: runner-config-reference
        - name: Upgrading self-hosted runner on server
          link: runner-upgrading-on-server
        - name: Self-hosted runner API
          link: runner-api
        - name: Self-hosted runner FAQ
          link: runner-faqs

- name: Configuration
  icon: icons/sidebar/configure.svg
  children:
    - name: Overview
      children:
        - name: Configuration introduction
          link: config-intro
        - name: Dynamic configuration
          link: dynamic-config
        - name: Using the CircleCI configuration editor
          link: config-editor
        - name: Writing YAML
          link: writing-yaml
    - name: Reference
      children:
        - name: Configuration reference
          link: configuration-reference
        - name: Reusing configuration
          link: reusing-config
        - name: Advanced configuration
          link: adv-config
        - name: Sample configuration
          link: sample-config
        - name: Installing the CircleCI CLI
          link: local-cli
        - name: How to use the CircleCI CLI
          link: how-to-use-the-circleci-local-cli
    - name: How-To Guides
      children:
        - name: Using matrix jobs
          link: using-matrix-jobs
        - name: Using branch filters
          link: using-branch-filters
        - name: Using dynamic configuration
          link: using-dynamic-configuration
        - name: Selecting a workflow to run
          link: selecting-a-workflow-to-run-using-pipeline-parameters
        - name: Installing and using docker-compose
          link: docker-compose

- name: Orbs
  icon: icons/sidebar/orbs.svg
  children:
    - name: Using orbs
      children:
        - name: Orb introduction
          link: orb-intro
        - name: Orbs concepts
          link: orb-concepts
        - name: Orbs FAQ
          link: orbs-faq
    - name: Authoring orbs
      children:
        - name: Intro to authoring an orb
          link: orb-author-intro
        - name: Author an orb
          link: orb-author
        - name: Orb author FAQ
          link: orb-author-faq
        - name: Orb authoring best practices
          link: orbs-best-practices
        - name: Orb testing methodologies
          link: testing-orbs
        - name: Orb publishing process
          link: creating-orbs
        - name: Manual orb authoring
          link: orb-author-validate-publish
    - name: Tutorials
      children:
        - name: Using the Slack orb
          link: slack-orb-tutorial
    - name: How-to guides
      children:
        - name: Deploy service update to EC2
          link: deploy-service-update-to-aws-ec2
        - name: Notify a Slack channel of a paused workflow
          link: notify-a-slack-channel-of-a-paused-workflow

- name: Insights
  icon: icons/sidebar/insights.svg
  children:
    - name: Overview
      link: insights
    - name: Metrics glossary
      link: insights-glossary
    - name: Insights snapshot badge
      link: insights-snapshot-badge
    - name: Test Insights
      link: insights-tests
    - name: Data partnerships
      link: insights-partnerships
    - name: Insights API
      link: https://circleci.com/docs/api/v2#tag/Insights

- name: Projects
  icon: icons/sidebar/projects.svg
  children:
    - name: overview
      children:
        - name: Projects overview
          link: projects
        - name: Creating a project
          link: create-project
    - name: settings
      children:
        - name: Settings overview
          link: settings
        - name: Enabling GitHub Checks
          link: enable-checks
        - name: Adding SSH keys
          link: add-ssh-key
        - name: Open source projects
          link: oss
        - name: Using notifications
          link: notifications
        - name: Connect with JIRA
          link: jira-plugin
        - name: Managing API tokens
          link: managing-api-tokens
        - name: Status badges
          link: status-badges
        - name: Webhooks
          link: webhooks
        - name: Using credits
          link: credits
    - name: security
      children:
        - name: Security features
          link: security
        - name: Security recommendations
          link: security-recommendations
        - name: Protecting against supply chain attacks
          link: security-supply-chain
        - name: IP ranges
          link: ip-ranges

- name: Examples and guides
  icon: icons/sidebar/examples.svg
  children:
    - name: Languages
      children:
        - name: Overview
          link: examples-and-guides-overview
        - name: Node
          link: language-javascript
        - name: Python
          link: language-python

    - name: Databases
      children:
        - name: Configuring databases
          link: databases
        - name: Database examples
          link: postgres-config

    - name: Testing
      children:
        - name: Overview
          link: test
        - name: Browser testing
          link: browser-testing

- name: Deployment
  icon: icons/sidebar/deployment.svg
  children:
    - name: Deployment overview
      link: deployment-overview
    - name: Deploy Android applications
      link: deploy-android-applications
    - name: Deploy to Artifactory
      link: deploy-to-artifactory
    - name: Deploy to AWS
      link: deploy-to-aws
    - name: Deploy to Azure Container Registry
      link: deploy-to-azure-container-registry
    - name: Deploy to Capistrano  
      link: deploy-to-capistrano 
    - name: Deploy to Cloud Foundry
      link: deploy-to-cloud-foundry
    - name: Deploy to Firebase
      link: deploy-to-firebase
    - name: Authorize Google Cloud SDK
      link: authorize-google-cloud-sdk
    - name: Deploy to Google Cloud Platform
      link: deploy-to-google-cloud-platform
    - name: Deploy to Heroku
      link: deploy-to-heroku
    - name: Deploy iOS applications
      link: deploy-ios-applications
    - name: Deploy to NPM registry
      link: deploy-to-npm-registry
    - name: Deploy over SSH
      link: deploy-over-ssh
    - name: Publish packages to Packagecloud
      link: publish-packages-to-packagecloud


- name: Reference
  icon: icons/sidebar/reference.svg
  children:
    - children:
      - name: Configuration reference
        link: configuration-reference
      - name: API v2 reference
        link: https://circleci.com/docs/api/v2
      - name: API v2 introduction
        link: api-intro
      - name: API v2 developer's Guide
        link: api-developers-guide
      - name: API v1.1 reference
        link: https://circleci.com/docs/api/v1
      - name: CircleCI config SDK
        link: circleci-config-sdk
      - name: Project values and variables
        link: variables
      - name: Prebuilt images
        link: circleci-images
      - name: Glossary
        link: glossary
      - name: Help and support
        link: help-and-support

- name: Server administration v4.x
  icon: icons/sidebar/admin.svg
  children:
    - name: Server v4.x overview
      children:
        - name: CircleCI server v4.x overview
          link: server/overview/circleci-server-v4-overview
        - name: Release notes
          link: server/overview/release-notes
    - name: Server v4.x installation
      children:
        - name: Phase 1 - Prerequisites
          link: server/installation/phase-1-prerequisites
        - name: Phase 2 - Core
          link: server/installation/phase-2-core-services
        - name: Phase 3 - Execution
          link: server/installation/phase-3-execution-environments
        - name: Phase 4 - Post-installation
          link: server/installation/phase-4-post-installation
        - name: Hardening your cluster
          link: server/installation/hardening-your-cluster
        - name: Installing server behind a proxy
          link: server/installation/installing-server-behind-a-proxy
        - name: Migrate from server v3 to v4
          link: server/installation/migrate-from-server-3-to-server-4
        - name: Upgrade server v4.x
          link: server/installation/upgrade-server-4
        - name: Installation reference
          link: server/installation/installation-reference
    - name: Server v4.x operations
      children:
        - name: Operator overview
          link: server/operator/operator-overview
        - name: Introduction to Nomad cluster operation
          link: server/operator/introduction-to-nomad-cluster-operation
        - name: Using metrics
          link: server/operator/using-metrics
        - name: Managing user accounts
          link: server/operator/managing-user-accounts
        - name: Managing orbs
          link: server/operator/managing-orbs
        - name: Manage virtual machines with VM service
          link: server/operator/manage-virtual-machines-with-vm-service
        - name: Configuring external services
          link: server/operator/configuring-external-services
        - name: Expanding internal database volumes
          link: server/operator/expanding-internal-database-volumes
        - name: Managing load balancers
          link: server/operator/managing-load-balancers
        - name: User authentication
          link: server/operator/user-authentication
        - name: Managing build artifacts
          link: server/operator/managing-build-artifacts
        - name: Usage data collection
          link: server/operator/usage-data-collection
        - name: CircleCI server security features
          link: server/operator/circleci-server-security-features
        - name: Application lifecycle
          link: server/operator/application-lifecycle
        - name: Troubleshooting and support
          link: server/operator/troubleshooting-and-support
        - name: Backup and restore
          link: server/operator/backup-and-restore
    - name: Server v4.0.0 PDFs
      children:
        - name: v4.0.0 Overview
          link: server-pdfs/CircleCI-Server-4.0.0-Overview.pdf
        - name: v4.0.0 Installation Guide for AWS
          link: server-pdfs/CircleCI-Server-4.0.0-AWS-Installation-Guide.pdf
        - name: v4.0.0 Installation Guide for GCP
          link: server-pdfs/CircleCI-Server-4.0.0-GCP-Installation-Guide.pdf
        - name: v4.0.0 Operations Guide
          link: server-pdfs/CircleCI-Server-4.0.0-Operations-Guide.pdf


- name: Server administration v3.x
  icon: icons/sidebar/admin.svg
  children:
    - name: Server v3.x overview
      children:
        - name: Overview
          link: server-3-overview
        - name: What's new in v3.x
          link: server-3-whats-new
        - name: Upgrade
          link: server-3-upgrade
        - name: FAQ
          link: server-3-faq
    - name: Server v3.x install
      children:
        - name: Phase 1 - Prerequisites
          link: server-3-install-prerequisites
        - name: Phase 2 - Install core services
          link: server-3-install
        - name: Phase 3 - Install execution environment
          link: server-3-install-build-services
        - name: Phase 4 - Post installation
          link: server-3-install-post
        - name: Migration
          link: server-3-install-migration
        - name: Hardening your cluster
          link: server-3-install-hardening-your-cluster
    - name: Server v3.x operations
      children:
        - name: Overview
          link: server-3-operator-overview
        - name: Metrics and monitoring
          link: server-3-operator-metrics-and-monitoring
        - name: Introduction to Nomad
          link: server-3-operator-nomad
        - name: Configuring a proxy
          link: server-3-operator-proxy
        - name: User accounts
          link: server-3-operator-user-accounts
        - name: Managing orbs
          link: server-3-operator-orbs
        - name: VM service
          link: server-3-operator-vm-service
        - name: Externalizing services
          link: server-3-operator-externalizing-services
        - name: Expanding internal database volumes
          link: server-3-operator-extending-internal-volumes
        - name: Load balancers
          link: server-3-operator-load-balancers
        - name: Authentication
          link: server-3-operator-authentication
        - name: Docker authenticated pulls
          link: private-images
        - name: Build artifacts
          link: server-3-operator-build-artifacts
        - name: Usage data
          link: server-3-operator-usage-data
        - name: Security
          link: security-server
        - name: Application lifecycle
          link: server-3-operator-application-lifecycle
        - name: Troubleshooting and support
          link: server-3-operator-troubleshooting-and-support
        - name: Backup and restore
          link: server-3-operator-backup-and-restore
    - name: Server v3.4.x PDFs
      children:
        - name: v3.4 Overview
          link: CircleCI-Server-3.4.1-Overview.pdf
        - name: v3.4 Installation Guide for AWS
          link: CircleCI-Server-3.4.1-AWS-Installation-Guide.pdf
        - name: v3.4 Installation Guide for GCP
          link: CircleCI-Server-3.4.1-GCP-Installation-Guide.pdf
        - name: v3.4 Operations Guide
          link: CircleCI-Server-3.4.1-Operations-Guide.pdf
    - name: Server v3.3.x PDFs
      children:
        - name: v3.3 Overview
          link: CircleCI-Server-3.3.0-Overview.pdf
        - name: v3.3 Installation Guide for AWS
          link: CircleCI-Server-3.3.0-AWS-Installation-Guide.pdf
        - name: v3.3 Installation Guide for GCP
          link: CircleCI-Server-3.3.0-GCP-Installation-Guide.pdf
        - name: v3.3 Operations Guide
          link: CircleCI-Server-3.3.0-Operations-Guide.pdf
    - name: Server v3.2.x PDFs
      children:
        - name: v3.2 Overview
          link: CircleCI-Server-3.2.0-Overview.pdf
        - name: v3.2 Installation Guide
          link: CircleCI-Server-3.2.0-Installation-Guide.pdf
        - name: v3.2 Operations Guide
          link: CircleCI-Server-3.2.0-Operations-Guide.pdf
    - name: Server v3.1.x PDFs
      children:
        - name: v3.1 Overview
          link: CircleCI-Server-3.1.0-Overview.pdf
        - name: v3.1 Installation Guide
          link: CircleCI-Server-3.1.0-Installation-Guide.pdf
        - name: v3.1 Operations Guide
          link: CircleCI-Server-3.1.0-Operations-Guide.pdf
    - name: Server v3.0.x PDFs
      children:
        - name: v3.0 Overview
          link: CircleCI-Server-3.0.1-Overview.pdf
        - name: v3.0 Installation Guide
          link: CircleCI-Server-3.0.1-Installation-Guide.pdf
        - name: v3.0 Operations Guide
          link: CircleCI-Server-3.0.1-Operations-Guide.pdf

- name: Server administration v2.x
  icon: icons/sidebar/admin.svg
  children:
    - name: Server v2.19.x install
      children:
        - name: Overview
          link: install-overview
        - name: What's new in v2.19.x
          link: v.2.19-overview
        - name: Upgrade to v2.19.x
          link: updating-server
        - name: Updating replicated
          link: updating-server-replicated-version
        - name: System requirements
          link: server-ports
        - name: Prerequisites and planning
          link: aws-prereq
        - name: Installation
          link: aws
        - name: Teardown
          link: aws-teardown
    - name: Server v2.19.x operations
      children:
        - name: Overview
          link: overview
        - name: Intro to Nomad
          link: nomad
        - name: Metrics & monitoring
          link: monitoring
        - name: Nomad metrics
          link: nomad-metrics
        - name: Proxies
          link: proxy
        - name: Docker Hub pull through mirror
          link: docker-hub-pull-through-mirror
        - name: Authentication
          link: authentication
        - name: VM service
          link: vm-service
        - name: GPU builders
          link: gpu
        - name: Certificates
          link: certificates
        - name: User accounts
          link: user-accounts
        - name: Build artifacts
          link: build-artifacts
        - name: Usage statistics
          link: usage-stats
        - name: JVM heap size
          link: jvm-heap-size-configuration
        - name: SSH reruns
          link: ssh-server
        - name: Maintenance
          link: ops
        - name: Backup and recovery
          link: backup
        - name: Security
          link: security-server
        - name: Troubleshooting
          link: troubleshooting
        - name: Faq
          link: admin-faq
        - name: Customization & config
          link: customizations
        - name: Architecture
          link: architecture
        - name: Storage lifecycle
          link: storage-lifecycle
        - name: Acknowledgments
          link: open-source
    - name: Server v2.19 PDFs
      children:
        - name: What's New in v2.19
          link: v.2.19-overview
        - name: v2.19 Installation Guide
          link: CircleCI-Server-AWS-Installation-Guide.pdf
        - name: v2.19 Operations Guide
          link: CircleCI-Server-Operations-Guide.pdf
    - name: Server v2.18 PDFs
      children:
        - name: What's New in v2.18
          link: v.2.18-overview
        - name: v2.18.3 Installation Guide
          link: CircleCI-Server-AWS-Installation-Guide-v2-18-3.pdf
        - name: v2.18.3 Operations Guide
          link: CircleCI-Server-Operations-Guide-v2-18-3.pdf
    - name: Server v2.17.3 PDFs
      children:
        - name: What's New in v2.17
          link: v.2.17-overview
        - name: v2.17.3 Installation Guide
          link: CircleCI-Server-AWS-Installation-Guide-v2-17.pdf
        - name: v2.17.3 Operations Guide
          link: CircleCI-Server-Operations-Guide-v2-17.pdf
    - name: Server v2.16 PDFs
      children:
        - name: What's New in v2.16
          link: v.2.16-overview
        - name: v2.16 Installation Guide
          link: circleci-install-doc.pdf
        - name: v2.16 Operations Guide
          link: circleci-ops-guide.pdf

- name: CircleCI plans
  icon: icons/sidebar/circleci_plans.svg
  children:
    - name: Plan overview
      link: plan-overview
    - name: Free
      link: plan-free
    - name: Performance
      link: plan-performance
    - name: Scale
      link: plan-scale
    - name: Server
      link: plan-server

- name: Contributing to CircleCI docs
  icon: icons/sidebar/reference.svg
  children:
    - name: Docs style guide
      children:
        - name: Style guide overview
          link: style/style-guide-overview
        - name: Formatting
          link: style/formatting
        - name: Style and voice
          link: style/style-and-voice
        - name: Headings
          link: style/headings
        - name: Using lists
          link: style/using-lists
        - name: Cross references and links
          link: style/links
        - name: Using images
          link: style/using-images
        - name: Using tables
          link: style/using-tables
        - name: Using code samples
          link: style/using-code-samples

ja:
- name: Getting Started
  i18n_name: はじめよう
  icon: icons/sidebar/getting_started.svg
  children:
    - name: Overview
      i18n_name: 概要
      children:
        - name: Welcome
          i18n_name: ようこそ
          link: ja
        - name: About CircleCI
          link: ja/about-circleci
          i18n_name: CircleCIの概要
        - name: Concepts
          link: ja/concepts
          i18n_name: コンセプト
        - name: FAQ
          link: ja/faq
    - name: Onboarding
      i18n_name: オンボーディング
      children:
      - name: YAML Configuration Intro
        link: ja/introduction-to-yaml-configurations
        i18n_name: YAML概要
      - name: Web App Introduction
        link: ja/introduction-to-the-circleci-web-app
        i18n_name: Webアプリ概要
    - name: Beginner Tutorials
      i18n_name: 初心者向けチュートリアル
      children:
        - name: Configuration Tutorial
          link: ja/config-intro
          i18n_name: 設定ファイル概要
        - name: In-app Configuration Editor
          link: ja/config-editor
          i18n_name: 設定ファイルエディター
        - name: Your First Green Build
          link: ja/getting-started
          i18n_name: 初めてのグリーンビルド
        - name: Hello World
          link: ja/hello-world
          i18n_name: Hello World
        - name: Using the Slack Orb
          link: ja/slack-orb-tutorial
          i18n_name: Slack Orbを使う
    - name: VCS Integration
      i18n_name: VCSとの連携
      children:
        - name: GitHub
          link: ja/github-integration
        - name: Bitbucket
          link: ja/bitbucket-integration
        - name: GitLab
          link: ja/gitlab-integration
    - name: Migration
      i18n_name: 移行
      children:
        - name: Introduction to CircleCI migration
          link: ja/migration-intro
          i18n_name: CircleCIへの移行概要
        - name: Migrate from AWS
          link: ja/migrating-from-aws
          i18n_name: AWSからの移行
        - name: Migrate from Azure DevOps
          link: ja/migrating-from-azuredevops
          i18n_name: Azure DevOpsからの移行
        - name: Migrate from Buildkite
          link: ja/migrating-from-buildkite
          i18n_name: Buildkiteからの移行
        - name: Migrate from GitHub Actions
          link: ja/migrating-from-github
          i18n_name: GitHub Actionsからの移行
        - name: Migrate from GitLab
          link: ja/migrating-from-gitlab
          i18n_name: GitLabからの移行
        - name: Migrate from Jenkins
          link: ja/migrating-from-jenkins
          i18n_name: Jenkinsからの移行
        - name: Migrate from TeamCity
          link: ja/migrating-from-teamcity
          i18n_name: TeamCityからの移行
        - name: Migrate from Travis CI
          link: ja/migrating-from-travis
          i18n_name: Travis CIからの移行

- name: Pipelines
  i18n_name: パイプライン
  icon: icons/sidebar/pipelines.svg
  children:
  - name: Overview
    i18n_name: 概要
    children:
      - name: Pipelines overview
        link: ja/pipelines
        i18n_name: パイプラインの概要       
      - name: Triggers overview
        link: ja/triggers-overview
        i18n_name: トリガーの概要
      - name: Skip or cancel pipelines
        link: ja/skip-build
        i18n_name: スキップとキャンセル
  - name: Features
    i18n_name: 機能
    children:
      - name: Scheduled Pipelines
        link: ja/scheduled-pipelines
        i18n_name: パイプラインのスケジュール実行
      - name: Workflows
        link: ja/workflows
        i18n_name: ワークフロー
      - name: Jobs and Steps
        link: ja/jobs-steps
        i18n_name: ジョブとステップ
      - name: Workspaces
        link: ja/workspaces
        i18n_name: ワークスペース
      - name: Artifacts
        link: ja/artifacts
        i18n_name: アーティファクト
      - name: Docker layer caching
        link: ja/docker-layer-caching
        i18n_name: Docker レイヤーキャッシュ
      - name: Concurrency
        link: ja/concurrency
        i18n_name: 同時実行
      - name: Environment variables
        link: ja/env-vars
        i18n_name: 環境変数
      - name: Collecting test data
        link: ja/collect-test-data
        i18n_name: テストデータの収集
      - name: Code Coverage
        link: ja/code-coverage
        i18n_name: コードカバレッジ
      - name: Debugging with SSH
        link: ja/ssh-access-jobs
        i18n_name: SSHデバッグ
      - name: Test Splitting and Parallelism
        link: ja/parallelism-faster-jobs
        i18n_name: テストの分割と並列実行
      - name: Troubleshooting Test Splitting
        link: ja/troubleshoot-test-splitting
        i18n_name: テスト分割のトラブルシュート
      - name: Contexts
        link: ja/contexts
        i18n_name: コンテキスト
      - name: OpenID Connect Tokens
        link: ja/openid-connect-tokens
        i18n_name: OpenID Connectトークン
      - name: Using Webhooks with 3rd party tools
        link: ja/webhooks-airtable
        i18n_name: Webhookの利用例
  - name: Optimizations
    i18n_name: 最適化
    children:
      - name: Overview
        link: ja/optimizations
        i18n_name: 概要
      - name: Persisting Data
        link: ja/persist-data
        i18n_name: データの永続化
      - name: Caching dependencies
        link: ja/caching
        i18n_name: 依存関係のキャッシュ
      - name: Caching strategies
        link: ja/caching-strategy
        i18n_name: キャッシュ戦略
      - name: Pipeline values and parameters
        link: ja/pipeline-variables
        i18n_name: パイプラインの値とパラメータ
      - name: Using shell scripts
        link: ja/using-shell-scripts
        i18n_name: シェルスクリプトを使う
  - name: Tutorials
    i18n_name: チュートリアル
    children:
      - name: Test splitting
        link: ja/test-splitting-tutorial
        i18n_name: テスト分割

- name: Execution environments
  icon: icons/sidebar/executors.svg
  i18n_name: 実行環境
  children:
    - name: Overview
      i18n_name: 概要
      children:
        - name: Introduction
          link: ja/executor-intro/
          i18n_name: 実行環境の概要
        - name: Migrating Docker to Machine
          link: ja/docker-to-machine
          i18n_name: DockerからMachineへの移行
    - name: Docker
      children:
        - name: Using Docker
          link: ja/using-docker
          i18n_name: Dockerの使用
          hash: using-docker
        - name: CircleCI Images
          link: ja/circleci-images
          i18n_name: CircleCIイメージ
        - name: Migrating to Next-Gen Images
          link: ja/next-gen-migration-guide
          i18n_name: 次世代イメージへの移行
        - name: Using custom images
          link: ja/custom-images
          i18n_name: カスタムイメージ
        - name: Docker authenticated pulls
          link: ja/private-images
          i18n_name: 認証付きプル
        - name: Running docker commands
          link: ja/building-docker-images
          i18n_name: Dockerコマンド        
    - name: Linux VM
      children:
        - name: Using Linux VM
          link: ja/using-linuxvm
          i18n_name: Linux VMの使用
        - name: Android Machine Image
          i18n_name: Android マシン イメージ
          link: ja/android-machine-image

    - name: macOS
      children:
        - name: Using macOS
          link: ja/using-macos
          i18n_name: macOSの使用
        - name: Configuring a macOS app
          link: ja/hello-world-macos
          i18n_name: macOSアプリの設定
        - name: Testing iOS applications
          link: ja/testing-ios
          i18n_name: iOSアプリをテストする
        - name: Testing macOS applications
          link: ja/testing-macos
          i18n_name: macOSアプリのテスト
        - name: iOS Code Signing
          link: ja/ios-codesigning
          i18n_name: iOSコードサインの設定
        - name: Xcode Image Policy
          link: ja/xcode-policy
          i18n_name: Xcodeイメージポリシー
        - name: Dedicated Host Resources
          link: ja/dedicated-hosts-macos
          i18n_name: macOS専有ホスト
    - name: Windows
      children:
        - name: Using Windows
          link: ja/using-windows
          i18n_name: Windowsの使用
        - name: Hello World
          link: ja/hello-world-windows
          i18n_name: 概要
    - name: GPU
      children:
        - name: Using GPUs
          link: ja/using-gpu
          i18n_name: GPUの使用
    - name: Arm
      children:
        - name: Using Arm
          link: ja/using-arm
          i18n_name: Armの使用

    - name: Runner
      children:
        - name: Self-hosted Runner Overview
          link: ja/runner-overview
          i18n_name: セルフホストランナーの概要
        - name: Self-hosted Runner Concepts
          link: ja/runner-concepts
          i18n_name: コンセプト
        - name: Web App Installation
          link: ja/runner-installation
          i18n_name: Webアプリでのインストール
        - name: CLI Installation
          link: ja/runner-installation-cli
          i18n_name: CLIでのインストール
        - name: Linux Installation
          link: ja/runner-installation-linux
          i18n_name: Linuxへのインストール
        - name: Windows Installation
          link: ja/runner-installation-windows
          i18n_name: Windowsへのインストール
        - name: macOS Installation
          link: ja/runner-installation-mac
          i18n_name: macOSへのインストール
        - name: Docker Installation
          link: ja/runner-installation-docker
          i18n_name: Dockerへのインストール
        - name: Kubernetes Installation
          link: ja/runner-on-kubernetes
          i18n_name: Kubernetesへのインストール
        - name: Container runner
          link: ja/container-runner
          i18n_name: コンテナランナー
        - name: Self-hosted Runner Supported Platforms
          link: ja/runner-supported-platforms
          i18n_name: 利用可能なプラットフォーム
        - name: Scaling Self-hosted Runner
          link: ja/runner-scaling
          i18n_name: ランナーのスケール
        - name: Self-hosted Runner Configuration Reference
          link: ja/runner-config-reference
          i18n_name: セルフホストランナーの設定リファレンス
        - name: Upgrading Self-hosted Runner on Server
          link: ja/runner-upgrading-on-server
          i18n_name: Server セルフホストランナーのアップグレード
        - name: Self-hosted Runner API
          link: ja/runner-api
          i18n_name: セルフホストランナーAPI
        - name: Self-hosted Runner FAQ
          link: ja/runner-faqs
          i18n_name: セルフホストランナーFAQ

- name: Configuration
  icon: icons/sidebar/configure.svg
  i18n_name: 設定ファイル
  children:
    - name: Overview
      i18n_name: 概要
      children:
        - name: Configuration Introduction
          link: ja/config-intro
          i18n_name: 設定概要
        - name: Dynamic Configuration
          link: ja/dynamic-config
          i18n_name: ダイナミックコンフィグ
        - name: Using the CircleCI Configuration Editor
          link: ja/config-editor
          i18n_name: 設定ファイルエディター
        - name: Writing Yaml
          link: ja/writing-yaml
          i18n_name: Yamlの記述
    - name: Reference
      i18n_name: リファレンス
      children:
        - name: Configuration Reference
          link: ja/configuration-reference
          i18n_name: 設定リファレンス
        - name: Reusing Configuration
          link: ja/reusing-config
          i18n_name: 設定ファイル再利用(Orb)
        - name: Advanced Configuration
          link: ja/adv-config
          i18n_name: 高度な設定
        - name: Sample Configuration
          link: ja/sample-config
          i18n_name: 設定ファイルサンプル
        - name: Installing the CircleCI CLI
          link: ja/local-cli
          i18n_name: CircleCI CLIのインストール
        - name: How to use the CircleCI CLI
          link: ja/how-to-use-the-circleci-local-cli
          i18n_name: CircleCI CLIの使用方法
    - name: How-To Guides
      i18n_name: ガイド
      children:
        - name: Using Matrix Jobs
          link: ja/using-matrix-jobs
          i18n_name: マトリックスジョブ
        - name: Using Branch Filters
          link: ja/using-branch-filters
          i18n_name: ブランチフィルター
        - name: Using Dynamic Configuration
          link: ja/using-dynamic-configuration
          i18n_name: ダイナミックコンフィグ
        - name: Selecting a Workflow to Run
          link: ja/selecting-a-workflow-to-run-using-pipeline-parameters
          i18n_name: 実行するワークフローの指定
        - name: Installing and using docker-compose
          link: ja/docker-compose
          i18n_name: docker-composeの使用
- name: Orbs
  i18n_name: Orb
  icon: icons/sidebar/orbs.svg
  children:
    - name: Using Orbs
      i18n_name: Orbの利用
      children:
        - name: Orb Introduction
          link: ja/orb-intro
          i18n_name: Orb概要
        - name: Orbs Concepts
          link: ja/orb-concepts
          i18n_name: Orbコンセプト
        - name: Orbs FAQ
          link: ja/orbs-faq
          i18n_name: Orb FAQ
    - name: Authoring Orbs
      i18n_name: Orbオーサリング
      children:
        - name: Intro to Authoring an Orb
          link: ja/orb-author-intro
          i18n_name: 概要
        - name: Author an Orb
          link: ja/orb-author
          i18n_name: Orbオーサリング
        - name: Orb Author FAQ
          link: ja/orb-author-faq
          i18n_name: OrbsオーサリングFAQ
        - name: Orbs Best Practices
          link: ja/orbs-best-practices
          i18n_name: Orbベストプラクティス
        - name: Orb Testing Methodologies
          link: ja/testing-orbs
          i18n_name: Orbテスト手法
        - name: Orb Publishing Process
          link: ja/creating-orbs
          i18n_name: Orbパブリッシュ
        - name: Manual Orb Authoring
          link: ja/orb-author-validate-publish
          i18n_name: Orbの記述
    - name: Tutorials
      children:
        - name: Using the Slack Orb
          link: ja/slack-orb-tutorial
          i18n_name: Slack Orbを使う
    - name: How-To Guides
      i18n_name: ガイド
      children:
        - name: Deploy Service Update to EC2
          link: ja/deploy-service-update-to-aws-ec2
          i18n_name: 変更のEC2へのデプロイ
        - name: Notify a Slack Channel of a Paused Workflow
          link: ja/notify-a-slack-channel-of-a-paused-workflow
          i18n_name: 停止したワークフローのSlackチャンネルへの通知

- name: Insights
  icon: icons/sidebar/insights.svg
  i18n_name: インサイト
  children:
    - name: Overview
      i18n_name: 概要
      link: ja/insights
    - name: Metrics glossary
      i18n_name: メトリクスの用語集
      link: ja/insights-glossary
    - name: Insights snapshot badge
      i18n_name: インサイト スナップショットバッジ
      link: insights-snapshot-badge
    - name: Test Insights
      i18n_name: テストインサイト
      link: ja/insights-tests
    - name: Data Partnerships
      i18n_name: データ連携
      link: ja/insights-partnerships
    - name: Insights API
      i18n_name: インサイトAPI
      link: https://circleci.com/docs/api/v2#tag/Insights

- name: Projects
  i18n_name: プロジェクト
  icon: icons/sidebar/projects.svg
  children:
    - name: overview
      i18n_name: 概要
      children:
        - name: Projects Overview
          link: ja/projects
          i18n_name: プロジェクトの概要
        - name: Creating a Project
          link: ja/create-project
          i18n_name: プロジェクトの作成
    - name: settings
      i18n_name: 設定
      children:
        - name: Settings Overview
          link: ja/settings
          i18n_name: 概要
        - name: Enabling GitHub Checks
          link: ja/enable-checks
          i18n_name: GitHub Checks有効化
        - name: Adding SSH Keys
          link: ja/add-ssh-key
          i18n_name: SSHキーの登録
        - name: Open Source Projects
          link: ja/oss
          i18n_name: OSSプロジェクト
        - name: Using Notifications
          link: ja/notifications
          i18n_name: 通知の使用
        - name: Connect with JIRA
          link: ja/jira-plugin
          i18n_name: Jiraとの連携
        - name: Managing API tokens
          link: ja/managing-api-tokens
          i18n_name: APIトークン
        - name: Status Badges
          link: status-badges
          i18n_name: ステータスバッジ
        - name: Webhooks
          link: ja/webhooks
          i18n_name: Webhook
        - name: Using Credits
          link: ja/credits
          i18n_name: クレジットの使用
    - name: security
      i18n_name: セキュリティ
      children:
        - name: Security Features
          link: ja/security
          i18n_name: セキュリティ機能
        - name: Security Recommendations
          link: ja/security-recommendations
          i18n_name: 推奨設定
        - name: Protecting Against Supply Chain Attacks
          link: ja/security-supply-chain
          i18n_name: サプライチェーン攻撃への対策
        - name: IP Ranges
          link: ja/ip-ranges
          i18n_name: IPアドレスの範囲

- name: Examples and Guides
  i18n_name: サンプル
  icon: icons/sidebar/examples.svg
  children:
    - name: Languages
      i18n_name: 言語
      children:
        - name: Overview
          link: ja/examples-and-guides-overview
          i18n_name: 概要
        - name: Node
          link: ja/language-javascript
        - name: Python
          link: ja/language-python

    - name: Databases
      i18n_name: データベース
      children:
        - name: Configuring Databases
          link: ja/databases
          i18n_name: 設定方法
        - name: Database Examples
          link: ja/postgres-config
          i18n_name: 設定例

    - name: Testing
      i18n_name: テスト
      children:
        - name: Overview
          link: ja/test/
          i18n_name: テストの概要
        - name: Browser Testing
          link: ja/browser-testing
          i18n_name: ブラウザテスト

- name: Deployment
  icon: icons/sidebar/deployment.svg
  i18n_name: デプロイ
  children:
    - name: Deployment overview
      link: ja/deployment-overview
      i18n_name: デプロイの概要
    - name: Deploy Android applications
      link: ja/deploy-android-applications
      i18n_name: Androidアプリのデプロイ
    - name: Deploy to Artifactory
      link: ja/deploy-to-artifactory
      i18n_name: Artifactoryへのデプロイ
    - name: Deploy to AWS
      link: ja/deploy-to-aws
      i18n_name: AWSへのデプロイ
    - name: Deploy to Azure Container Registry
      link: ja/deploy-to-azure-container-registry
      i18n_name: Azure Container Registryへのデプロイ
    - name: Deploy to Capistrano  
      link: ja/deploy-to-capistrano 
      i18n_name: Capistranoへのデプロイ
    - name: Deploy to Cloud Foundry
      link: ja/deploy-to-cloud-foundry
      i18n_name: Cloud Foundryへのデプロイ
    - name: Deploy to Firebase
      link: ja/deploy-to-firebase
      i18n_name: Firebaseへのデプロイ
    - name: Authorize Google Cloud SDK
      link: ja/authorize-google-cloud-sdk
      i18n_name: Google Cloud SDK認証
    - name: Deploy to Google Cloud Platform
      link: ja/deploy-to-google-cloud-platform
      i18n_name: Google Cloud Platformへのデプロイ      
    - name: Deploy to Heroku
      link: ja/deploy-to-heroku
      i18n_name: Herokuへのデプロイ
    - name: Deploy iOS applications
      link: ja/deploy-ios-applications
      i18n_name: iOSアプリのデプロイ
    - name: Deploy to NPM registry
      link: ja/deploy-to-npm-registry
      i18n_name: NPMレジストリへのデプロイ
    - name: Deploy over SSH
      link: ja/deploy-over-ssh
      i18n_name: SSHを使用したデプロイ
    - name: Publish packages to packagecloud
      link: ja/publish-packages-to-packagecloud
      i18n_name: packagecloudへのデプロイ

- name: Reference
  icon: icons/sidebar/reference.svg
  i18n_name: リファレンス
  children:
    - children:
      - name: Configuration Reference
        link: ja/configuration-reference
        i18n_name: 設定ファイルリファレンス
      - name: API v2 Reference
        link: https://circleci.com/docs/api/v2
        i18n_name: API v2リファレンス
      - name: API v2 Introduction
        link: ja/api-intro
        i18n_name: API v2概要
      - name: API v2 Developer's Guide
        link: ja/api-developers-guide
        i18n_name: API v2開発ガイド
      - name: API v1.1 Reference
        link: https://circleci.com/docs/api/v1
        i18n_name: API v1.1リファレンス
      - name: Project Values and Variables
        link: ja/variables
        i18n_name: プロジェクトの値と変数
      - name: Prebuilt Images
        link: ja/circleci-images
        i18n_name: CircleCI公式イメージ
      - name: Glossary
        link: ja/glossary
        i18n_name: 用語集
      - name: Help and Support
        link: ja/help-and-support
        i18n_name: ヘルプとサポート

- name: Server Administration v4.x
  i18n_name: Server v4.x 管理
  icon: icons/sidebar/admin.svg
  children:
    - name: Server v4.x Overview
      i18n_name: Server v4.xの概要
      children:
        - name: CircleCI server v4.x overview
          link: ja/server/overview/circleci-server-v4-overview
          i18n_name: 概要
        - name: Release notes
          link: ja/server/overview/release-notes
          i18n_name: リリースノート
    - name: Server v4.x Installation
      i18n_name: Server v4.xのインストール
      children:
        - name: Phase 1 - Prerequisites
          link: ja/server/installation/phase-1-prerequisites
          i18n_name: ステップ1 - 前提条件
        - name: Phase 2 - Core
          link: ja/server/installation/phase-2-core-services
          i18n_name: ステップ2 - コアサービス
        - name: Phase 3 - Execution
          link: ja/server/installation/phase-3-execution-environments
          i18n_name: ステップ3 - 実行環境
        - name: Phase 4 - Post-installation
          link: ja/server/installation/phase-4-post-installation
          i18n_name: ステップ4 - インストールの後処理
        - name: Hardening your cluster
          link: ja/server/installation/hardening-your-cluster
          i18n_name: クラスタのハードニング
        - name: Installing server behind a proxy
          link: ja/server/installation/installing-server-behind-a-proxy
          i18n_name: プロキシ経由のインストール
        - name: Migrate from server v3 to v4
          link: ja/server/installation/migrate-from-server-3-to-server-4
          i18n_name: v3からv4への移行
        - name: Upgrade server v4.x
          link: ja/server/installation/upgrade-server-4
          i18n_name: v4.xのアップグレード
        - name: Installation reference
          link: ja/server/installation/installation-reference
          i18n_name: インストールのリファレンスガイド
    - name: Server v4.x Operations
      i18n_name: v3.x 管理者ガイド
      children:
        - name: Operator overview
          link: ja/server/operator/operator-overview
          i18n_name: 概要
        - name: Introduction to Nomad cluster operation
          link: ja/server/operator/introduction-to-nomad-cluster-operation
          i18n_name: Nomadクラスタの操作
        - name: Using metrics
          link: ja/server/operator/using-metrics
          i18n_name: メトリクスの使用
        - name: Managing user accounts
          link: ja/server/operator/managing-user-accounts
          i18n_name: ユーザーアカウントの管理
        - name: Managing orbs
          link: ja/server/operator/managing-orbs
          i18n_name: Orbの管理
        - name: Manage virtual machines with VM service
          link: ja/server/operator/manage-virtual-machines-with-vm-service
          i18n_name: VMの管理
        - name: Configuring external services
          link: ja/server/operator/configuring-external-services
          i18n_name: 外部サービスの設定
        - name: Expanding internal database volumes
          link: ja/server/operator/expanding-internal-database-volumes
          i18n_name: 内部データベースのボリューム拡張
        - name: Managing load balancers
          link: ja/server/operator/managing-load-balancers
          i18n_name: ロードバランサーの管理
        - name: User authentication
          link: ja/server/operator/user-authentication
          i18n_name: ユーザー認証
        - name: Managing build artifacts
          link: ja/server/operator/managing-build-artifacts
          i18n_name: ビルドアーティファクトの管理
        - name: Usage data collection
          link: ja/server/operator/usage-data-collection
          i18n_name: 使用状況データの収集
        - name: CircleCI server security features
          link: ja/server/operator/circleci-server-security-features
          i18n_name: セキュリティ機能
        - name: Application lifecycle
          link: ja/server/operator/application-lifecycle
          i18n_name: アプリケーション ライフサイクル
        - name: Troubleshooting and support
          link: ja/server/operator/troubleshooting-and-support
          i18n_name: トラブルシュートとサポート
        - name: Backup and restore
          link: ja/server/operator/backup-and-restore
          i18n_name: バックアップと復元
    - name: Server v4.0.0 PDF
      children:
        - name: v4.0.0 Overview
          link: server-pdfs/CircleCI-Server-4.0.0-Overview.pdf
          i18n_name: v4.0.0 概要
        - name: v4.0.0 Installation Guide for AWS
          link: server-pdfs/CircleCI-Server-4.0.0-AWS-Installation-Guide.pdf
          i18n_name: v4.0.0 インストールガイド AWS
        - name: v4.0.0 Installation Guide for GCP
          link: server-pdfs/CircleCI-Server-4.0.0-GCP-Installation-Guide.pdf
          i18n_name: v4.0.0 インストールガイド GCP
        - name: v4.0.0 Operations Guide
          link: server-pdfs/CircleCI-Server-4.0.0-Operations-Guide.pdf
          i18n_name: v4.0.0 管理者ガイド   

- name: Server Administration v3.x
  i18n_name: Server v3.x 管理
  icon: icons/sidebar/admin.svg
  children:
    - name: Server v3.x Overview
      i18n_name: v3.x の概要
      children:
        - name: Overview
          link: ja/server-3-overview
          i18n_name: 概要
        - name: What's New in v3.x
          link: ja/server-3-whats-new
          i18n_name: v3.x の新機能
        - name: Upgrade
          link: ja/server-3-upgrade
          i18n_name: v3.x へのアップグレード
        - name: FAQ
          link: ja/server-3-faq
          i18n_name: Server 3.x FAQ
    - name: Server v3.x Install
      i18n_name: Server v3.x のインストール
      children:
        - name: Phase 1 - Prerequisites
          link: ja/server-3-install-prerequisites
          i18n_name: ステップ1 - 必須要件
        - name: Phase 2 - Install Core Services
          link: ja/server-3-install
          i18n_name: ステップ2 - コアサービスのインストール
        - name: Phase 3 - Install Execution Environment
          link: ja/server-3-install-build-services
          i18n_name: ステップ3 - 実行環境のインストール
        - name: Phase 4 - Post Installation
          link: ja/server-3-install-post
          i18n_name: ステップ4 - インストールの後処理
        - name: Migration
          link: ja/server-3-install-migration
          i18n_name: 移行
        - name: Hardening Your Cluster
          link: ja/server-3-install-hardening-your-cluster
          i18n_name: クラスタのハードニング
    - name: Server v3.x Operations
      i18n_name: v3.x 管理者ガイド
      children:
        - name: Overview
          link: ja/server-3-operator-overview
          i18n_name: 概要
        - name: Metrics and Monitoring
          i18n_name: メトリクスとモニタリング
          link: ja/server-3-operator-metrics-and-monitoring
        - name: Introduction to Nomad
          i18n_name: Nomad 概要
          link: ja/server-3-operator-nomad
        - name: Configuring a Proxy
          i18n_name: プロキシの設定
          link: ja/server-3-operator-proxy
        - name: User Accounts
          i18n_name: ユーザー管理
          link: ja/server-3-operator-user-accounts
        - name: Orbs
          i18n_name: Managing Orbs
          i18n_name: Orbs の管理
          link: ja/server-3-operator-orbs
        - name: VM Service
          i18n_name: VM サービスの設定
          link: ja/server-3-operator-vm-service
        - name: Externalizing Services
          i18n_name: サービスの外部化
          link: ja/server-3-operator-externalizing-services
        - name: Expanding Internal Database Volumes
          i18n_name: 内部データベースボリュームの拡張
          link: ja/server-3-operator-extending-internal-volumes
        - name: Load Balancers
          i18n_name: ロードバランサー
          link: ja/server-3-operator-load-balancers
        - name: Authentication
          i18n_name: 認証
          link: ja/server-3-operator-authentication
        - name: Docker Authenticated Pulls
          i18n_name: Docker の認証つきプル
          link: ja/private-images
        - name: Build Artifacts
          i18n_name: アーティファクト
          link: ja/server-3-operator-build-artifacts
        - name: Usage Data
          i18n_name: 利用状況データ
          link: ja/server-3-operator-usage-data
        - name: Security
          i18n_name: セキュリティ
          link: ja/security-server
        - name: Application Lifecycle
          i18n_name: アプリケーションライフサイクル
          link: ja/server-3-operator-application-lifecycle
        - name: Troubleshooting and Support
          i18n_name: トラブルシューティング
          link: ja/server-3-operator-troubleshooting-and-support
        - name: Backup and Restore
          i18n_name: バックアップと復元
          link: ja/server-3-operator-backup-and-restore
    - name: Server v3.4.x PDFs
      children:
        - name: v3.4 Overview
          link: ja/CircleCI-Server-3.4.1-Overview.pdf
          i18n_name: v3.4 の概要
        - name: v3.4 Installation Guide for AWS
          link: ja/CircleCI-Server-3.4.1-AWS-Installation-Guide.pdf
          i18n_name: v3.4 インストールガイド AWS
        - name: v3.4 Installation Guide for GCP
          link: ja/CircleCI-Server-3.4.1-GCP-Installation-Guide.pdf
          i18n_name: v3.4 インストールガイド GCP
        - name: v3.4 Operations Guide
          link: ja/CircleCI-Server-3.4.1-Operations-Guide.pdf
          i18n_name: v3.4 管理者ガイド
    - name: Server v3.3.x PDFs
      children:
        - name: v3.3 Overview
          link: ja/CircleCI-Server-3.3.0-Overview.pdf
          i18n_name: v3.3 の概要
        - name: v3.3 Installation Guide for AWS
          link: ja/CircleCI-Server-3.3.0-AWS-Installation-Guide.pdf
          i18n_name: v3.3 インストールガイド AWS
        - name: v3.3 Installation Guide for GCP
          link: ja/CircleCI-Server-3.3.0-GCP-Installation-Guide.pdf
          i18n_name: v3.3 インストールガイド GCP
        - name: v3.3 Operations Guide
          link: ja/CircleCI-Server-3.3.0-Operations-Guide.pdf
          i18n_name: v3.3 管理者ガイド
    - name: Server v3.2.x PDFs
      children:
        - name: v3.2 Overview
          link: ja/CircleCI-Server-3.2.0-Overview.pdf
          i18n_name: v3.2 の概要
        - name: v3.2 Installation Guide
          link: ja/CircleCI-Server-3.2.0-Installation-Guide.pdf
          i18n_name: v3.2 インストールガイド
        - name: v3.2 Operations Guide
          link: ja/CircleCI-Server-3.2.0-Operations-Guide.pdf
          i18n_name: v3.2 管理者ガイド
    - name: Server v3.1.x PDFs
      i18n_name: Server v3.1.x PDFs
      children:
        - name: v3.1 Overview
          i18n_name: v3.1 の新機能
          link: ja/CircleCI-Server-3.1.0-Overview.pdf
        - name: v3.1 Installation Guide
          i18n_name: v3.1 インストールガイド
          link: ja/CircleCI-Server-3.1.0-Installation-Guide.pdf
        - name: v3.1 Operations Guide
          i18n_name: v3.1 管理者ガイド
          link: ja/CircleCI-Server-3.1.0-Operations-Guide.pdf
    - name: Server v3.0.x PDFs
      i18n_name: Server v3.0.x PDFs
      children:
        - name: v3.0 Overview
          i18n_name: v3.0 の新機能
          link: ja/CircleCI-Server-3.0.1-Overview.pdf
        - name: v3.0 Installation Guide
          i18n_name: v3.0 インストールガイド
          link: ja/CircleCI-Server-3.0.1-Installation-Guide.pdf
        - name: v3.0 Operations Guide
          i18n_name: v3.0 管理者ガイド
          link: ja/CircleCI-Server-3.0.1-Operations-Guide.pdf
- name: Server Administration v2.x
  i18n_name: Server v2.x 管理
  icon: icons/sidebar/admin.svg
  children:
    - name: Server v2.19.x Install
      i18n_name: v2.19.x インストール
      children:
        - name: Overview
          link: ja/install-overview
          i18n_name: 概要
        - name: What's New in v2.19.x
          link: ja/v.2.19-overview
          i18n_name: v2.19.x の新機能
        - name: Upgrade to v2.19.x
          link: ja/updating-server
          i18n_name: アップグレード方法
        - name: Updating Replicated
          link: ja/updating-server-replicated-version
          i18n_name: Replicated の更新
        - name: System Requirements
          link: ja/server-ports
          i18n_name: 使用ポート
        - name: Prerequisites and Planning
          link: ja/aws-prereq
          i18n_name: 必須要件
        - name: Installation
          link: ja/aws
          i18n_name: インストール
        - name: Teardown
          link: ja/aws-teardown
          i18n_name: アンインストール
    - name: Server v2.19.x Operations
      i18n_name: 管理者ガイド
      children:
        - name: Overview
          link: ja/overview
          i18n_name: 概要
        - name: Intro to Nomad
          link: ja/nomad
          i18n_name: Nomadガイド
        - name: Metrics & Monitoring
          link: ja/monitoring
          i18n_name: 設定・モニタリング
        - name: Nomad Metrics
          link: ja/nomad-metrics
          i18n_name: Nomadメトリクス
        - name: Proxies
          link: ja/proxy
          i18n_name: プロキシ
        - name: Docker Hub Pull Through Mirror
          link: ja/docker-hub-pull-through-mirror
          i18n_name: DockerHubミラー
        - name: Authentication
          link: ja/authentication
          i18n_name: 認証
        - name: VM Service
          link: ja/vm-service
          i18n_name: VMサービスの設定
        - name: GPU Builders
          link: ja/gpu
          i18n_name: GPUビルダー
        - name: Certificates
          link: ja/certificates
          i18n_name: 証明書
        - name: User Accounts
          link: ja/user-accounts
          i18n_name: ユーザアカウント
        - name: Build Artifacts
          link: ja/build-artifacts
          i18n_name: アーティファクト
        - name: Usage statistics
          link: ja/usage-stats
          i18n_name: 利用状況データ
        - name: JVM Heap Size
          link: ja/jvm-heap-size-configuration
          i18n_name: JVMヒープサイズ
        - name: SSH Reruns
          link: ja/ssh-server
          i18n_name: SSH再実行
        - name: Maintenance
          link: ja/ops
          i18n_name: メンテナンス
        - name: Backup and Recovery
          link: ja/backup
          i18n_name: バックアップとリカバリ
        - name: Security
          link: ja/security-server
          i18n_name: セキュリティ
        - name: Troubleshooting
          link: ja/troubleshooting
          i18n_name: トラブルシューティング
        - name: Faq
          link: ja/admin-faq
          i18n_name: FAQ
        - name: Customization & Config
          link: ja/customizations
          i18n_name: カスタマイズ・設定
        - name: Architecture
          link: ja/architecture
          i18n_name: アーキテクチャ
        - name: Storage Lifecycle
          link: ja/storage-lifecycle
          i18n_name: ストレージライフサイクル
        - name: Acknowledgments
          link: ja/open-source
          i18n_name: 謝辞(OSS)
    - name: Server v2.19 PDFs
      i18n_name: Server v2.19 PDF
      children:
        - name: What's New in v2.19
          link: ja/v.2.19-overview
          i18n_name: v2.19 の新機能
        - name: v2.19 Installation Guide
          link: ja/CircleCI-Server-AWS-Installation-Guide.pdf
          i18n_name: v2.19 インストールガイド
        - name: v2.19 Operations Guide
          link: ja/CircleCI-Server-Operations-Guide.pdf
          i18n_name: v2.19 管理者ガイド
    - name: Server v2.18 PDFs
      i18n_name: Server v2.18 PDF
      children:
        - name: What's New in v2.18
          link: ja/v.2.18-overview
          i18n_name: v2.18 の新機能
        - name: v2.18.3 Installation Guide
          link: ja/CircleCI-Server-AWS-Installation-Guide-v2-18-3.pdf
          i18n_name: v2.18.3 インストールガイド
        - name: v2.18.3 Operations Guide
          link: ja/CircleCI-Server-Operations-Guide-v2-18-3.pdf
          i18n_name: v2.18.3 管理者ガイド
    - name: Server v2.17.3 PDFs
      i18n_name: Server v2.17.3 PDF
      children:
        - name: What's New in v2.17
          link: ja/v.2.17-overview
          i18n_name: v2.17 の新機能
        - name: v2.17.3 Installation Guide
          link: ja/CircleCI-Server-AWS-Installation-Guide-v2-17.pdf
          i18n_name: v2.17 インストールガイド
        - name: v2.17.3 Operations Guide
          link: ja/CircleCI-Server-Operations-Guide-v2-17.pdf
          i18n_name: v2.17 管理者ガイド
    - name: Server v2.16 PDFs
      i18n_name: Server v2.16 PDF
      children:
        - name: What's New in v2.16
          i18n_name: v2.16 の新機能
          link: ja/v.2.16-overview
        - name: v2.16 Installation Guide
          link: ja/circleci-install-doc.pdf
          i18n_name: v2.16 インストールガイド
        - name: v2.16 Operations Guide
          link: ja/circleci-ops-guide.pdf
          i18n_name: v2.16 管理者ガイド

- name: CircleCI Plans
  i18n_name: CircleCI プラン
  icon: icons/sidebar/circleci_plans.svg
  children:
    - name: Plan Overview
      i18n_name: プランの概要
      link: ja/plan-overview
    - name: Free
      i18n_name: Free
      link: ja/plan-free
    - name: Performance
      i18n_name: Performance
      link: ja/plan-performance
    - name: Scale
      i18n_name: Scale
      link: ja/plan-scale
    - name: Server
      link: ja/plan-server

- name: Contributing to CircleCI docs
  i18n_name: スタイルガイド(英語)
  icon: icons/sidebar/reference.svg
  children:
    - name: Docs style guide
      children:
        - name: Style guide overview
          link: style/style-guide-overview
        - name: Formatting
          link: style/formatting
        - name: Style and Voice
          link: style/style-and-voice
        - name: Headings
          link: style/headings
        - name: Using lists
          link: style/using-lists
        - name: Cross references and links
          link: style/links
        - name: Using images
          link: style/using-images
        - name: Using tables
          link: style/using-tables
        - name: Using code samples
          link: style/using-code-samples<|MERGE_RESOLUTION|>--- conflicted
+++ resolved
@@ -196,6 +196,8 @@
           link: runner-installation
         - name: CLI installation
           link: runner-installation-cli
+        - name: Container runner
+          link: container-runner
         - name: Linux installation
           link: runner-installation-linux
         - name: Windows installation
@@ -204,19 +206,7 @@
           link: runner-installation-mac
         - name: Docker installation
           link: runner-installation-docker
-<<<<<<< HEAD
-        - name: Container runner
-          link: container-runner
         - name: Scaling Self-hosted Runner
-=======
-        - name: Kubernetes installation
-          link: runner-on-kubernetes
-        - name: Container runner
-          link: container-runner
-        - name: Self-hosted runner supported platforms
-          link: runner-supported-platforms
-        - name: Scaling self-hosted runner
->>>>>>> 584fa113
           link: runner-scaling
         - name: Self-hosted runner configuration reference
           link: runner-config-reference
