en:
- name: Getting Started
  icon: icons/sidebar/getting_started.svg
  children:
    - name: Overview
      children:
        - name: Welcome
          link: /
        - name: Sign Up and Try
          link: /first-steps
        - name: About CircleCI
          link: about-circleci
        - name: Concepts
          link: concepts
        - name: FAQ
          link: faq
    - name: Onboarding
      children:
        - name: YAML Configuration Intro
          link: introduction-to-yaml-configurations
        - name: Web App Introduction
          link: introduction-to-the-circleci-web-app
        - name: In-app Configuration Editor
          link: config-editor
    - name: Beginner Tutorials
      children:
        - name: Configuration Tutorial
          link: config-intro
        - name: Your First Green Build
          link: getting-started
        - name: Hello World
          link: hello-world
        - name: Set up the Slack Orb
          link: slack-orb-tutorial
    - name: VCS Integration
      children:
        - name: GitHub
          link: github-integration
        - name: Bitbucket
          link: bitbucket-integration
    - name: Migration
      children:
<<<<<<< HEAD
        - name: Introduction to CircleCI migration
          link: 2.0/introduction-to-circleci-migration/
        - name: Migrate from AWS
          link: 2.0/migrate-from-aws/
        - name: Migrate from Azure DevOps
          link: 2.0/migrate-from-azure-devops/
        - name: Migrate from Buildkite
          link: 2.0/migrate-from-buildkite/
        - name: Migrate from GitHub Actions
          link: 2.0/migrate-from-github-actions/
        - name: Migrate from GitLab
          link: 2.0/migrate-from-gitlab/
        - name: Migrate from Jenkins
          link: 2.0/migrate-from-jenkins/
        - name: Migrate from TeamCity
          link: 2.0/migrate-from-teamcity/
        - name: Migrate from Travis CI
          link: 2.0/migrate-from-travis-ci/
=======
        - name: Migration Introduction
          link: migration-intro
        - name: Migrating from AWS
          link: migrating-from-aws
        - name: Migrating from Azure
          link: migrating-from-azuredevops
        - name: Migrating from Buildkite
          link: migrating-from-buildkite
        - name: Migrating from GitHub
          link: migrating-from-github
        - name: Migrating from GitLab
          link: migrating-from-gitlab
        - name: Migrating from Jenkins
          link: migrating-from-jenkins
        - name: Migrating from TeamCity
          link: migrating-from-teamcity
        - name: Migrating from Travis CI
          link: migrating-from-travis
>>>>>>> 340c9476

- name: Pipelines
  icon: icons/sidebar/pipelines.svg
  children:
    - name: Overview
      children:
        - name: Pipelines overview
          link: pipelines
        - name: Pipeline processing
          link: build-processing
        - name: Skip or cancel pipelines
          link: skip-build
    - name: Features
      children:
        - name: Scheduled Pipelines
          link: scheduled-pipelines
        - name: Workflows
          link: workflows
        - name: Jobs and Steps
          link: jobs-steps
        - name: Workspaces
          link: workspaces
        - name: Artifacts
          link: artifacts
        - name: Docker layer caching
          link: docker-layer-caching
        - name: Concurrency
          link: concurrency
        - name: Environment variables
          link: env-vars
        - name: Collecting test data
          link: collect-test-data
        - name: Code Coverage
          link: code-coverage
        - name: Debugging with SSH
          link: ssh-access-jobs
        - name: Test Splitting and Parallelism
          link: parallelism-faster-jobs
        - name: Troubleshooting Test Splitting
          link: troubleshoot-test-splitting
        - name: Contexts
          link: contexts
        - name: OpenID Connect Tokens
          link: openid-connect-tokens
        - name: Using Webhooks with 3rd party tools
          link: webhooks-airtable
    - name: Optimizations
      children:
        - name: Overview
          link: optimizations
        - name: Persisting Data
          link: persist-data
        - name: Caching dependencies
          link: caching
        - name: Caching strategies
          link: caching-strategy
        - name: Pipeline values and parameters
          link: pipeline-variables
        - name: Using shell scripts
          link: using-shell-scripts
    - name: Tutorials
      children:
        - name: Test splitting
          link: test-splitting-tutorial

- name: Execution environments
  icon: icons/sidebar/executors.svg
  children:
    - name: Overview
      children:
        - name: Introduction
          link: executor-intro
        - name: Migrating Docker to Machine
          link: docker-to-machine
    - name: Docker
      children:
        - name: Using Docker
          link: using-docker
        - name: Convenience Images
          link: circleci-images
        - name: Migrating to Next-Gen Images
          link: next-gen-migration-guide
        - name: Using custom images
          link: custom-images
        - name: Docker authenticated pulls
          link: private-images
        - name: Running docker commands
          link: building-docker-images
    - name: Linux VM
      children:
        - name: Using Linux VM
          link: using-linuxvm
        - name: Android Machine Image
          link: android-machine-image

    - name: macOS
      children:
        - name: Using macOS
          link: using-macos
        - name: Configuring a macOS app
          link: hello-world-macos
        - name: Testing iOS applications
          link: testing-ios
        - name: Testing macOS applications
          link: testing-macos
        - name: iOS Code Signing
          link: ios-codesigning
        - name: Xcode Image Policy
          link: xcode-policy
        - name: Dedicated Host Resources
          link: dedicated-hosts-macos
    - name: Windows
      children:
        - name: Using Windows
          link: using-windows
        - name: Hello World
          link: hello-world-windows
    - name: GPU
      children:
        - name: Using GPUs
          link: using-gpu
    - name: Arm
      children:
        - name: Using Arm
          link: using-arm

    - name: Runner
      children:
        - name: Self-hosted Runner Overview
          link: runner-overview
        - name: Self-hosted Runner Concepts
          link: runner-concepts
        - name: Web App Installation
          link: runner-installation
        - name: CLI Installation
          link: runner-installation-cli
        - name: Linux Installation
          link: runner-installation-linux
        - name: Windows Installation
          link: runner-installation-windows
        - name: macOS Installation
          link: runner-installation-mac
        - name: Docker Installation
          link: runner-installation-docker
        - name: Kubernetes Installation
          link: runner-on-kubernetes
        - name: Self-hosted Runner Supported Platforms
          link: runner-supported-platforms
        - name: Scaling Self-hosted Runner
          link: runner-scaling
        - name: Self-hosted Runner Configuration Reference
          link: runner-config-reference
        - name: Upgrading Self-hosted Runner on Server
          link: runner-upgrading-on-server
        - name: Self-hosted Runner API
          link: runner-api
        - name: Self-hosted Runner FAQ
          link: runner-faqs

- name: Configuration
  icon: icons/sidebar/configure.svg
  children:
    - name: Overview
      children:
        - name: Configuration Introduction
          link: config-intro
        - name: Dynamic Configuration
          link: dynamic-config
        - name: Using the CircleCI Configuration Editor
          link: config-editor
        - name: Writing Yaml
          link: writing-yaml
    - name: Reference
      children:
        - name: Configuration Reference
          link: configuration-reference
        - name: Reusing Configuration
          link: reusing-config
        - name: Advanced Configuration
          link: adv-config
        - name: Sample Configuration
          link: sample-config
        - name: Installing the CircleCI CLI
          link: local-cli
        - name: How to use the CircleCI CLI
          link: how-to-use-the-circleci-local-cli
    - name: How-To Guides
      children:
        - name: Using Matrix Jobs
          link: using-matrix-jobs
        - name: Using Branch Filters
          link: using-branch-filters
        - name: Using Dynamic Configuration
          link: using-dynamic-configuration
        - name: Selecting a Workflow to Run
          link: selecting-a-workflow-to-run-using-pipeline-parameters
        - name: Installing and using docker-compose
          link: docker-compose

- name: Orbs
  icon: icons/sidebar/orbs.svg
  children:
    - name: Using Orbs
      children:
        - name: Orb Introduction
          link: orb-intro
        - name: Orbs Concepts
          link: orb-concepts
        - name: Orbs FAQ
          link: orbs-faq
    - name: Authoring Orbs
      children:
        - name: Intro to Authoring an Orb
          link: orb-author-intro
        - name: Author an Orb
          link: orb-author
        - name: Orb Author FAQ
          link: orb-author-faq
        - name: Orb Authoring Best Practices
          link: orbs-best-practices
        - name: Orb Testing Methodologies
          link: testing-orbs
        - name: Orb Publishing Process
          link: creating-orbs
        - name: Manual Orb Authoring
          link: orb-author-validate-publish
    - name: Tutorials
      children:
        - name: Using the Slack Orb
          link: slack-orb-tutorial
    - name: How-To Guides
      children:
        - name: Deploy Service Update to EC2
          link: deploy-service-update-to-aws-ec2
        - name: Notify a Slack Channel of a Paused Workflow
          link: notify-a-slack-channel-of-a-paused-workflow

- name: Insights
  icon: icons/sidebar/insights.svg
  children:
    - name: Overview
      link: insights
    - name: Metrics glossary
      link: insights-glossary
    - name: Insights snapshot badge
      link: insights-snapshot-badge
    - name: Test Insights
      link: insights-tests
    - name: Data Partnerships
      link: insights-partnerships
    - name: Insights API
      link: api/v2
      hash: tag/Insights

- name: Projects
  icon: icons/sidebar/projects.svg
  children:
    - name: overview
      children:
        - name: Projects Overview
          link: projects
        - name: Creating a Project
          link: create-project
    - name: settings
      children:
        - name: Settings Overview
          link: settings
        - name: Enabling GitHub Checks
          link: enable-checks
        - name: Adding SSH Keys
          link: add-ssh-key
        - name: Open Source Projects
          link: oss
        - name: Using Notifications
          link: notifications
        - name: Connect with JIRA
          link: jira-plugin
        - name: Managing API tokens
          link: managing-api-tokens
        - name: Status Badges
          link: status-badges
        - name: Webhooks
          link: webhooks
        - name: Using Credits
          link: credits
    - name: security
      children:
        - name: Security Features
          link: security
        - name: Security Recommendations
          link: security-recommendations
        - name: Protecting Against Supply Chain Attacks
          link: security-supply-chain
        - name: IP Ranges
          link: ip-ranges

- name: Examples and Guides
  icon: icons/sidebar/examples.svg
  children:
    - name: Languages
      children:
        - name: Overview
          link: examples-and-guides-overview
        - name: Node
          link: language-javascript
        - name: Python
          link: language-python

    - name: Databases
      children:
        - name: Configuring Databases
          link: databases
        - name: Database Examples
          link: postgres-config

    - name: Testing
      children:
        - name: Overview
          link: test
        - name: Browser Testing
          link: browser-testing

- name: Deployment
  icon: icons/sidebar/deployment.svg
  children:
    - name: Configuring Deploys
      link: deployment-integrations
    - name: Deployment Examples
      link: deployment-examples
    - name: Deploying iOS applications
      link: deploying-ios
    - name: Upload to Artifactory
      link: artifactory
    - name: Publishing to Packagecloud
      link: packagecloud
    - name: Google Cloud SDK
      link: google-auth

- name: Reference
  icon: icons/sidebar/reference.svg
  children:
    - children:
      - name: Configuration Reference
        link: configuration-reference
      - name: API v2 Reference
        link: api/v2
      - name: API v2 Introduction
        link: api-intro
      - name: API v2 Developer's Guide
        link: api-developers-guide
      - name: API v1.1 Reference
        link: api/v1
      - name: Project Values and Variables
        link: variables
      - name: Prebuilt Images
        link: circleci-images
      - name: Glossary
        link: glossary
      - name: Help and Support
        link: help-and-support

- name: Server Administration v3.x
  icon: icons/sidebar/admin.svg
  children:
    - name: Server v3.x Overview
      children:
        - name: Overview
          link: server-3-overview
        - name: What's New in v3.x
          link: server-3-whats-new
        - name: Upgrade
          link: server-3-upgrade
        - name: FAQ
          link: server-3-faq
    - name: Server v3.x Install
      children:
        - name: Phase 1 - Prerequisites
          link: server-3-install-prerequisites
        - name: Phase 2 - Install Core Services
          link: server-3-install
        - name: Phase 3 - Install Execution Environment
          link: server-3-install-build-services
        - name: Phase 4 - Post Installation
          link: server-3-install-post
        - name: Migration
          link: server-3-install-migration
        - name: Hardening Your Cluster
          link: server-3-install-hardening-your-cluster
    - name: Server v3.x Operations
      children:
        - name: Overview
          link: server-3-operator-overview
        - name: Metrics and Monitoring
          link: server-3-operator-metrics-and-monitoring
        - name: Introduction to Nomad
          link: server-3-operator-nomad
        - name: Configuring a Proxy
          link: server-3-operator-proxy
        - name: User Accounts
          link: server-3-operator-user-accounts
        - name: Managing Orbs
          link: server-3-operator-orbs
        - name: VM Service
          link: server-3-operator-vm-service
        - name: Externalizing Services
          link: server-3-operator-externalizing-services
        - name: Expanding Internal Database Volumes
          link: server-3-operator-extending-internal-volumes
        - name: Load Balancers
          link: server-3-operator-load-balancers
        - name: Authentication
          link: server-3-operator-authentication
        - name: Docker Authenticated Pulls
          link: private-images
        - name: Build Artifacts
          link: server-3-operator-build-artifacts
        - name: Usage Data
          link: server-3-operator-usage-data
        - name: Security
          link: security-server
        - name: Application Lifecycle
          link: server-3-operator-application-lifecycle
        - name: Troubleshooting and Support
          link: server-3-operator-troubleshooting-and-support
        - name: Backup and Restore
          link: server-3-operator-backup-and-restore
    - name: Server v3.4.x PDFs
      children:
        - name: v3.4 Overview
          link: CircleCI-Server-3.4.1-Overview.pdf
        - name: v3.4 Installation Guide for AWS
          link: CircleCI-Server-3.4.1-AWS-Installation-Guide.pdf
        - name: v3.4 Installation Guide for GCP
          link: CircleCI-Server-3.4.1-GCP-Installation-Guide.pdf
        - name: v3.4 Operations Guide
          link: CircleCI-Server-3.4.1-Operations-Guide.pdf
    - name: Server v3.3.x PDFs
      children:
        - name: v3.3 Overview
          link: CircleCI-Server-3.3.0-Overview.pdf
        - name: v3.3 Installation Guide for AWS
          link: CircleCI-Server-3.3.0-AWS-Installation-Guide.pdf
        - name: v3.3 Installation Guide for GCP
          link: CircleCI-Server-3.3.0-GCP-Installation-Guide.pdf
        - name: v3.3 Operations Guide
          link: CircleCI-Server-3.3.0-Operations-Guide.pdf
    - name: Server v3.2.x PDFs
      children:
        - name: v3.2 Overview
          link: CircleCI-Server-3.2.0-Overview.pdf
        - name: v3.2 Installation Guide
          link: CircleCI-Server-3.2.0-Installation-Guide.pdf
        - name: v3.2 Operations Guide
          link: CircleCI-Server-3.2.0-Operations-Guide.pdf
    - name: Server v3.1.x PDFs
      children:
        - name: v3.1 Overview
          link: CircleCI-Server-3.1.0-Overview.pdf
        - name: v3.1 Installation Guide
          link: CircleCI-Server-3.1.0-Installation-Guide.pdf
        - name: v3.1 Operations Guide
          link: CircleCI-Server-3.1.0-Operations-Guide.pdf
    - name: Server v3.0.x PDFs
      children:
        - name: v3.0 Overview
          link: CircleCI-Server-3.0.1-Overview.pdf
        - name: v3.0 Installation Guide
          link: CircleCI-Server-3.0.1-Installation-Guide.pdf
        - name: v3.0 Operations Guide
          link: CircleCI-Server-3.0.1-Operations-Guide.pdf

- name: Server Administration v2.x
  icon: icons/sidebar/admin.svg
  children:
    - name: Server v2.19.x Install
      children:
        - name: Overview
          link: install-overview
        - name: What's New in v2.19.x
          link: v.2.19-overview
        - name: Upgrade to v2.19.x
          link: updating-server
        - name: Updating Replicated
          link: updating-server-replicated-version
        - name: System Requirements
          link: server-ports
        - name: Prerequisites and Planning
          link: aws-prereq
        - name: Installation
          link: aws
        - name: Teardown
          link: aws-teardown
    - name: Server v2.19.x Operations
      children:
        - name: Overview
          link: overview
        - name: Intro to Nomad
          link: nomad
        - name: Metrics & Monitoring
          link: monitoring
        - name: Nomad Metrics
          link: nomad-metrics
        - name: Proxies
          link: proxy
        - name: Docker Hub Pull Through Mirror
          link: docker-hub-pull-through-mirror
        - name: Authentication
          link: authentication
        - name: VM Service
          link: vm-service
        - name: GPU Builders
          link: gpu
        - name: Certificates
          link: certificates
        - name: User Accounts
          link: user-accounts
        - name: Build Artifacts
          link: build-artifacts
        - name: Usage statistics
          link: usage-stats
        - name: JVM Heap Size
          link: jvm-heap-size-configuration
        - name: SSH Reruns
          link: ssh-server
        - name: Maintenance
          link: ops
        - name: Backup and Recovery
          link: backup
        - name: Security
          link: security-server
        - name: Troubleshooting
          link: troubleshooting
        - name: Faq
          link: admin-faq
        - name: Customization & Config
          link: customizations
        - name: Architecture
          link: architecture
        - name: Storage Lifecycle
          link: storage-lifecycle
        - name: Acknowledgments
          link: open-source
    - name: Server v2.19 PDFs
      children:
        - name: What's New in v2.19
          link: v.2.19-overview
        - name: v2.19 Installation Guide
          link: CircleCI-Server-AWS-Installation-Guide.pdf
        - name: v2.19 Operations Guide
          link: CircleCI-Server-Operations-Guide.pdf
    - name: Server v2.18 PDFs
      children:
        - name: What's New in v2.18
          link: v.2.18-overview
        - name: v2.18.3 Installation Guide
          link: CircleCI-Server-AWS-Installation-Guide-v2-18-3.pdf
        - name: v2.18.3 Operations Guide
          link: CircleCI-Server-Operations-Guide-v2-18-3.pdf
    - name: Server v2.17.3 PDFs
      children:
        - name: What's New in v2.17
          link: v.2.17-overview
        - name: v2.17.3 Installation Guide
          link: CircleCI-Server-AWS-Installation-Guide-v2-17.pdf
        - name: v2.17.3 Operations Guide
          link: CircleCI-Server-Operations-Guide-v2-17.pdf
    - name: Server v2.16 PDFs
      children:
        - name: What's New in v2.16
          link: v.2.16-overview
        - name: v2.16 Installation Guide
          link: circleci-install-doc.pdf
        - name: v2.16 Operations Guide
          link: circleci-ops-guide.pdf

- name: CircleCI Plans
  icon: icons/sidebar/circleci_plans.svg
  children:
    - name: Plan Overview
      link: plan-overview
    - name: Free
      link: plan-free
    - name: Performance
      link: plan-performance
    - name: Scale
      link: plan-scale
    - name: Server
      link: plan-server

ja:
- name: Getting Started
  i18n_name: はじめよう
  icon: icons/sidebar/getting_started.svg
  children:
    - name: Overview
      i18n_name: 概要
      children:
        - name: Welcome
          i18n_name: ようこそ
          link: ja
        - name: About CircleCI
          link: ja/about-circleci
          i18n_name: CircleCIの概要
        - name: Concepts
          link: ja/concepts
          i18n_name: コンセプト
        - name: FAQ
          link: ja/faq
    - name: Onboarding
      i18n_name: オンボーディング
      children:
      - name: YAML Configuration Intro
        link: ja/introduction-to-yaml-configurations
        i18n_name: YAML概要
      - name: Web App Introduction
        link: ja/introduction-to-the-circleci-web-app
        i18n_name: Web アプリ概要
    - name: Beginner Tutorials
      i18n_name: 初心者向けチュートリアル
      children:
        - name: Configuration Tutorial
          link: ja/config-intro
          i18n_name: 設定ファイル概要
        - name: In-app Configuration Editor
          link: ja/config-editor
          i18n_name: 設定ファイルエディター
        - name: Your First Green Build
          link: ja/getting-started
          i18n_name: 初めてのグリーンビルド
        - name: Hello World
          link: ja/hello-world
          i18n_name: Hello World
        - name: Using the Slack Orb
          link: ja/slack-orb-tutorial
          i18n_name: Slack Orbを使う
    - name: VCS Integration
      i18n_name: VCS との連携
      children:
        - name: GitHub
          link: ja/github-integration
        - name: Bitbucket
          link: ja/bitbucket-integration
    - name: Migration
      i18n_name: 移行
      children:
        - name: Migration Introduction
          link: ja/migration-intro
          i18n_name: 移行の概要
        - name: Migrating from AWS
          link: ja/migrating-from-aws
          i18n_name: AWSからの移行
        - name: Migrating from Azure
          link: ja/migrating-from-azuredevops
          i18n_name: Azureからの移行
        - name: Migrating from Buildkite
          link: ja/migrating-from-buildkite
          i18n_name: Buildkiteからの移行
        - name: Migrating from GitHub
          link: ja/migrating-from-github
          i18n_name: GitHubからの移行
        - name: Migrating from GitLab
          link: ja/migrating-from-gitlab
          i18n_name: GitLabからの移行
        - name: Migrating from Jenkins
          link: ja/migrating-from-jenkins
          i18n_name: Jenkinsからの移行
        - name: Migrating from TeamCity
          link: ja/migrating-from-teamcity
          i18n_name: TeamCityからの移行
        - name: Migrating from Travis CI
          link: ja/migrating-from-travis
          i18n_name: TravisCIからの移行

- name: Pipelines
  i18n_name: パイプライン
  icon: icons/sidebar/pipelines.svg
  children:
  - name: Overview
    i18n_name: 概要
    children:
      - name: Pipelines overview
        link: ja/pipelines
        i18n_name: パイプラインの紹介
      - name: Pipeline processing
        link: ja/build-processing
        i18n_name: パイプラインの処理
      - name: Skip or cancel pipelines
        link: ja/skip-build
        i18n_name: スキップとキャンセル
  children:
    - name: Features
      i18n_name: 機能
      children:
        - name: Scheduled Pipelines
          link: ja/scheduled-pipelines
          i18n_name: パイプラインのスケジュール実行
        - name: Workflows
          link: ja/workflows
          i18n_name: ワークフロー
        - name: Jobs and Steps
          link: ja/jobs-steps
          i18n_name: ジョブとステップ
        - name: Workspaces
          link: ja/workspaces
          i18n_name: ワークスペース
        - name: Artifacts
          link: ja/artifacts
          i18n_name: アーティファクト
        - name: Docker layer caching
          link: ja/docker-layer-caching
          i18n_name: Docker レイヤーキャッシュ
        - name: Concurrency
          link: ja/concurrency
          i18n_name: 同時実行
        - name: Environment variables
          link: ja/env-vars
          i18n_name: 環境変数
        - name: Collecting test data
          link: ja/collect-test-data
          i18n_name: テストデータの収集
        - name: Code Coverage
          link: ja/code-coverage
          i18n_name: コードカバレッジ
        - name: Debugging with SSH
          link: ja/ssh-access-jobs
          i18n_name: SSH デバッグ
        - name: Test Splitting and Parallelism
          link: ja/parallelism-faster-jobs
          i18n_name: テストの分割と並列実行
        - name: Troubleshooting Test Splitting
          link: ja/troubleshoot-test-splitting
          i18n_name: テスト分割のトラブルシュート
        - name: Contexts
          link: ja/contexts
          i18n_name: コンテキスト
        - name: OpenID Connect Tokens
          link: ja/openid-connect-tokens
          i18n_name: OpenID Connect トークン
        - name: Using Webhooks with 3rd party tools
          link: ja/webhooks-airtable
          i18n_name: Webhook の利用例
    - name: Optimizations
      i18n_name: 最適化
      children:
        - name: Overview
          link: ja/optimizations
          i18n_name: 概要
        - name: Persisting Data
          link: ja/persist-data
          i18n_name: データの永続化
        - name: Caching dependencies
          link: ja/caching
          i18n_name: 依存関係のキャッシュ
        - name: Caching strategies
          link: ja/caching-strategy
          i18n_name: キャッシュ戦略
        - name: Pipeline values and parameters
          link: ja/pipeline-variables
          i18n_name: パイプラインの値とパラメータ
        - name: Using shell scripts
          link: ja/using-shell-scripts
          i18n_name: シェルスクリプトを使う
    - name: Tutorials
      i18n_name: チュートリアル
      children:
        - name: Test splitting
          link: ja/test-splitting-tutorial
          i18n_name: テスト分割

- name: Execution environments
  icon: icons/sidebar/executors.svg
  i18n_name: 実行環境
  children:
    - name: Overview
      i18n_name: 概要
      children:
        - name: Introduction
          link: ja/executor-intro
          i18n_name: Executor とイメージ
    - name: Docker
      children:
        - name: Using Docker
          link: ja/using-docker
          i18n_name: Dockerの使用
          hash: using-docker
        - name: CircleCI Images
          link: ja/circleci-images
          i18n_name: CircleCIイメージ
        - name: Migrating to Next-Gen Images
          link: ja/next-gen-migration-guide
          i18n_name: 次世代イメージへの移行
        - name: Docker compose
          link: ja/docker-compose
          i18n_name: docker-compose
        - name: Docker layer caching
          link: ja/docker-layer-caching
          i18n_name: Dockerレイヤーキャッシュ
        - name: Running docker commands
          link: ja/building-docker-images
          i18n_name: Dockerコマンド
        - name: Using custom images
          link: ja/custom-images
          i18n_name: カスタムイメージ
        - name: Docker authenticated pulls
          link: ja/private-images
          i18n_name: 認証付きプル
    - name: Linux VM
      children:
        - name: Using Linux VM
          link: ja/using-linuxvm
          i18n_name: Linux VMの使用
          hash: using-machine
        - name: Pre-installed software
          link: ja/docker-to-machine
          i18n_name: インストール済ソフト
        - name: Android Machine Image
          i18n_name: Android マシン イメージ
          link: ja/android-machine-image

    - name: macOS
      children:
        - name: Using macOS
          link: ja/using-macos
          i18n_name: macOSの使用
        - name: Configuring a macOS app
          link: ja/hello-world-macos
          i18n_name: macOS アプリの設定
        - name: Testing iOS applications
          link: ja/testing-ios
          i18n_name: iOSアプリをテストする
        - name: Testing macOS applications
          link: ja/testing-macos
          i18n_name: macOSアプリのテスト
        - name: iOS Code Signing
          link: ja/ios-codesigning
          i18n_name: iOSコードサインの設定
        - name: Xcode Image Policy
          link: ja/xcode-policy
          i18n_name: Xcodeイメージポリシー
        - name: Dedicated Host Resources
          link: ja/dedicated-hosts-macos
          i18n_name: macOS 専有ホスト
    - name: Windows
      children:
        - name: Using Windows
          link: ja/using-windows
          i18n_name: Windowsの使用
        - name: Hello World
          link: ja/hello-world-windows
          i18n_name: 概要
    - name: GPU
      children:
        - name: Using GPUs
          link: ja/using-gpu
          i18n_name: GPUの使用
    - name: Arm
      children:
        - name: Using Arm
          link: ja/using-arm
          i18n_name: Armの使用

    - name: Runner
      children:
        - name: Self-hosted Runner Overview
          link: ja/runner-overview
          i18n_name: セルフホストランナーの概要
        - name: Self-hosted Runner Concepts
          link: ja/runner-concepts
          i18n_name: コンセプト
        - name: Web App Installation
          link: ja/runner-installation
          i18n_name: Web アプリでのインストール
        - name: CLI Installation
          link: ja/runner-installation-cli
          i18n_name: CLI でのインストール
        - name: Linux Installation
          link: ja/runner-installation-linux
          i18n_name: Linux へのインストール
        - name: Windows Installation
          link: ja/runner-installation-windows
          i18n_name: Windows へのインストール
        - name: macOS Installation
          link: ja/runner-installation-mac
          i18n_name: macOS へのインストール
        - name: Docker Installation
          link: ja/runner-installation-docker
          i18n_name: Docker へのインストール
        - name: Kubernetes Installation
          link: ja/runner-on-kubernetes
          i18n_name: Kubernetes へのインストール
        - name: Self-hosted Runner Supported Platforms
          link: ja/runner-supported-platforms
          i18n_name: 利用可能なプラットフォーム
        - name: Scaling Self-hosted Runner
          link: ja/runner-scaling
          i18n_name: ランナーのスケール
        - name: Self-hosted Runner Configuration Reference
          link: ja/runner-config-reference
          i18n_name: セルフホストランナーの設定リファレンス
        - name: Upgrading Self-hosted Runner on Server
          link: ja/runner-upgrading-on-server
          i18n_name: Server セルフホストランナーのアップグレード
        - name: Self-hosted Runner API
          link: ja/runner-api
          i18n_name: セルフホストランナー API
        - name: Self-hosted Runner FAQs
          link: ja/runner-faqs
          i18n_name: セルフホストランナー FAQ

- name: Configuration
  icon: icons/sidebar/configure.svg
  i18n_name: 設定ファイル
  children:
    - name: Overview
      i18n_name: 概要
      children:
        - name: Configuration Introduction
          link: ja/config-intro
          i18n_name: 設定概要
        - name: Dynamic Configuration
          link: ja/dynamic-config
          i18n_name: ダイナミックコンフィグ
        - name: Using the CircleCI Configuration Editor
          link: ja/config-editor
          i18n_name: 設定ファイル エディター
        - name: Writing Yaml
          link: ja/writing-yaml
          i18n_name: Yamlの記述
    - name: Reference
      i18n_name: リファレンス
      children:
        - name: Configuration Reference
          link: ja/configuration-reference
          i18n_name: 設定リファレンス
        - name: Reusing Configuration
          link: ja/reusing-config
          i18n_name: 設定ファイル再利用(Orb)
        - name: Advanced Configuration
          link: ja/adv-config
          i18n_name: 高度な設定
        - name: Sample Configuration
          link: ja/sample-config
          i18n_name: 設定ファイルサンプル
        - name: Installing the CircleCI CLI
          link: ja/local-cli
          i18n_name: CircleCI CLI のインストール
    - name: How-To Guides
      i18n_name: ガイド
      children:
        - name: Using Matrix Jobs
          link: ja/using-matrix-jobs
          i18n_name: マトリックスジョブ
        - name: Using Branch Filters
          link: ja/using-branch-filters
          i18n_name: ブランチフィルター
        - name: Using Dynamic Configuration
          link: ja/using-dynamic-configuration
          i18n_name: ダイナミックコンフィグ
        - name: Selecting a Workflow to Run
          link: ja/selecting-a-workflow-to-run-using-pipeline-parameters
          i18n_name: 実行するワークフローの指定
- name: Orbs
  icon: icons/sidebar/orbs.svg
  children:
    - name: Using Orbs
      i18n_name: Orbs の利用
      children:
        - name: Orb Introduction
          link: ja/orb-intro
          i18n_name: Orbs 概要
        - name: Orbs Concepts
          link: ja/orb-concepts
          i18n_name: Orbs コンセプト
        - name: Orbs FAQ
          link: ja/orbs-faq
          i18n_name: Orbs FAQ
    - name: Authoring Orbs
      i18n_name: Orbs オーサリング
      children:
        - name: Intro to Authoring an Orb
          link: ja/orb-author-intro
          i18n_name: 概要
        - name: Author an Orb
          link: ja/orb-author
          i18n_name: Orbs オーサリング
        - name: Orb Author FAQ
          link: ja/orb-author-faq
          i18n_name: Orbs オーサリング FAQ
        - name: Orbs Best Practices
          link: ja/orbs-best-practices
          i18n_name: Orbs ベストプラクティス
        - name: Orb Testing Methodologies
          link: ja/testing-orbs
          i18n_name: Orbs テスト手法
        - name: Orb Publishing Process
          link: ja/creating-orbs
          i18n_name: Orbs パブリッシュ
        - name: Manual Orb Authoring
          link: ja/orb-author-validate-publish
          i18n_name: Orbs の記述
    - name: Tutorials
      children:
        - name: Using the Slack Orb
          link: ja/slack-orb-tutorial
          i18n_name: Slack Orb を使う
    - name: How-To Guides
      i18n_name: ガイド
      children:
        - name: Deploy Service Update to EC2
          link: ja/deploy-service-update-to-aws-ec2
          i18n_name: 変更の EC2 へのデプロイ
        - name: Notify a Slack Channel of a Paused Workflow
          link: ja/notify-a-slack-channel-of-a-paused-workflow
          i18n_name: 停止したワークフローの Slack チャンネルへの通知

- name: Insights
  icon: icons/sidebar/insights.svg
  i18n_name: インサイト
  children:
    - name: Overview
      i18n_name: 概要
      link: ja/insights
    - name: Metrics glossary
      i18n_name: メトリクスの用語集
      link: ja/insights-glossary
    - name: Test Insights
      i18n_name: テスト結果
      link: ja/insights-tests
    - name: Data Partnerships
      i18n_name: パートナーシップ
      link: ja/insights-partnerships
    - name: Insights API
      i18n_name: インサイト API
      link: api/v2
      hash: tag/Insights

- name: Projects
  i18n_name: プロジェクト
  icon: icons/sidebar/projects.svg
  children:
    - name: overview
      i18n_name: 概要
      children:
        - name: Projects Overview
          link: ja/projects
          i18n_name: プロジェクトの概要
        - name: Creating a Project
          link: ja/create-project
          i18n_name: プロジェクトの作成
    - name: settings
      i18n_name: 設定
      children:
        - name: Settings Overview
          link: ja/settings
          i18n_name: 概要
        - name: Enabling GitHub Checks
          link: ja/enable-checks
          i18n_name: GitHub Checks 有効化
        - name: Adding SSH Keys
          link: ja/add-ssh-key
          i18n_name: SSH キーの登録
        - name: Open Source Projects
          link: ja/oss
          i18n_name: OSS のビルド
        - name: Using Notifications
          link: ja/notifications
          i18n_name: 通知の使用
        - name: Connect with JIRA
          link: ja/jira-plugin
          i18n_name: Jira 連携
        - name: Managing API tokens
          link: ja/managing-api-tokens
          i18n_name: API トークン
        - name: Webhooks
          link: ja/webhooks
        - name: Using Credits
          link: ja/credits
          i18n_name: クレジットの使用
    - name: security
      i18n_name: セキュリティ
      children:
        - name: Security Features
          link: ja/security
          i18n_name: セキュリティ機能
        - name: Security Recommendations
          link: ja/security-recommendations
          i18n_name: 推奨設定
        - name: Protecting Against Supply Chain Attacks
          link: ja/security-supply-chain
          i18n_name: サプライチェーン攻撃への対策
        - name: IP Ranges
          link: ja/ip-ranges
          i18n_name: IP アドレスの範囲

- name: Examples and Guides
  i18n_name: サンプル
  icon: icons/sidebar/examples.svg
  children:
    - name: Languages
      i18n_name: 言語
      children:
        - name: Overview
          link: ja/examples-and-guides-overview
          i18n_name: 概要
        - name: Node
          link: ja/language-javascript
        - name: Python
          link: ja/language-python

    - name: Databases
      i18n_name: データベース
      children:
        - name: Configuring Databases
          link: ja/databases
          i18n_name: 設定方法
        - name: Database Examples
          link: ja/postgres-config
          i18n_name: 設定例

    - name: Testing
      i18n_name: テスト
      children:
        - name: Browser Testing
          link: ja/browser-testing
          i18n_name: ブラウザテスト

    - name: Cookbooks
      i18n_name: クックブック
      children:
        - name: Configuration
          link: ja/configuration-cookbook
          i18n_name: コンフィグクックブック
        - name: Deployment
          link: ja/deployment-examples
          i18n_name: デプロイクックブック

- name: Deployment
  icon: icons/sidebar/deployment.svg
  i18n_name: デプロイ
  children:
    - name: Configuring Deploys
      link: ja/deployment-integrations
      i18n_name: デプロイ設定
    - name: Deployment Examples
      link: ja/deployment-examples
      i18n_name: 設定例
    - name: Deploying iOS applications
      link: ja/deploying-ios
      i18n_name: iOSアプリのデプロイ
    - name: Upload to Artifactory
      link: ja/artifactory
      i18n_name: Artifactory の利用
    - name: Publishing to Packagecloud
      link: ja/packagecloud
      i18n_name: Packagecloud への公開
    - name: Google Cloud SDK
      link: ja/google-auth
      i18n_name: Google Cloud SDK

- name: Reference
  icon: icons/sidebar/reference.svg
  i18n_name: リファレンス
  children:
    - children:
      - name: Configuration Reference
        link: ja/configuration-reference
        i18n_name: 設定ファイルリファレンス
      - name: API v2 Reference
        link: api/v2
        i18n_name: API v2 リファレンス
      - name: API v2 Introduction
        link: ja/api-intro
        i18n_name: API v2 概要
      - name: API v2 Developer's Guide
        link: ja/api-developers-guide
        i18n_name: API v2 開発ガイド
      - name: API v1.1 Reference
        link: api/v1
        i18n_name: API v1.1 リファレンス
      - name: Project Values and Variables
        link: ja/variables
        i18n_name: プロジェクトの値と変数
      - name: Prebuilt Images
        link: ja/circleci-images
        i18n_name: CircleCI 公式イメージ
      - name: Glossary
        link: ja/glossary
        i18n_name: 用語集
      - name: Help and Support
        link: ja/help-and-support
        i18n_name: ヘルプとサポート

- name: Server Administration v3.x
  i18n_name: Server v3.x 管理
  icon: icons/sidebar/admin.svg
  children:
    - name: Server v3.x Overview
      i18n_name: v3.x の概要
      children:
        - name: Overview
          link: ja/server-3-overview
          i18n_name: 概要
        - name: What's New in v3.x
          link: ja/server-3-whats-new
          i18n_name: v3.x の新機能
        - name: Upgrade
          link: ja/server-3-upgrade
          i18n_name: v3.x へのアップグレード
        - name: FAQ
          link: ja/server-3-faq
          i18n_name: Server 3.x FAQ
    - name: Server v3.x Install
      i18n_name: Server v3.x のインストール
      children:
        - name: Phase 1 - Prerequisites
          link: ja/server-3-install-prerequisites
          i18n_name: フェーズ1 - 必須要件
        - name: Phase 2 - Install Core Services
          link: ja/server-3-install
          i18n_name: フェーズ2 - コアサービスのインストール
        - name: Phase 3 - Install Execution Environment
          link: ja/server-3-install-build-services
          i18n_name: フェーズ3 - 実行環境のインストール
        - name: Phase 4 - Post Installation
          link: ja/server-3-install-post
          i18n_name: フェーズ4 - インストールの後処理
        - name: Migration
          link: ja/server-3-install-migration
          i18n_name: 移行
        - name: Hardening Your Cluster
          link: ja/server-3-install-hardening-your-cluster
          i18n_name: クラスタのハードニング
    - name: Server v3.x Operations
      i18n_name: v3.x 管理者ガイド
      children:
        - name: Overview
          link: ja/server-3-operator-overview
          i18n_name: 概要
        - name: Metrics and Monitoring
          i18n_name: メトリクスとモニタリング
          link: ja/server-3-operator-metrics-and-monitoring
        - name: Introduction to Nomad
          i18n_name: Nomad 概要
          link: ja/server-3-operator-nomad
        - name: Configuring a Proxy
          i18n_name: プロキシの設定
          link: ja/server-3-operator-proxy
        - name: User Accounts
          i18n_name: ユーザー管理
          link: ja/server-3-operator-user-accounts
        - name: Orbs
          i18n_name: Managing Orbs
          i18n_name: Orbs の管理
          link: ja/server-3-operator-orbs
        - name: VM Service
          i18n_name: VM サービスの設定
          link: ja/server-3-operator-vm-service
        - name: Externalizing Services
          i18n_name: サービスの外部化
          link: ja/server-3-operator-externalizing-services
        - name: Expanding Internal Database Volumes
          i18n_name: 内部データベースボリュームの拡張
          link: ja/server-3-operator-extending-internal-volumes
        - name: Load Balancers
          i18n_name: ロードバランサー
          link: ja/server-3-operator-load-balancers
        - name: Authentication
          i18n_name: 認証
          link: ja/server-3-operator-authentication
        - name: Docker Authenticated Pulls
          i18n_name: Docker の認証つきプル
          link: ja/private-images
        - name: Build Artifacts
          i18n_name: アーティファクト
          link: ja/server-3-operator-build-artifacts
        - name: Usage Data
          i18n_name: 利用状況データ
          link: ja/server-3-operator-usage-data
        - name: Security
          i18n_name: セキュリティ
          link: ja/security-server
        - name: Application Lifecycle
          i18n_name: アプリケーションライフサイクル
          link: ja/server-3-operator-application-lifecycle
        - name: Troubleshooting and Support
          i18n_name: トラブルシューティング
          link: ja/server-3-operator-troubleshooting-and-support
        - name: Backup and Restore
          i18n_name: バックアップとリストア
          link: ja/server-3-operator-backup-and-restore
    - name: Server v3.4.x PDFs
      children:
        - name: v3.4 Overview
          link: ja/CircleCI-Server-3.4.1-Overview.pdf
          i18n_name: v3.4 の概要
        - name: v3.4 Installation Guide for AWS
          link: ja/CircleCI-Server-3.4.1-AWS-Installation-Guide.pdf
          i18n_name: v3.4 インストールガイド AWS
        - name: v3.4 Installation Guide for GCP
          link: ja/CircleCI-Server-3.4.1-GCP-Installation-Guide.pdf
          i18n_name: v3.4 インストールガイド GCP
        - name: v3.4 Operations Guide
          link: ja/CircleCI-Server-3.4.1-Operations-Guide.pdf
          i18n_name: v3.4 管理者ガイド
    - name: Server v3.3.x PDFs
      children:
        - name: v3.3 Overview
          link: ja/CircleCI-Server-3.3.0-Overview.pdf
          i18n_name: v3.3 の概要
        - name: v3.3 Installation Guide for AWS
          link: ja/CircleCI-Server-3.3.0-AWS-Installation-Guide.pdf
          i18n_name: v3.3 インストールガイド AWS
        - name: v3.3 Installation Guide for GCP
          link: ja/CircleCI-Server-3.3.0-GCP-Installation-Guide.pdf
          i18n_name: v3.3 インストールガイド GCP
        - name: v3.3 Operations Guide
          link: ja/CircleCI-Server-3.3.0-Operations-Guide.pdf
          i18n_name: v3.3 管理者ガイド
    - name: Server v3.2.x PDFs
      children:
        - name: v3.2 Overview
          link: ja/CircleCI-Server-3.2.0-Overview.pdf
          i18n_name: v3.2 の概要
        - name: v3.2 Installation Guide
          link: ja/CircleCI-Server-3.2.0-Installation-Guide.pdf
          i18n_name: v3.2 インストールガイド
        - name: v3.2 Operations Guide
          link: ja/CircleCI-Server-3.2.0-Operations-Guide.pdf
          i18n_name: v3.2 管理者ガイド
    - name: Server v3.1.x PDFs
      i18n_name: Server v3.1.x PDFs
      children:
        - name: v3.1 Overview
          i18n_name: v3.1 の新機能
          link: ja/CircleCI-Server-3.1.0-Overview.pdf
        - name: v3.1 Installation Guide
          i18n_name: v3.1 インストールガイド
          link: ja/CircleCI-Server-3.1.0-Installation-Guide.pdf
        - name: v3.1 Operations Guide
          i18n_name: v3.1 管理者ガイド
          link: ja/CircleCI-Server-3.1.0-Operations-Guide.pdf
    - name: Server v3.0.x PDFs
      i18n_name: Server v3.0.x PDFs
      children:
        - name: v3.0 Overview
          i18n_name: v3.0 の新機能
          link: ja/CircleCI-Server-3.0.1-Overview.pdf
        - name: v3.0 Installation Guide
          i18n_name: v3.0 インストールガイド
          link: ja/CircleCI-Server-3.0.1-Installation-Guide.pdf
        - name: v3.0 Operations Guide
          i18n_name: v3.0 管理者ガイド
          link: ja/CircleCI-Server-3.0.1-Operations-Guide.pdf
- name: Server Administration v2.x
  i18n_name: Server v2.x 管理
  icon: icons/sidebar/admin.svg
  children:
    - name: Server v2.19.x Install
      i18n_name: v2.19.x インストール
      children:
        - name: Overview
          link: ja/install-overview
          i18n_name: 概要
        - name: What's New in v2.19.x
          link: ja/v.2.19-overview
          i18n_name: v2.19.x の新機能
        - name: Upgrade to v2.19.x
          link: ja/updating-server
          i18n_name: アップグレード方法
        - name: Updating Replicated
          link: ja/updating-server-replicated-version
          i18n_name: Replicated の更新
        - name: System Requirements
          link: ja/server-ports
          i18n_name: 使用ポート
        - name: Prerequisites and Planning
          link: ja/aws-prereq
          i18n_name: 必須要件
        - name: Installation
          link: ja/aws
          i18n_name: インストール
        - name: Teardown
          link: ja/aws-teardown
          i18n_name: アンインストール
    - name: Server v2.19.x Operations
      i18n_name: 管理者ガイド
      children:
        - name: Overview
          link: ja/overview
          i18n_name: 概要
        - name: Intro to Nomad
          link: ja/nomad
          i18n_name: Nomadガイド
        - name: Metrics & Monitoring
          link: ja/monitoring
          i18n_name: 設定・モニタリング
        - name: Nomad Metrics
          link: ja/nomad-metrics
          i18n_name: Nomadメトリクス
        - name: Proxies
          link: ja/proxy
          i18n_name: プロキシ
        - name: Docker Hub Pull Through Mirror
          link: ja/docker-hub-pull-through-mirror
          i18n_name: DockerHubミラー
        - name: Authentication
          link: ja/authentication
          i18n_name: 認証
        - name: VM Service
          link: ja/vm-service
          i18n_name: VMサービスの設定
        - name: GPU Builders
          link: ja/gpu
          i18n_name: GPUビルダー
        - name: Certificates
          link: ja/certificates
          i18n_name: 証明書
        - name: User Accounts
          link: ja/user-accounts
          i18n_name: ユーザアカウント
        - name: Build Artifacts
          link: ja/build-artifacts
          i18n_name: アーティファクト
        - name: Usage statistics
          link: ja/usage-stats
          i18n_name: 利用状況データ
        - name: JVM Heap Size
          link: ja/jvm-heap-size-configuration
          i18n_name: JVMヒープサイズ
        - name: SSH Reruns
          link: ja/ssh-server
          i18n_name: SSH再実行
        - name: Maintenance
          link: ja/ops
          i18n_name: メンテナンス
        - name: Backup and Recovery
          link: ja/backup
          i18n_name: バックアップとリカバリ
        - name: Security
          link: ja/security-server
          i18n_name: セキュリティ
        - name: Troubleshooting
          link: ja/troubleshooting
          i18n_name: トラブルシューティング
        - name: Faq
          link: ja/admin-faq
          i18n_name: FAQ
        - name: Customization & Config
          link: ja/customizations
          i18n_name: カスタマイズ・設定
        - name: Architecture
          link: ja/architecture
          i18n_name: アーキテクチャ
        - name: Storage Lifecycle
          link: ja/storage-lifecycle
          i18n_name: ストレージライフサイクル
        - name: Acknowledgments
          link: ja/open-source
          i18n_name: 謝辞(OSS)
    - name: Server v2.19 PDFs
      i18n_name: Server v2.19 PDF
      children:
        - name: What's New in v2.19
          link: ja/v.2.19-overview
          i18n_name: v2.19 の新機能
        - name: v2.19 Installation Guide
          link: ja/CircleCI-Server-AWS-Installation-Guide.pdf
          i18n_name: v2.19 インストールガイド
        - name: v2.19 Operations Guide
          link: ja/CircleCI-Server-Operations-Guide.pdf
          i18n_name: v2.19 管理者ガイド
    - name: Server v2.18 PDFs
      i18n_name: Server v2.18 PDF
      children:
        - name: What's New in v2.18
          link: ja/v.2.18-overview
          i18n_name: v2.18 の新機能
        - name: v2.18.3 Installation Guide
          link: ja/CircleCI-Server-AWS-Installation-Guide-v2-18-3.pdf
          i18n_name: v2.18.3 インストールガイド
        - name: v2.18.3 Operations Guide
          link: ja/CircleCI-Server-Operations-Guide-v2-18-3.pdf
          i18n_name: v2.18.3 管理者ガイド
    - name: Server v2.17.3 PDFs
      i18n_name: Server v2.17.3 PDF
      children:
        - name: What's New in v2.17
          link: ja/v.2.17-overview
          i18n_name: v2.17 の新機能
        - name: v2.17.3 Installation Guide
          link: ja/CircleCI-Server-AWS-Installation-Guide-v2-17.pdf
          i18n_name: v2.17 インストールガイド
        - name: v2.17.3 Operations Guide
          link: ja/CircleCI-Server-Operations-Guide-v2-17.pdf
          i18n_name: v2.17 管理者ガイド
    - name: Server v2.16 PDFs
      i18n_name: Server v2.16 PDF
      children:
        - name: What's New in v2.16
          i18n_name: v2.16 の新機能
          link: ja/v.2.16-overview
        - name: v2.16 Installation Guide
          link: ja/circleci-install-doc.pdf
          i18n_name: v2.16 インストールガイド
        - name: v2.16 Operations Guide
          link: ja/circleci-ops-guide.pdf
          i18n_name: v2.16 管理者ガイド

- name: CircleCI Plans
  i18n_name: CircleCI プラン
  icon: icons/sidebar/circleci_plans.svg
  children:
    - name: Plan Overview
      i18n_name: プランの概要
      link: ja/plan-overview
    - name: Free
      i18n_name: Free
      link: ja/plan-free
    - name: Performance
      i18n_name: Performance
      link: ja/plan-performance
    - name: Scale
      i18n_name: Scale
      link: ja/plan-scale
    - name: Server
      link: ja/plan-server<|MERGE_RESOLUTION|>--- conflicted
+++ resolved
@@ -40,7 +40,6 @@
           link: bitbucket-integration
     - name: Migration
       children:
-<<<<<<< HEAD
         - name: Introduction to CircleCI migration
           link: 2.0/introduction-to-circleci-migration/
         - name: Migrate from AWS
@@ -59,26 +58,6 @@
           link: 2.0/migrate-from-teamcity/
         - name: Migrate from Travis CI
           link: 2.0/migrate-from-travis-ci/
-=======
-        - name: Migration Introduction
-          link: migration-intro
-        - name: Migrating from AWS
-          link: migrating-from-aws
-        - name: Migrating from Azure
-          link: migrating-from-azuredevops
-        - name: Migrating from Buildkite
-          link: migrating-from-buildkite
-        - name: Migrating from GitHub
-          link: migrating-from-github
-        - name: Migrating from GitLab
-          link: migrating-from-gitlab
-        - name: Migrating from Jenkins
-          link: migrating-from-jenkins
-        - name: Migrating from TeamCity
-          link: migrating-from-teamcity
-        - name: Migrating from Travis CI
-          link: migrating-from-travis
->>>>>>> 340c9476
 
 - name: Pipelines
   icon: icons/sidebar/pipelines.svg
