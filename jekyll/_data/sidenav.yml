en:
- name: Welcome
  link:
  icon: docs/welcome.svg
  children:
    - name: Introduction
      link: 2.0/
      children:
        - name: CI/CD Overview
          link: 2.0/about-circleci/
        - name: Supported Languages
          link: 2.0/demo-apps/
        - name: Core Features
          link: 2.0/features/

- name: Getting Started
  icon: docs/start.svg
  children:
    - name: Introduction
      link: 2.0/getting-started/
      children:
        - name: Getting Started Introduction
          link: 2.0/getting-started/
        - name: What is CircleCI?
          link: 2.0/about-circleci/
        - name: Sign Up & Try CircleCI
          link: 2.0/first-steps/
        - name: Hello World
          link: 2.0/hello-world/
        - name: Hello World MacOS
          link: 2.0/hello-world-macos/
        - name: Hello World Windows
          link: 2.0/hello-world-windows/
        - name: Getting Started with the CircleCI CLI
          link: 2.0/local-cli-getting-started/
        - name: FAQ
          link: 2.0/faq/
    - name: Concepts
      link: 2.0/concepts/
      children:
        - name: Getting Started Concepts
          link: 2.0/concepts/
        - name: Projects and Builds
          link: 2.0/project-build/
        - name: Orbs, Jobs, Steps, and Workflows
          link: 2.0/jobs-steps/
        - name: Differences from Jenkins
          link: 2.0/migrating-from-jenkins/
        - name: Security
          link: 2.0/security/
    - name: Migration
      link: 2.0/migration-intro/
      children:
        - name: Migration Introduction
          link: 2.0/migration-intro/
        - name: Migrating from AWS
          link: 2.0/migrating-from-aws/
        - name: Migrating from Azure DevOps
          link: 2.0/migrating-from-azuredevops/
        - name: Migrating from Buildkite
          link: 2.0/migrating-from-buildkite/
        - name: Migrating from GitHub
          link: 2.0/migrating-from-github/
        - name: Migrating from GitLab
          link: 2.0/migrating-from-gitlab/
        - name: Migrating from Jenkins
          link: 2.0/migrating-from-jenkins/
        - name: Migrating from TeamCity
          link: 2.0/migrating-from-teamcity/
        - name: Migrating from TravisCI
          link: 2.0/migrating-from-travis/

- name: Configuration
  icon: docs/config.svg
  children:
    - name: Introduction
      link: 2.0/config-intro/
      children:
        - name: Configuration Introduction
          link: 2.0/config-intro/
        - name: Configuration Reference
          link: 2.0/configuration-reference/
        - name: Reusable Config Reference
          link: 2.0/reusing-config/
        - name: Writing YAML
          link: 2.0/writing-yaml/
        - name: Using the CircleCI CLI
          link: 2.0/local-cli/
    - name: Orbs
      link: 2.0/orb-intro/
      children:
        - name: Orb Introduction
          link: 2.0/orb-intro/
        - name: Orbs FAQ
          link: 2.0/orbs-faq/
        - name: Orbs Concepts
          link: 2.0/using-orbs/
        - name: Reusable Config Reference
          link: 2.0/reusing-config/
        - name: Orb Testing Methodologies
          link: 2.0/testing-orbs/
        - name: Orb Publishing Process
          link: 2.0/creating-orbs/
    - name: Authoring Orbs
      link: 2.0/orb-author-intro/
      children:
        - name: Introduction to Authoring an Orb
          link: 2.0/orb-author-intro/
        - name: Set up the CircleCI CLI
          link: 2.0/orb-author-cli/
        - name: Author an Orb
          link: 2.0/orb-author/
        - name: Test and Publish Your Orb
          link: 2.0/orb-author-validate-publish/
        - name: Orb Author FAQ
          link: 2.0/orb-author-faq/
        - name: Orbs Best Practices
          link: 2.0/orbs-best-practices/
    - name: Using Orbs
      link: 2.0/orbs-user-config/
      children:
        - name: Set Your Version to Work With Orbs
          link: 2.0/orbs-user-config/
        - name: Selecting and Using an Orb
          link: 2.0/orbs-user-select-orb/
    - name: Examples
      link: 2.0/examples-intro/
      children:
        - name: Examples Introduction
          link: 2.0/examples-intro/
        - name: Sample config.yml Files
          link: 2.0/sample-config/
        - name: Tutorials
          link: 2.0/tutorials/
        - name: Configuration Cookbook
          link: 2.0/configuration-cookbook/
        - name: Database Config Examples
          link: 2.0/postgres-config/
        - name: Example Public Repos
          link: 2.0/example-configs/
        - name: Testing iOS Applications
          link: 2.0/testing-ios/
    - name: EXECUTORS & IMAGES
      link: 2.0/executor-intro/
      children:
        - name: Executor & Image Introduction
          link: 2.0/executor-intro/
        - name: Choosing an Executor Type
          link: 2.0/executor-types/
        - name: CircleCI Docker Images
          link: 2.0/circleci-images/
        - name: Using Custom Images
          link: 2.0/custom-images/
        - name: Using Private Images
          link: 2.0/private-images/
    - name: ADVANCED CONFIG
      link: 2.0/adv-config/
      children:
        - name: Advanced Config Introduction
          link: 2.0/adv-config/
        - name: Pipeline Variables
          link: 2.0/pipeline-variables
        - name: Using Shell Scripts
          link: 2.0/using-shell-scripts/
        - name: Setting up Browser Testing
          link: 2.0/browser-testing/
        - name: Configuring Databases
          link: 2.0/databases/
        - name: Running Docker Commands
          link: 2.0/building-docker-images/
        - name: Using Docker Compose
          link: 2.0/docker-compose/

- name: Projects
  icon: docs/project.svg
  children:
    - name: settings
      link: 2.0/settings/
      children:
        - name: Settings Overview
          link: 2.0/settings/
        - name: GitHub and Bitbucket
          link: 2.0/gh-bb-integration/
        - name: Enabling GitHub Checks
          link: 2.0/enable-checks/
        - name: Building Open Source Projects
          link: 2.0/oss/
        - name: Using Notifications
          link: 2.0/notifications/
        - name: Connecting JIRA with CircleCI
          link: 2.0/jira-plugin/
        - name: Managing API tokens
          link: 2.0/managing-api-tokens/
        - name: Using Environment Variables
          link: 2.0/env-vars/
        - name: Using Contexts
          link: 2.0/contexts/
        - name: Enabling Pipelines
          link: 2.0/build-processing/
        - name: Setting Up iOS Code Signing
          link: 2.0/ios-codesigning/
    - name: Optimizations
      link: 2.0/optimizations/
      children:
        - name: Optimization Overview
          link: 2.0/optimizations/
        - name: Caching Dependencies
          link: 2.0/caching/
        - name: Running Tests in Parallel
          link: 2.0/parallelism-faster-jobs/
        - name: Using Docker Layer Caching
          link: 2.0/docker-layer-caching/
        - name: Optimizations Cookbook
          link: 2.0/optimization-cookbook/

- name: Pipelines
  icon: docs/builds.svg
  children:
    - name: Status
      link: 2.0/status/
      children:
        - name: Status Overview
          link: 2.0/status/
        - name: Viewing Pipelines
          link: 2.0/pipelines/
        - name: Using Credits
          link: 2.0/credits/
        - name: Using Containers
          link: 2.0/containers/
        - name: Adding Status Badges
          link: 2.0/status-badges/
        - name: Storing Build Artifacts
          link: 2.0/artifacts/
        - name: Debugging with SSH
          link: 2.0/ssh-access-jobs/
        - name: Debugging Java Memory Errors
          link: 2.0/java-oom/
        - name: Collecting Test Metadata
          link: 2.0/collect-test-data/
        - name: Generating Code Coverage Metrics
          link: 2.0/code-coverage/
        - name: Using Insights
          link: 2.0/insights/
    - name: Triggers
      link: 2.0/triggers/
      children:
        - name: Introduction to Triggers
          link: 2.0/triggers/
        - name: Skip and Cancel Builds
          link: 2.0/skip-build/
        - name: Using the API to Trigger Jobs
          link: 2.0/api-job-trigger/
        - name: Using Workflows to Schedule Jobs
          link: 2.0/workflows/

- name: Deployment
  icon: docs/deploy.svg
  children:
    - name: Configuring Deploys
      link: 2.0/deployment-integrations/
      children:
        - name: Deployment Overview
          link: 2.0/deployment-integrations/
        - name: Deployment Examples
          link: 2.0/deployment-examples/
        - name: Publishing Snap Packages
          link: 2.0/build-publish-snap-packages/
        - name: Using Artifactory
          link: 2.0/artifactory/
        - name: Publishing Packages to packagecloud
          link: 2.0/packagecloud/

- name: Reference
  icon: docs/reference.svg
  children:
    - children:
        - name: Configuration Reference
          link: 2.0/configuration-reference/
        - name: API v1.1 Reference
          link: api/
        - name: API v2 Reference
          link: api/v2
        - name: API v2 Introduction
          link: 2.0/api-intro/
        - name: API v2 Developer's Guide
          link: 2.0/api-developers-guide
        - name: Prebuilt Images
          link: 2.0/circleci-images/
        - name: Glossary
          link: 2.0/glossary/
        - name: Help and Support
          link: 2.0/help-and-support/
        - name: Archive of 1.0 Docs
          link: 2.0/archive/

- name: Server Administration
  icon: docs/admin.svg
  children:
<<<<<<< HEAD
    - name: Server v2.19 Install
=======
    - name: Server v2.19.x Install
>>>>>>> df6fa4d9
      link: 2.0/install-overview/
      children:
        - name: Overview
          link: 2.0/install-overview/
<<<<<<< HEAD
        - name: What's New in v2.19
          link: 2.0/v.2.19-overview/
        - name: Upgrade to v2.19
=======
        - name: What's New in v2.19.x
          link: 2.0/v.2.19-overview/
        - name: Upgrade to v2.19.x
>>>>>>> df6fa4d9
          link: 2.0/updating-server/
        - name: System Requirements
          link: 2.0/server-ports/
        - name: Prerequisites and Planning
          link: 2.0/aws-prereq/
        - name: Installation
          link: 2.0/aws/
        - name: Teardown
          link: 2.0/aws-teardown/
        - name: Upgrades from 1.0 to 2.0
          link: 2.0/upgrading/
        - name: Trial Single-box Install
          link: 2.0/single-box/
<<<<<<< HEAD
    - name: Server v2.19 Operations
=======
    - name: Server v2.19.x Operations
>>>>>>> df6fa4d9
      link: 2.0/overview/
      children:
        - name: Overview
          link: 2.0/overview/
        - name: Nomad
          link: 2.0/nomad/
        - name: Monitoring
          link: 2.0/monitoring/
        - name: Nomad Metrics
          link: 2.0/nomad-metrics/
        - name: Proxies
          link: 2.0/proxy/
        - name: Authentication
          link: 2.0/authentication/
        - name: VM Service
          link: 2.0/vm-service/
        - name: GPU Builders
          link: 2.0/gpu/
        - name: Certificates
          link: 2.0/certificates/
        - name: User Accounts
          link: 2.0/user-accounts/
        - name: Build Artifacts
          link: 2.0/build-artifacts/
        - name: Usage statistics
          link: 2.0/usage-stats/
        - name: JVM Heap Size
          link: 2.0/jvm-heap-size-configuration/
        - name: Maintenance
          link: 2.0/ops/
        - name: Backup and Recovery
          link: 2.0/backup/
        - name: Security
          link: 2.0/security/
        - name: Troubleshooting
          link: 2.0/troubleshooting/
        - name: Faq
          link: 2.0/admin-faq/
        - name: Customization & Config
          link: 2.0/customizations/
        - name: Architecture
          link: 2.0/architecture/
        - name: Acknowledgments
          link: 2.0/open-source/
    - name: Server v2.19 PDFs
      link: 2.0/v.2.19-overview/
      children:
        - name: What's New in v2.19
          link: 2.0/v.2.19-overview/
        - name: v2.19 Installation Guide
          link: 2.0/CircleCI-Server-AWS-Installation-Guide.pdf
        - name: v2.19 Operations Guide
          link: 2.0/CircleCI-Server-Operations-Guide.pdf
    - name: Server v2.18 PDFs
      link: 2.0/v.2.18-overview/
      children:
        - name: What's New in v2.18
          link: 2.0/v.2.18-overview/
        - name: v2.18.3 Installation Guide
          link: 2.0/CircleCI-Server-AWS-Installation-Guide-v2-18-3.pdf
        - name: v2.18.3 Operations Guide
          link: 2.0/CircleCI-Server-Operations-Guide-v2-18-3.pdf
    - name: Server v2.17.3 PDFs
      link: 2.0/v.2.17-overview/
      children:
        - name: What's New in v2.17
          link: 2.0/v.2.17-overview/
        - name: v2.17.3 Installation Guide
          link: 2.0/CircleCI-Server-AWS-Installation-Guide-v2-17.pdf
        - name: v2.17.3 Operations Guide
          link: 2.0/CircleCI-Server-Operations-Guide-v2-17.pdf
    - name: Server v2.16 PDFs
      link: 2.0/v.2.16-overview/
      children:
        - name: What's New in v2.16
          link: 2.0/v.2.16-overview/
        - name: v2.16 Installation Guide
          link: 2.0/circleci-install-doc.pdf
        - name: v2.16 Operations Guide
          link: 2.0/circleci-ops-guide.pdf

ja:
- name: Welcome
  i18n_name: ようこそ
  link:
  icon: docs/welcome.svg
  children:
    - name: Introduction
      i18n_name: イントロダクション
      link: ja/2.0/
      children:
        - name: CI/CD Overview
          i18n_name: CI/CD概要
          link: ja/2.0/about-circleci/
        - name: Supported Languages
          i18n_name: サポートされている言語
          link: ja/2.0/demo-apps/

- name: Getting Started
  i18n_name: はじめよう
  icon: docs/start.svg
  children:
    - name: Introduction
      i18n_name: イントロダクション
      link: ja/2.0/getting-started/
      children:
        - name: Sign Up & Try CircleCI
          i18n_name: CircleCIを始める
          link: ja/2.0/first-steps/
        - name: Hello World
          i18n_name: Hello World
          link: ja/2.0/hello-world/
        - name: FAQ
          i18n_name: FAQ
          link: ja/2.0/faq/
    - name: Concepts
      i18n_name: コンセプト
      link: ja/2.0/concepts/
      children:
        - name: Projects and Builds
          i18n_name: プロジェクトとビルド
          link: ja/2.0/project-build/
        - name: Orbs, Jobs, Steps, and Workflows
          i18n_name: Orbs, ジョブ、ステップ、ワークフロー
          link: ja/2.0/jobs-steps/
        - name: Differences from Jenkins
          i18n_name: Jenkinsとの違い
          link: ja/2.0/migrating-from-jenkins/
        - name: Security
          i18n_name: セキュリティ
          link: ja/2.0/security/
    - name: Migration
      i18n_name: マイグレーション
      link: ja/2.0/migration-intro/
      children:
        - name: Tips for Migrating to 2.0
          i18n_name: 2.0への移行のヒント
          link: ja/2.0/migration/
        - name: Migrating a Linux Project
          i18n_name: Linuxプロジェクトの移行
          link: ja/2.0/migrating-from-1-2/
        - name: Migrating an iOS Project
          i18n_name: iOSプロジェクトの移行
          link: ja/2.0/ios-migrating-from-1-2/
        - name: Using the config-translator
          i18n_name: config-translatorを使う
          link: ja/2.0/config-translation/

- name: Configuration
  i18n_name: 設定
  icon: docs/config.svg
  children:
    - name: Introduction
      i18n_name: イントロダクション
      link: ja/2.0/config-intro/
      children:
        - name: Configuration Reference
          i18n_name: 設定リファレンス
          link: ja/2.0/configuration-reference/
        - name: Writing YAML
          i18n_name: YAMLを書く
          link: ja/2.0/writing-yaml/
        - name: Using the CircleCI CLI
          i18n_name: CircleCI CLIを使う
          link: ja/2.0/local-cli/
        - name: Testing Config Locally
          i18n_name: ローカルでコンフィグのテスト
          link: ja/2.0/examples/
    - name: Orbs
      i18n_name: Orbs
      link: ja/2.0/orb-intro/
      children:
        - name: Using Orbs
          i18n_name: Orbsを使う
          link: ja/2.0/using-orbs/
        - name: Reusing Config
          i18n_name: コンフィグの再利用
          link: ja/2.0/reusing-config/
        - name: Orbs FAQ
          i18n_name: Orbs FAQ
          link: ja/2.0/orbs-faq/
        - name: Creating Orbs
          i18n_name: Orbsを作る
          link: ja/2.0/creating-orbs/
    - name: Examples
      i18n_name: サンプル
      link: ja/2.0/examples-intro/
      children:
        - name: Sample config.yml Files
          i18n_name: config.ymlの設定
          link: ja/2.0/sample-config/
        - name: Tutorials
          i18n_name: チュートリアル
          link: ja/2.0/tutorials/
        - name: Database Config Examples
          i18n_name: データベースの設定例
          link: ja/2.0/postgres-config/
        - name: Example Public Repos
          i18n_name: パブリックなサンプルリポジトリ
          link: ja/2.0/example-configs/
        - name: Testing iOS Applications
          i18n_name: iOSアプリをテストする
          link: ja/2.0/testing-ios/
    - name: EXECUTORS & IMAGES
      i18n_name: Executorとイメージ
      link: ja/2.0/executor-intro/
      children:
        - name: Choosing an Executor Type
          i18n_name: Executorを選ぶ
          link: ja/2.0/executor-types/
        - name: CircleCI Docker Images
          i18n_name: CircleCI Dockerイメージ
          link: ja/2.0/circleci-images/
        - name: Using Custom Images
          i18n_name: カスタムイメージを使う
          link: ja/2.0/custom-images/
        - name: Using Private Images
          i18n_name: プライベートイメージを使う
          link: ja/2.0/private-images/
    - name: ADVANCED CONFIG
      i18n_name: 高度な設定
      link: ja/2.0/adv-config/
      children:
        - name: Using Shell Scripts
          i18n_name: シェルスクリプトを使う
          link: ja/2.0/using-shell-scripts/
        - name: Setting up Browser Testing
          i18n_name: ブラウザテストのセットアップ
          link: ja/2.0/browser-testing/
        - name: Configuring Databases
          i18n_name: データベースを設定する
          link: ja/2.0/databases/
        - name: Running Docker Commands
          i18n_name: Dockerコマンドを実行
          link: ja/2.0/building-docker-images/
        - name: Using Docker Compose
          i18n_name: Docker Composeを使う
          link: ja/2.0/docker-compose/

- name: Projects
  i18n_name: プロジェクト
  icon: docs/project.svg
  children:
    - name: settings
      i18n_name: セッティング
      link: ja/2.0/settings/
      children:
        - name: GitHub and Bitbucket
          i18n_name: GitHubとBitbucket
          link: ja/2.0/gh-bb-integration/
        - name: Enabling GitHub Checks
          i18n_name: GitHub Checksを有効化する
          link: ja/2.0/enable-checks/
        - name: Building Open Source Projects
          i18n_name: オープンソースプロジェクトをビルド
          link: ja/2.0/oss/
        - name: Using Notifications
          i18n_name: 通知を使う
          link: ja/2.0/notifications/
        - name: Managing API tokens
          i18n_name: APIトークンの管理
          link: ja/2.0/managing-api-tokens/
        - name: Using Environment Variables
          i18n_name: 環境変数を使う
          link: ja/2.0/env-vars/
        - name: Using Contexts
          i18n_name: Contextsを使う
          link: ja/2.0/contexts/
        - name: Enabling Build Processing
          i18n_name: Build Processingの有効化
          link: ja/2.0/build-processing/
        - name: Setting Up iOS Code Signing
          i18n_name: iOSコードサインの設定
          link: ja/2.0/ios-codesigning/
    - name: Optimizations
      i18n_name: 最適化
      link: ja/2.0/optimizations/
      children:
        - name: Caching Dependencies
          i18n_name: 依存関係のキャッシュ
          link: ja/2.0/caching/
        - name: Running Tests in Parallel
          i18n_name: テストの並列実行
          link: ja/2.0/parallelism-faster-jobs/
        - name: Using Docker Layer Caching
          i18n_name: Docker Layer Cachingを使う
          link: ja/2.0/docker-layer-caching/

- name: Jobs
  i18n_name: ジョブ
  icon: docs/builds.svg
  children:
    - name: Status
      i18n_name: ステータス
      link: ja/2.0/status/
      children:
        - name: Using Containers
          i18n_name: コンテナを使う
          link: ja/2.0/containers/
        - name: Adding Status Badges
          i18n_name: ステータスバッジを追加する
          link: ja/2.0/status-badges/
        - name: Storing Build Artifacts
          i18n_name: ビルドアーティファクトの保存
          link: ja/2.0/artifacts/
        - name: Debugging with SSH
          i18n_name: SSHデバッグ
          link: ja/2.0/ssh-access-jobs/
        - name: Debugging Java Memory Errors
          i18n_name: Javaのメモリエラーのデバッグ
          link: ja/2.0/java-oom/
        - name: Collecting Test Metadata
          i18n_name: テストメタデータの収集
          link: ja/2.0/collect-test-data/
        - name: Using Insights
          i18n_name: Insightsを使う
          link: ja/2.0/insights/
    - name: Triggers
      i18n_name: トリガー
      link: ja/2.0/triggers/
      children:
        - name: Skip and Cancel Builds
          i18n_name: ビルドのスキップとキャンセル
          link: ja/2.0/skip-build/
        - name: Using the API to Trigger Jobs
          i18n_name: APIを使ってジョブをトリガーする
          link: ja/2.0/api-job-trigger/
        - name: Using Workflows to Schedule Jobs
          i18n_name: ワークフローでジョブをスケジュールする
          link: ja/2.0/workflows/

- name: Deployment
  i18n_name: デプロイメント
  icon: docs/deploy.svg
  children:
    - name: Configuring Deploys
      i18n_name: デプロイメントの設定
      link: ja/2.0/deployment-integrations/
      children:
        - name: Deploying to AWS ECR/ECS
          i18n_name: AWS ECR/ECSにデプロイする
          link: ja/2.0/ecs-ecr/
        - name: Using Yarn on CircleCI
          i18n_name: YarnをCircleCIで使う
          link: ja/2.0/yarn/
        - name: Publishing Snap Packages
          i18n_name: Snapのパッケージを公開する
          link: ja/2.0/build-publish-snap-packages/
        - name: Using Artifactory
          i18n_name: Artifactoryを使う
          link: ja/2.0/artifactory/
        - name: Publishing Packages to packagecloud
          i18n_name: Packagecloudに公開する
          link: ja/2.0/packagecloud/

- name: Reference
  i18n_name: リファレンス
  icon: docs/reference.svg
  children:
    - children:
        - name: Configuration Reference
          i18n_name: 設定リファレンス
          link: ja/2.0/configuration-reference/
        - name: API Reference
          i18n_name: APIリファレンス
          link: api/
        - name: Prebuilt Images
          i18n_name: CircleCI公式イメージ
          link: ja/2.0/circleci-images/
        - name: Glossary
          i18n_name: 用語集
          link: ja/2.0/glossary/
        - name: Help and Support
          i18n_name: ヘルプとサポート
          link: ja/2.0/help-and-support/

- name: Server Administration
  i18n_name: アドミニストレーション
  icon: docs/admin.svg
  children:
    - name: Overview
      i18n_name: 概要
      link: ja/2.0/overview/
      children:
        - name: Trial
          i18n_name: トライアル
          link: ja/2.0/single-box/
        - name: Faq
          i18n_name: FAQ
          link: ja/2.0/admin-faq/
        - name: Upgrade
          i18n_name: アップグレード
          link: ja/2.0/upgrading/
        - name: Security
          i18n_name: セキュリティ
          link: ja/2.0/security/
        - name: Certificates
          i18n_name: 証明書
          link: ja/2.0/certificates/
        - name: Proxies
          i18n_name: プロキシー
          link: ja/2.0/proxy/
        - name: Installation
          i18n_name: インストーレーション
          link: ja/2.0/aws/
        - name: Authentication
          i18n_name: 認証
          link: ja/2.0/authentication/
        - name: Monitoring
          i18n_name: モニタリング
          link: ja/2.0/monitoring/
        - name: Configuring JVM Heap Size
          i18n_name: JVMヒープサイズの調整
          link: ja/2.0/jvm-heap-size-configuration/
        - name: Nomad
          i18n_name: Nomad
          link: ja/2.0/nomad/
        - name: Backup
          i18n_name: バックアップ
          link: ja/2.0/backup/
        - name: Troubleshooting
          i18n_name: トラブルシューティング
          link: ja/2.0/troubleshooting/
        - name: GPU Builders
          i18n_name: GPUビルダー
          link: ja/2.0/gpu/
        - name: Configuring VM Service
          i18n_name: VMサービスの設定
          link: ja/2.0/vm-service/
        - name: Acknowledgments
          i18n_name: Acknowledgments
          i18n_name:
          link: ja/2.0/open-source/<|MERGE_RESOLUTION|>--- conflicted
+++ resolved
@@ -296,24 +296,14 @@
 - name: Server Administration
   icon: docs/admin.svg
   children:
-<<<<<<< HEAD
-    - name: Server v2.19 Install
-=======
     - name: Server v2.19.x Install
->>>>>>> df6fa4d9
       link: 2.0/install-overview/
       children:
         - name: Overview
           link: 2.0/install-overview/
-<<<<<<< HEAD
-        - name: What's New in v2.19
-          link: 2.0/v.2.19-overview/
-        - name: Upgrade to v2.19
-=======
         - name: What's New in v2.19.x
           link: 2.0/v.2.19-overview/
         - name: Upgrade to v2.19.x
->>>>>>> df6fa4d9
           link: 2.0/updating-server/
         - name: System Requirements
           link: 2.0/server-ports/
@@ -327,11 +317,7 @@
           link: 2.0/upgrading/
         - name: Trial Single-box Install
           link: 2.0/single-box/
-<<<<<<< HEAD
-    - name: Server v2.19 Operations
-=======
     - name: Server v2.19.x Operations
->>>>>>> df6fa4d9
       link: 2.0/overview/
       children:
         - name: Overview
