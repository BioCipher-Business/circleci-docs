en:
  - name: About CircleCI
    icon: icons/sidebar/circle-logo.svg
    children:
      - name: Overview
        children:
          - name: What is continuous integration?
            link: about-circleci
          - name: Benefits of CircleCI
            link: benefits-of-circleci
          - name: Concepts
            link: concepts
          - name: Glossary
            link: glossary
          - name: Web app introduction
            link: introduction-to-the-circleci-web-app

<<<<<<< HEAD
- name: Getting started
  icon: icons/sidebar/continue.svg
  children:
    - name: First steps
      children:
        - name: Sign up and try
          link: first-steps
        - name: YAML configuration intro
          link: introduction-to-yaml-configurations
        - name: In-app configuration editor
          link: config-editor
    - name: VCS integration
      children:
        - name: GitHub
          link: github-integration
        - name: Bitbucket
          link: bitbucket-integration
        - name: GitLab
          link: gitlab-integration
    - name: Migration
      children:
        - name: Introduction to CircleCI migration
          link: migration-intro
        - name: Migrate from AWS
          link: migrating-from-aws
        - name: Migrate from Azure DevOps
          link: migrating-from-azuredevops
        - name: Migrate from Buildkite
          link: migrating-from-buildkite
        - name: Migrate from GitHub Actions
          link: migrating-from-github
        - name: Migrate from GitLab
          link: migrating-from-gitlab
        - name: Migrate from Jenkins
          link: migrating-from-jenkins
        - name: Migrate from TeamCity
          link: migrating-from-teamcity
        - name: Migrate from Travis CI
          link: migrating-from-travis
    - name: Tutorials
      children:
        - name: Quickstart guide
          link: getting-started
        - name: Configuration tutorial
          link: config-intro
        - name: Set up the Slack orb
          link: slack-orb-tutorial
    - name: How To guides
      children:
        - name: Create a project
          link: create-project
        - name: Hello world
          link: hello-world
    - name: Reference
      children:
        - name: Configuration reference
          link: configuration-reference
        - name: FAQ
          link: faq
=======
  - name: Getting started
    icon: icons/sidebar/continue.svg
    children:
      - name: First steps
        children:
          - name: Sign up and try
            link: first-steps
          - name: YAML configuration intro
            link: introduction-to-yaml-configurations
          - name: In-app configuration editor
            link: config-editor
      - name: VCS integration
        children:
          - name: GitHub
            link: github-integration
          - name: Bitbucket
            link: bitbucket-integration
          - name: GitLab
            link: gitlab-integration
      - name: Migration
        children:
          - name: Introduction to CircleCI migration
            link: migration-intro
          - name: Migrate from AWS
            link: migrating-from-aws
          - name: Migrate from Azure DevOps
            link: migrating-from-azuredevops
          - name: Migrate from Buildkite
            link: migrating-from-buildkite
          - name: Migrate from GitHub Actions
            link: migrating-from-github
          - name: Migrate from GitLab
            link: migrating-from-gitlab
          - name: Migrate from Jenkins
            link: migrating-from-jenkins
          - name: Migrate from TeamCity
            link: migrating-from-teamcity
          - name: Migrate from Travis CI
            link: migrating-from-travis
      - name: Tutorials
        children:
          - name: Quickstart guide
            link: getting-started
          - name: Configuration tutorial
            link: config-intro
          - name: Hello world
            link: hello-world
          - name: Set up the Slack orb
            link: slack-orb-tutorial
      - name: Reference
        children:
          - name: Configuration reference
            link: configuration-reference
          - name: FAQ
            link: faq
>>>>>>> ca08782d

  - name: Orchestrate and trigger
    icon: icons/sidebar/pipeline.svg
    children:
      - name: Orchestrate
        children:
          - name: Pipelines overview
            link: pipelines
          - name: Jobs and steps
            link: jobs-steps
          - name: Use workflows to orchestrate jobs
            link: workflows
          - name: Use workspaces to share data between jobs
            link: workspaces
          - name: Skip or cancel jobs and workflows
            link: skip-build
          - name: Pipeline values and parameters
            link: pipeline-variables
      - name: Schedule
        children:
          - name: Scheduled pipelines
            link: scheduled-pipelines
      - name: Trigger
        children:
          - name: Triggers overview
            link: triggers-overview
      - name: How-to guides
        children:
          - name: Notify a Slack channel of a paused workflow
            link: notify-a-slack-channel-of-a-paused-workflow
          - name: Use branch filters
            link: using-branch-filters
          - name: Selecting a workflow to run
            link: selecting-a-workflow-to-run-using-pipeline-parameters
          - name: Migrate scheduled workflows to scheduled pipelines
            link: migrate-scheduled-workflows-to-scheduled-pipelines
          - name: Schedule pipelines with multiple workflows
            link: schedule-pipelines-with-multiple-workflows
          - name: Set a nightly scheduled pipeline
            link: set-a-nightly-scheduled-pipeline
          - name: Migrate from deploy to run
            link: migrate-from-deploy-to-run
      - name: Reference
        children:
          - name: Project values and variables
            link: variables
          - name: Troubleshoot
            link: troubleshoot

  - name: Execution environments
    icon: icons/sidebar/builds.svg
    children:
      - name: Overview
        children:
          - name: Execution environments overview
            link: executor-intro
          - name: Resource class overview
            link: resource-class-overview
          - name: Migrating Docker to machine
            link: docker-to-machine
      - name: Docker
        children:
          - name: Using Docker
            link: using-docker
          - name: Convenience images
            link: circleci-images
          - name: Migrating to next-gen images
            link: next-gen-migration-guide
          - name: Using custom images
            link: custom-images
          - name: Docker authenticated pulls
            link: private-images
          - name: Running Docker commands
            link: building-docker-images
          - name: Run a job in a container
            link: run-a-job-in-a-container
          - name: Installing and using docker-compose
            link: docker-compose
      - name: Linux VM
        children:
          - name: Using Linux VM
            link: using-linuxvm
          - name: Android machine image
            link: android-machine-image

      - name: macOS
        children:
          - name: Using macOS
            link: using-macos
          - name: Configuring a macOS app
            link: hello-world-macos
          - name: iOS code signing
            link: ios-codesigning
          - name: Xcode image policy
            link: xcode-policy
          - name: Dedicated host resources
            link: dedicated-hosts-macos
      - name: Windows
        children:
          - name: Using Windows
            link: using-windows
          - name: Hello world
            link: hello-world-windows
      - name: GPU
        children:
          - name: Using GPUs
            link: using-gpu
      - name: Arm
        children:
          - name: Using Arm
            link: using-arm

      - name: Self-hosted runner
        children:
          - name: Self-hosted runner overview
            link: runner-overview
          - name: Self-hosted runner concepts
            link: runner-concepts
          - name: Web app installation
            link: runner-installation
          - name: Scaling self-hosted runner
            link: runner-scaling
          - name: Self-hosted runner API
            link: runner-api
          - name: Self-hosted runner FAQ
            link: runner-faqs
          - name: Troubleshoot self-hosted runner
            link: troubleshoot-self-hosted-runner
      - name: Container runner
        children:
          - name: Container runner installation
            link: container-runner-installation
          - name: Container runner reference guide
            link: container-runner
      - name: Machine runner
        children:
          - name: Linux installation
            link: runner-installation-linux
          - name: Windows installation
            link: runner-installation-windows
          - name: macOS installation
            link: runner-installation-mac
          - name: CLI installation
            link: runner-installation-cli
          - name: Upgrading machine runner on server
            link: runner-upgrading-on-server
          - name: Machine runner configuration reference
            link: runner-config-reference

          - name: Migrate from deploy to run
            link: migrate-from-deploy-to-run

  - name: Optimize
    icon: icons/sidebar/sparkle.svg
    children:
      - name: Data
        children:
          - name: Persisting data overview
            link: persist-data
          - name: Caching dependencies
            link: caching
          - name: Caching strategies
            link: caching-strategy
          - name: Store build artifacts
            link: artifacts
      - name: Speed
        children:
          - name: Concurrency
            link: concurrency
          - name: Test splitting and parallelism
            link: parallelism-faster-jobs
          - name: Enable Docker layer caching
            link: docker-layer-caching
      - name: Configuration
        children:
          - name: Dynamic configuration
            link: dynamic-config
      - name: How-to guides
        children:
          - name: Use matrix jobs
            link: using-matrix-jobs
          - name: Use dynamic configuration
            link: using-dynamic-configuration
          - name: Avoid and debug Java memory errors
            link: java-oom
      - name: Reference
        children:
          - name: Reusable configuration reference
            link: reusing-config

  - name: Project Insights
    icon: icons/sidebar/insights-new.svg
    children:
      - name: Monitor projects with Insights
        children:
          - name: Use Insights
            link: insights
      - name: How-to guides
        children:
          - name: Generate an Insights snapshot badge
            link: insights-snapshot-badge
      - name: Reference
        children:
          - name: Insights glossary
            link: insights-glossary
          - name: Insights API
            link: https://circleci.com/docs/api/v2#tag/Insights

  - name: Package and re-use config with orbs
    icon: icons/sidebar/orb.svg
    children:
      - name: Use orbs
        children:
          - name: Orb introduction
            link: orb-intro
      - name: Author orbs
        children:
          - name: Intro to authoring an orb
            link: orb-author-intro
          - name: Author an orb
            link: orb-author
          - name: Orb authoring best practices
            link: orbs-best-practices
      - name: Test orbs
        children:
          - name: Orb testing methodologies
            link: testing-orbs
      - name: Publish orbs
        children:
          - name: Orb publishing process
            link: creating-orbs
      - name: Tutorials
        children:
          - name: Create an orb
            link: create-an-orb
          - name: Manually author an orb
            link: orb-author-validate-publish
          - name: Using the Slack orb
            link: slack-orb-tutorial
      - name: How-to guides
        children:
          - name: Deploy service update to EC2
            link: deploy-service-update-to-aws-ec2
      - name: Reference
        children:
          - name: Orbs concepts
            link: orb-concepts
          - name: Orbs FAQ
            link: orbs-faq
          - name: Orb author FAQ
            link: orb-author-faq
          - name: Reusing configuration
            link: reusing-config

  - name: Security and permissions
    icon: icons/sidebar/key.svg
    children:
      - name: Security features
        children:
          - name: How CircleCI handles security
            link: security
          - name: Intro to environment variables
            link: env-vars
          - name: Using contexts
            link: contexts
          - name: IP ranges
            link: ip-ranges
          - name: Audit logs
            link: audit-logs
      - name: Security recommendations
        children:
          - name: Security overview
            link: security-overview
          - name: Protecting against supply chain attacks
            link: security-supply-chain
          - name: Secure secrets handling
            link: security-recommendations
      - name: Config policy management
        children:
          - name: Config policies overview (Open preview)
            link: config-policy-management-overview
      - name: Authentication
        children:
          - name: Use OpenID Connect tokens in jobs
            link: openid-connect-tokens
      - name: How-to guides
        children:
          - name: Set an environment variable
            link: set-environment-variable
          - name: Inject environment variables with the API
            link: inject-environment-variables-with-api
          - name: Debug with SSH
            link: ssh-access-jobs
          - name: Rotate project SSH keys
            link: rotate-project-ssh-keys
          - name: Create and manage config policies (Open preview)
            link: create-and-manage-config-policies
          - name: Test config policies (Open preview)
            link: test-config-policies
          - name: Use the CLI for config and policy development (Open preview)
            link: use-the-cli-for-config-and-policy-development
          - name: Config policies for self-hosted runner (Open preview)
            link: config-policies-for-self-hosted-runner
          - name: Stop building a project on CircleCI
            link: stop-building-a-project-on-circleci
          - name: Rename organizations and repositories
            link: rename-organizations-and-repositories
      - name: Reference
        children:
          - name: Config policy reference (Open preview)
            link: config-policy-reference

  - name: Integration
    icon: icons/sidebar/webhook.svg
    children:
      - name: Integration features
        children:
          - name: Webhooks overview
            link: webhooks
          - name: Notifications overview
            link: notifications
      - name: Partnerships
        children:
          - name: Build open source projects
            link: oss
          - name: Enable GitHub Checks
            link: enable-checks
          - name: Connect with Jira
            link: jira-plugin
          - name: New Relic integration
            link: new-relic-integration
          - name: Datadog integration
            link: datadog-integration
          - name: Sumo Logic integration
            link: sumo-logic-integration
      - name: Tutorials
        children:
          - name: Authorize Google Cloud SDK
            link: authorize-google-cloud-sdk
      - name: How-to guides
        children:
          - name: Adding status badges
            link: status-badges
          - name: CircleCI webhooks with Airtable
            link: webhooks-airtable
          - name: Add additional SSH keys
            link: add-ssh-key
      - name: Reference
        children:
          - name: Webhooks reference
            link: webhooks-reference

<<<<<<< HEAD
- name: Developer toolkit
  icon: icons/sidebar/code.svg
  children:
    - name: CLI
      children:
        - name: Installing the CircleCI local CLI
          link: local-cli
    - name: APIs
      children:
        - name: API v2 introduction
          link: api-intro
        - name: API v2 developers guide
          link: api-developers-guide
        - name: Managing API tokens
          link: managing-api-tokens
    - name: IDE TOOLS
      children:
        - name: VS Code extension overview
          link: vs-code-extension-overview
    - name: Config tools
      children:
        - name: CircleCI config SDK
          link: circleci-config-sdk
        - name: Orb development kit
          link: orb-development-kit
    - name: Example projects
      children:
        - name: Examples and guides overview
          link: examples-and-guides-overview
        - name: Sample config.yml files
          link: sample-config
    - name: How-to guides
      children:
        - name: How to use the CircleCI local CLI
          link: how-to-use-the-circleci-local-cli
    - name: Reference
      children:
        - name: API v2 reference
          link: https://circleci.com/docs/api/v2
        - name: API v1 reference
          link: https://circleci.com/docs/api/v1
=======
  - name: Projects
    icon: icons/sidebar/project-new.svg
    children:
      - name: overview
        children:
          - name: Projects overview
            link: projects
          - name: Creating a project
            link: create-project

  - name: Developer toolkit
    icon: icons/sidebar/code.svg
    children:
      - name: CLI
        children:
          - name: Installing the CircleCI local CLI
            link: local-cli
      - name: APIs
        children:
          - name: API v2 introduction
            link: api-intro
          - name: API v2 developers guide
            link: api-developers-guide
          - name: Managing API tokens
            link: managing-api-tokens
      - name: IDE TOOLS
        children:
          - name: VS Code extension overview
            link: vs-code-extension-overview
      - name: Config tools
        children:
          - name: CircleCI config SDK
            link: circleci-config-sdk
          - name: Orb development kit
            link: orb-development-kit
      - name: Example projects
        children:
          - name: Examples and guides overview
            link: examples-and-guides-overview
          - name: Sample config.yml files
            link: sample-config
      - name: How-to guides
        children:
          - name: How to use the CircleCI local CLI
            link: how-to-use-the-circleci-local-cli
      - name: Reference
        children:
          - name: API v2 reference
            link: https://circleci.com/docs/api/v2
          - name: API v1 reference
            link: https://circleci.com/docs/api/v1
>>>>>>> ca08782d

  - name: Examples and guides
    icon: icons/sidebar/config.svg
    children:
      - name: Languages
        children:
          - name: Node
            link: language-javascript
          - name: Python
            link: language-python
      - name: Databases
        children:
          - name: Configuring databases
            link: databases
          - name: Database examples
            link: postgres-config

  - name: Test
    icon: icons/sidebar/passed.svg
    children:
      - name: Run tests
        children:
          - name: Automated testing
            link: test
          - name: Collect test data
            link: collect-test-data
      - name: Testing strategies
        children:
          - name: Browser testing
            link: browser-testing
          - name: Generate code coverage metrics
            link: code-coverage
          - name: Fail fast (Open preview)
            link: fail-fast
      - name: Monitor tests
        children:
          - name: Test Insights
            link: insights-tests
      - name: Tutorials
        children:
          - name: Speed up pipelines with test splitting
            link: test-splitting-tutorial
          - name: Testing iOS applications
            link: testing-ios
          - name: Testing macOS applications
            link: testing-macos
      - name: How-to guides
        children:
          - name: Use the CircleCI CLI to split tests
            link: use-the-circleci-cli-to-split-tests
      - name: Reference
        children:
          - name: Troubleshoot test splitting
            link: troubleshoot-test-splitting

  - name: Deploy
    icon: icons/sidebar/getting-started-new.svg
    children:
      - name: Deployment
        children:
          - name: Deployment overview
            link: deployment-overview
      - name: How-to guides
        children:
          - name: Deploy Android applications
            link: deploy-android-applications
          - name: Deploy to Artifactory
            link: deploy-to-artifactory
          - name: Deploy to AWS
            link: deploy-to-aws
          - name: Deploy Service Update to AWS EC2
            link: deploy-service-update-to-aws-ec2
          - name: Deploy to Azure Container Registry
            link: deploy-to-azure-container-registry
          - name: Deploy to Capistrano
            link: deploy-to-capistrano
          - name: Deploy to Cloud Foundry
            link: deploy-to-cloud-foundry
          - name: Deploy to Firebase
            link: deploy-to-firebase
          - name: Deploy to Google Cloud Platform
            link: deploy-to-google-cloud-platform
          - name: Deploy to Heroku
            link: deploy-to-heroku
          - name: Deploy iOS applications
            link: deploy-ios-applications
          - name: Deploy over SSH
            link: deploy-over-ssh
          - name: Publish packages to Packagecloud
            link: publish-packages-to-packagecloud
          - name: Publish to NPM registry
            link: deploy-to-npm-registry

  - name: Server administration v4.x
    icon: icons/sidebar/admin-new.svg
    children:
      - name: Server v4.x overview
        children:
          - name: CircleCI server v4.x overview
            link: server/overview/circleci-server-v4-overview
          - name: Release notes
            link: server/overview/release-notes
      - name: Server v4.x installation
        children:
          - name: Phase 1 - Prerequisites
            link: server/installation/phase-1-prerequisites
          - name: Phase 2 - Core
            link: server/installation/phase-2-core-services
          - name: Phase 3 - Execution
            link: server/installation/phase-3-execution-environments
          - name: Phase 4 - Post-installation
            link: server/installation/phase-4-post-installation
          - name: Hardening your cluster
            link: server/installation/hardening-your-cluster
          - name: Installing server behind a proxy
            link: server/installation/installing-server-behind-a-proxy
          - name: Migrate from server v3 to v4
            link: server/installation/migrate-from-server-3-to-server-4
          - name: Migrate from server v2 to v4
            link: server/installation/migrate-from-server-2-to-server-4
          - name: Upgrade server v4.x
            link: server/installation/upgrade-server-4
          - name: Installation reference
            link: server/installation/installation-reference
      - name: Server v4.x operations
        children:
          - name: Operator overview
            link: server/operator/operator-overview
          - name: Introduction to Nomad cluster operation
            link: server/operator/introduction-to-nomad-cluster-operation
          - name: Managing user accounts
            link: server/operator/managing-user-accounts
          - name: Managing orbs
            link: server/operator/managing-orbs
          - name: Manage virtual machines with VM service
            link: server/operator/manage-virtual-machines-with-vm-service
          - name: Configuring external services
            link: server/operator/configuring-external-services
          - name: Expanding internal database volumes
            link: server/operator/expanding-internal-database-volumes
          - name: Managing load balancers
            link: server/operator/managing-load-balancers
          - name: User authentication
            link: server/operator/user-authentication
          - name: Managing build artifacts
            link: server/operator/managing-build-artifacts
          - name: Usage data collection
            link: server/operator/usage-data-collection
          - name: CircleCI server security features
            link: server/operator/circleci-server-security-features
          - name: Application lifecycle
            link: server/operator/application-lifecycle
          - name: Troubleshooting and support
            link: server/operator/troubleshooting-and-support
          - name: Backup and restore
            link: server/operator/backup-and-restore
      - name: Server v4.0.0 PDFs
        children:
          - name: v4.0.0 Overview
            link: server-pdfs/CircleCI-Server-4.0.0-Overview.pdf
          - name: v4.0.0 Installation Guide for AWS
            link: server-pdfs/CircleCI-Server-4.0.0-AWS-Installation-Guide.pdf
          - name: v4.0.0 Installation Guide for GCP
            link: server-pdfs/CircleCI-Server-4.0.0-GCP-Installation-Guide.pdf
          - name: v4.0.0 Operations Guide
            link: server-pdfs/CircleCI-Server-4.0.0-Operations-Guide.pdf

  - name: Server administration v3.x
    icon: icons/sidebar/admin-new.svg
    children:
      - name: Server v3.x overview
        children:
          - name: Overview
            link: server-3-overview
          - name: What's new in v3.x
            link: server-3-whats-new
          - name: Upgrade
            link: server-3-upgrade
          - name: FAQ
            link: server-3-faq
      - name: Server v3.x install
        children:
          - name: Phase 1 - Prerequisites
            link: server-3-install-prerequisites
          - name: Phase 2 - Install core services
            link: server-3-install
          - name: Phase 3 - Install execution environment
            link: server-3-install-build-services
          - name: Phase 4 - Post installation
            link: server-3-install-post
          - name: Migration
            link: server-3-install-migration
          - name: Hardening your cluster
            link: server-3-install-hardening-your-cluster
      - name: Server v3.x operations
        children:
          - name: Overview
            link: server-3-operator-overview
          - name: Introduction to Nomad
            link: server-3-operator-nomad
          - name: Configuring a proxy
            link: server-3-operator-proxy
          - name: User accounts
            link: server-3-operator-user-accounts
          - name: Managing orbs
            link: server-3-operator-orbs
          - name: VM service
            link: server-3-operator-vm-service
          - name: Externalizing services
            link: server-3-operator-externalizing-services
          - name: Expanding internal database volumes
            link: server-3-operator-extending-internal-volumes
          - name: Load balancers
            link: server-3-operator-load-balancers
          - name: Authentication
            link: server-3-operator-authentication
          - name: Docker authenticated pulls
            link: private-images
          - name: Build artifacts
            link: server-3-operator-build-artifacts
          - name: Usage data
            link: server-3-operator-usage-data
          - name: Security
            link: security-server
          - name: Application lifecycle
            link: server-3-operator-application-lifecycle
          - name: Troubleshooting and support
            link: server-3-operator-troubleshooting-and-support
          - name: Backup and restore
            link: server-3-operator-backup-and-restore
      - name: Server v3.4.x PDFs
        children:
          - name: v3.4 Overview
            link: server-pdfs/CircleCI-Server-3.4.1-Overview.pdf
          - name: v3.4 Installation Guide for AWS
            link: server-pdfs/CircleCI-Server-3.4.1-AWS-Installation-Guide.pdf
          - name: v3.4 Installation Guide for GCP
            link: server-pdfs/CircleCI-Server-3.4.1-GCP-Installation-Guide.pdf
          - name: v3.4 Operations Guide
            link: server-pdfs/CircleCI-Server-3.4.1-Operations-Guide.pdf
      - name: Server v3.3.x PDFs
        children:
          - name: v3.3 Overview
            link: server-pdfs/CircleCI-Server-3.3.0-Overview.pdf
          - name: v3.3 Installation Guide for AWS
            link: server-pdfs/CircleCI-Server-3.3.0-AWS-Installation-Guide.pdf
          - name: v3.3 Installation Guide for GCP
            link: server-pdfs/CircleCI-Server-3.3.0-GCP-Installation-Guide.pdf
          - name: v3.3 Operations Guide
            link: server-pdfs/CircleCI-Server-3.3.0-Operations-Guide.pdf
      - name: Server v3.2.x PDFs
        children:
          - name: v3.2 Overview
            link: server-pdfs/CircleCI-Server-3.2.0-Overview.pdf
          - name: v3.2 Installation Guide
            link: server-pdfs/CircleCI-Server-3.2.0-Installation-Guide.pdf
          - name: v3.2 Operations Guide
            link: server-pdfs/CircleCI-Server-3.2.0-Operations-Guide.pdf
      - name: Server v3.1.x PDFs
        children:
          - name: v3.1 Overview
            link: server-pdfs/CircleCI-Server-3.1.0-Overview.pdf
          - name: v3.1 Installation Guide
            link: server-pdfs/CircleCI-Server-3.1.0-Installation-Guide.pdf
          - name: v3.1 Operations Guide
            link: server-pdfs/CircleCI-Server-3.1.0-Operations-Guide.pdf
      - name: Server v3.0.x PDFs
        children:
          - name: v3.0 Overview
            link: server-pdfs/CircleCI-Server-3.0.1-Overview.pdf
          - name: v3.0 Installation Guide
            link: server-pdfs/CircleCI-Server-3.0.1-Installation-Guide.pdf
          - name: v3.0 Operations Guide
            link: server-pdfs/CircleCI-Server-3.0.1-Operations-Guide.pdf

  - name: Server administration v2.x
    icon: icons/sidebar/admin-new.svg
    children:
      - name: Server v2.19.x install
        children:
          - name: Overview
            link: install-overview
          - name: What's new in v2.19.x
            link: v.2.19-overview
          - name: Upgrade to v2.19.x
            link: updating-server
          - name: Updating replicated
            link: updating-server-replicated-version
          - name: System requirements
            link: server-ports
          - name: Prerequisites and planning
            link: aws-prereq
          - name: Installation
            link: aws
          - name: Teardown
            link: aws-teardown
      - name: Server v2.19.x operations
        children:
          - name: Overview
            link: overview
          - name: Intro to Nomad
            link: nomad
          - name: Metrics & monitoring
            link: monitoring
          - name: Nomad metrics
            link: nomad-metrics
          - name: Proxies
            link: proxy
          - name: Docker Hub pull through mirror
            link: docker-hub-pull-through-mirror
          - name: Authentication
            link: authentication
          - name: VM service
            link: vm-service
          - name: GPU builders
            link: gpu
          - name: Certificates
            link: certificates
          - name: User accounts
            link: user-accounts
          - name: Build artifacts
            link: build-artifacts
          - name: Usage statistics
            link: usage-stats
          - name: JVM heap size
            link: jvm-heap-size-configuration
          - name: SSH reruns
            link: ssh-server
          - name: Maintenance
            link: ops
          - name: Backup and recovery
            link: backup
          - name: Security
            link: security-server
          - name: Troubleshoot
            link: troubleshoot-server-2
          - name: Faq
            link: admin-faq
          - name: Customization & config
            link: customizations
          - name: Architecture
            link: architecture
          - name: Storage lifecycle
            link: storage-lifecycle
          - name: Acknowledgments
            link: open-source
      - name: Server v2.19 PDFs
        children:
          - name: What's New in v2.19
            link: v.2.19-overview
          - name: v2.19 Installation Guide
            link: server-pdfs/CircleCI-Server-AWS-Installation-Guide.pdf
          - name: v2.19 Operations Guide
            link: server-pdfs/CircleCI-Server-Operations-Guide.pdf
      - name: Server v2.18 PDFs
        children:
          - name: What's New in v2.18
            link: v.2.18-overview
          - name: v2.18.3 Installation Guide
            link: server-pdfs/CircleCI-Server-AWS-Installation-Guide-v2-18-3.pdf
          - name: v2.18.3 Operations Guide
            link: server-pdfs/CircleCI-Server-Operations-Guide-v2-18-3.pdf
      - name: Server v2.17.3 PDFs
        children:
          - name: What's New in v2.17
            link: v.2.17-overview
          - name: v2.17.3 Installation Guide
            link: server-pdfs/CircleCI-Server-AWS-Installation-Guide-v2-17.pdf
          - name: v2.17.3 Operations Guide
            link: server-pdfs/CircleCI-Server-Operations-Guide-v2-17.pdf
      - name: Server v2.16 PDFs
        children:
          - name: What's New in v2.16
            link: v.2.16-overview
          - name: v2.16 Installation Guide
            link: server-pdfs/circleci-install-doc.pdf
          - name: v2.16 Operations Guide
            link: server-pdfs/circleci-ops-guide.pdf

  - name: Plans and pricing
    icon: icons/sidebar/plans-outline.svg
    children:
      - name: Overview
        children:
          - name: Plans overview
            link: plan-overview
          - name: Credits overview
            link: credits
      - name: Free
        children:
          - name: Free plan overview
            link: plan-free
      - name: Performance
        children:
          - name: Performance plan overview
            link: plan-performance
      - name: Scale
        children:
          - name: Scale plan overview
            link: plan-scale
      - name: Server
        children:
          - name: Server plan overview
            link: plan-server

  - name: Contributing to CircleCI docs
    icon: icons/sidebar/changelog.svg
    children:
      - name: Docs style guide
        children:
          - name: Style guide overview
            link: style/style-guide-overview
          - name: Formatting
            link: style/formatting
          - name: Style and voice
            link: style/style-and-voice
          - name: Headings
            link: style/headings
          - name: Using lists
            link: style/using-lists
          - name: Cross references and links
            link: style/links
          - name: Using images
            link: style/using-images
          - name: Using tables
            link: style/using-tables
          - name: Using code samples
            link: style/using-code-samples

ja:
<<<<<<< HEAD
- name: About CircleCI
  i18n_name: CircleCIの概要
  icon: icons/sidebar/circle-logo.svg
  children:
    - name: Overview
      i18n_name: 概要
      children:
        - name: About CircleCI
          i18n_name: CircleCIの概要
          link: ja/about-circleci
        - name: Concepts
          link: ja/concepts
          i18n_name: コンセプト
        - name: Glossary
          link: ja/glossary
          i18n_name: 用語集
        - name: Web app introduction
          link: ja/introduction-to-the-circleci-web-app
          i18n_name: Webアプリ概要
        - name: FAQ
          link: ja/faq

- name: Getting Started
  i18n_name: はじめよう
  icon: icons/sidebar/continue.svg
  children:
    - name: Overview
      i18n_name: 概要
      children:
        - name: Sign up and try
          link: ja/first-steps
          i18n_name: ユーザー登録
        - name: YAML configuration intro
          link: ja/introduction-to-yaml-configurations
          i18n_name: YAML概要
        - name: In-app configuration editor
          link: ja/config-editor
          i18n_name: 設定ファイルエディター
    - name: VCS Integration
      i18n_name: VCSとの連携
      children:
        - name: GitHub
          link: ja/github-integration
        - name: Bitbucket
          link: ja/bitbucket-integration
        - name: GitLab
          link: ja/gitlab-integration
    - name: Migration
      i18n_name: 移行
      children:
        - name: Introduction to CircleCI migration
          link: ja/migration-intro
          i18n_name: CircleCIへの移行の概要
        - name: Migrate from AWS
          link: ja/migrating-from-aws
          i18n_name: AWSからの移行
        - name: Migrate from Azure DevOps
          link: ja/migrating-from-azuredevops
          i18n_name: Azure DevOpsからの移行
        - name: Migrate from Buildkite
          link: ja/migrating-from-buildkite
          i18n_name: Buildkiteからの移行
        - name: Migrate from GitHub Actions
          link: ja/migrating-from-github
          i18n_name: GitHub Actionsからの移行
        - name: Migrate from GitLab
          link: ja/migrating-from-gitlab
          i18n_name: GitLabからの移行
        - name: Migrate from Jenkins
          link: ja/migrating-from-jenkins
          i18n_name: Jenkinsからの移行
        - name: Migrate from TeamCity
          link: ja/migrating-from-teamcity
          i18n_name: TeamCityからの移行
        - name: Migrate from Travis CI
          link: ja/migrating-from-travis
          i18n_name: Travis CIからの移行
    - name: Tutorials
      i18n_name: チュートリアル
      children:
        - name: Quickstart guide
          link: ja/getting-started
          i18n_name: スタートガイド
        - name: Configuration tutorial
          link: ja/config-intro
          i18n_name: 設定ファイル概要
        - name: Set up the Slack orb
          link: ja/slack-orb-tutorial
          i18n_name: Slack Orbを使う
        - name: Installing the CircleCI CLI
          link: ja/local-cli
          i18n_name: CircleCI CLIのインストール
    - name: How To guides
      i18n_name: ガイド
      children:
        - name: Create a project
          link: ja/create-project
          i18n_name: プロジェクトの作成
        - name: Hello World
          link: ja/hello-world
          i18n_name: Hello World
    - name: Reference
      i18n_name: リファレンス
      children:
        - name: Configuration reference
          link: ja/configuration-reference
          i18n_name: 設定ファイルリファレンス

- name: Pipelines
  i18n_name: パイプライン
  icon: icons/sidebar/pipeline.svg
  children:
  - name: Overview
    i18n_name: 概要
=======
  - name: About CircleCI
    i18n_name: CircleCIの概要
    icon: icons/sidebar/circle-logo.svg
>>>>>>> ca08782d
    children:
      - name: Overview
        i18n_name: 概要
        children:
          - name: About CircleCI
            i18n_name: CircleCIの概要
            link: ja/about-circleci
          - name: Concepts
            link: ja/concepts
            i18n_name: コンセプト
          - name: Glossary
            link: ja/glossary
            i18n_name: 用語集
          - name: Web app introduction
            link: ja/introduction-to-the-circleci-web-app
            i18n_name: Webアプリ概要
          - name: FAQ
            link: ja/faq

  - name: Getting Started
    i18n_name: はじめよう
    icon: icons/sidebar/continue.svg
    children:
      - name: Overview
        i18n_name: 概要
        children:
          - name: Sign up and try
            link: ja/first-steps
            i18n_name: ユーザー登録
          - name: YAML configuration intro
            link: ja/introduction-to-yaml-configurations
            i18n_name: YAML概要
          - name: In-app configuration editor
            link: ja/config-editor
            i18n_name: 設定ファイルエディター
      - name: VCS Integration
        i18n_name: VCSとの連携
        children:
          - name: GitHub
            link: ja/github-integration
          - name: Bitbucket
            link: ja/bitbucket-integration
          - name: GitLab
            link: ja/gitlab-integration
      - name: Migration
        i18n_name: 移行
        children:
          - name: Introduction to CircleCI migration
            link: ja/migration-intro
            i18n_name: CircleCIへの移行の概要
          - name: Migrate from AWS
            link: ja/migrating-from-aws
            i18n_name: AWSからの移行
          - name: Migrate from Azure DevOps
            link: ja/migrating-from-azuredevops
            i18n_name: Azure DevOpsからの移行
          - name: Migrate from Buildkite
            link: ja/migrating-from-buildkite
            i18n_name: Buildkiteからの移行
          - name: Migrate from GitHub Actions
            link: ja/migrating-from-github
            i18n_name: GitHub Actionsからの移行
          - name: Migrate from GitLab
            link: ja/migrating-from-gitlab
            i18n_name: GitLabからの移行
          - name: Migrate from Jenkins
            link: ja/migrating-from-jenkins
            i18n_name: Jenkinsからの移行
          - name: Migrate from TeamCity
            link: ja/migrating-from-teamcity
            i18n_name: TeamCityからの移行
          - name: Migrate from Travis CI
            link: ja/migrating-from-travis
            i18n_name: Travis CIからの移行
      - name: Tutorials
        i18n_name: チュートリアル
        children:
          - name: Quickstart guide
            link: ja/getting-started
            i18n_name: スタートガイド
          - name: Configuration tutorial
            link: ja/config-intro
            i18n_name: 設定ファイル概要
          - name: Hello World
            link: ja/hello-world
            i18n_name: Hello World
          - name: Set up the Slack orb
            link: ja/slack-orb-tutorial
            i18n_name: Slack Orbを使う
          - name: Installing the CircleCI CLI
            link: ja/local-cli
            i18n_name: CircleCI CLIのインストール
      - name: Reference
        i18n_name: リファレンス
        children:
          - name: Configuration reference
            link: ja/configuration-reference
            i18n_name: 設定ファイルリファレンス

  - name: Pipelines
    i18n_name: パイプライン
    icon: icons/sidebar/pipeline.svg
    children:
      - name: Overview
        i18n_name: 概要
        children:
          - name: Pipelines overview
            link: ja/pipelines
            i18n_name: パイプラインの概要
          - name: Triggers overview
            link: ja/triggers-overview
            i18n_name: トリガーの概要
          - name: Skip or cancel pipelines
            link: ja/skip-build
            i18n_name: スキップとキャンセル
      - name: Features
        i18n_name: 機能
        children:
          - name: Scheduled pipelines
            link: ja/scheduled-pipelines
            i18n_name: パイプラインのスケジュール実行
          - name: Workflows
            link: ja/workflows
            i18n_name: ワークフロー
          - name: Jobs and steps
            link: ja/jobs-steps
            i18n_name: ジョブとステップ
          - name: Workspaces
            link: ja/workspaces
            i18n_name: ワークスペース
          - name: Pipeline values and parameters
            link: ja/pipeline-variables
            i18n_name: パイプラインの値とパラメータ
          - name: Environment variables
            link: ja/env-vars
            i18n_name: 環境変数の概要
          - name: Debugging with SSH
            link: ja/ssh-access-jobs
            i18n_name: SSHデバッグ
      - name: How-to guides
        i18n_name: ガイド
        children:
          - name: Set an environment variable
            link: ja/set-environment-variable
            i18n_name: 環境変数の設定
          - name: Inject environment variables with the API
            link: ja/inject-environment-variables-with-api
            i18n_name: 環境変数の挿入(APIを使用)
          - name: Migrate scheduled workflows to scheduled pipelines
            link: ja/migrate-scheduled-workflows-to-scheduled-pipelines
            i18n_name: ワークフローのスケジュール実行からパイプラインのスケジュール実行への移行
          - name: Set a nightly scheduled pipeline
            link: ja/set-a-nightly-scheduled-pipeline
            i18n_name: パイプラインのスケジュール実行を夜間に設定する
          - name: Schedule pipelines with multiple workflows
            link: ja/schedule-pipelines-with-multiple-workflows
            i18n_name: 複数のワークフローを使ったパイプラインのスケジュール実行
          - name: Using branch filters
            link: ja/using-branch-filters
            i18n_name: ブランチフィルター
          - name: Selecting a workflow to run
            link: ja/selecting-a-workflow-to-run-using-pipeline-parameters
            i18n_name: 実行するワークフローの指定
          - name: Installing and using docker-compose
            link: ja/docker-compose
            i18n_name: docker-composeの使用

  - name: Execution environments
    icon: icons/sidebar/builds.svg
    i18n_name: 実行環境
    children:
      - name: Overview
        i18n_name: 概要
        children:
          - name: Introduction
            link: ja/executor-intro
            i18n_name: 実行環境の概要
          - name: Migrating Docker to machine
            link: ja/docker-to-machine
            i18n_name: DockerからMachineへの移行
      - name: Docker
        children:
          - name: Using Docker
            link: ja/using-docker
            i18n_name: Dockerの使用
            hash: using-docker
          - name: Convenience images
            link: ja/circleci-images
            i18n_name: CircleCIイメージ
          - name: Migrating to next-gen images
            link: ja/next-gen-migration-guide
            i18n_name: 次世代イメージへの移行
          - name: Using custom images
            link: ja/custom-images
            i18n_name: カスタムイメージ
          - name: Docker authenticated pulls
            link: ja/private-images
            i18n_name: 認証付きプル
          - name: Running docker commands
            link: ja/building-docker-images
            i18n_name: Dockerコマンド
          - name: Run a job in a container
            link: ja/run-a-job-in-a-container
            i18n_name: コンテナでのジョブの実行
      - name: Linux VM
        children:
          - name: Using Linux VM
            link: ja/using-linuxvm
            i18n_name: Linux VMの使用
          - name: Android machine image
            i18n_name: Androidマシンイメージ
            link: ja/android-machine-image

      - name: macOS
        children:
          - name: Using macOS
            link: ja/using-macos
            i18n_name: macOSの使用
          - name: Configuring a macOS app
            link: ja/hello-world-macos
            i18n_name: macOSアプリの設定
          - name: iOS code signing
            link: ja/ios-codesigning
            i18n_name: iOSコードサインの設定
          - name: Xcode image policy
            link: ja/xcode-policy
            i18n_name: Xcodeイメージポリシー
          - name: Dedicated host resources
            link: ja/dedicated-hosts-macos
            i18n_name: macOS専有ホスト
      - name: Windows
        children:
          - name: Using Windows
            link: ja/using-windows
            i18n_name: Windowsの使用
          - name: Hello World
            link: ja/hello-world-windows
            i18n_name: 概要
      - name: GPU
        children:
          - name: Using GPUs
            link: ja/using-gpu
            i18n_name: GPUの使用
      - name: Arm
        children:
          - name: Using Arm
            link: ja/using-arm
            i18n_name: Armの使用

      - name: Self-hosted runner
        i18n_name: セルフホストランナー
        children:
          - name: Self-hosted runner overview
            link: ja/runner-overview
            i18n_name: 概要
          - name: Self-hosted runner concepts
            link: ja/runner-concepts
            i18n_name: コンセプト
          - name: Web app installation
            link: ja/runner-installation
            i18n_name: Webアプリでのインストール
          - name: Scaling self-hosted runner
            link: ja/runner-scaling
            i18n_name: セルフホストランナーのスケール
          - name: Self-hosted runner API
            link: ja/runner-api
            i18n_name: セルフホストランナーAPI
          - name: Self-hosted runner FAQ
            link: ja/runner-faqs
            i18n_name: セルフホストランナーFAQ
          - name: Troubleshoot self-hosted runner
            link: ja/troubleshoot-self-hosted-runner
            i18n_name: トラブルシューティング
      - name: Container runner
        i18n_name: コンテナランナー
        children:
          - name: Container runner installation
            link: ja/container-runner-installation
            i18n_name: コンテナランナーのインストール
          - name: Container runner reference guide
            link: ja/container-runner
            i18n_name: コンテナランナーのリファレンス
      - name: Machine runner
        i18n_name: マシンランナー
        children:
          - name: Linux installation
            link: ja/runner-installation-linux
            i18n_name: Linuxへのインストール
          - name: Windows installation
            link: ja/runner-installation-windows
            i18n_name: Windowsへのインストール
          - name: macOS installation
            link: ja/runner-installation-mac
            i18n_name: macOSへのインストール
          - name: CLI installation
            link: ja/runner-installation-cli
            i18n_name: CLIでのインストール
          - name: Upgrading machine runner on server
            link: ja/runner-upgrading-on-server
            i18n_name: Serverマシンランナーのアップグレード
          - name: Machine runner configuration reference
            link: ja/runner-config-reference
            i18n_name: マシンランナーの設定リファレンス

  - name: Optimizations
    icon: icons/sidebar/sparkle.svg
    i18n_name: 最適化
    children:
      - name: Overview
        link: ja/optimizations
        i18n_name: 概要
      - name: Persisting data
        link: ja/persist-data
        i18n_name: データの永続化
      - name: Caching dependencies
        link: ja/caching
        i18n_name: 依存関係のキャッシュ
      - name: Caching strategies
        link: ja/caching-strategy
        i18n_name: キャッシュ戦略
      - name: Artifacts
        link: ja/artifacts
        i18n_name: アーティファクト
      - name: Concurrency
        link: ja/concurrency
        i18n_name: 同時実行
      - name: Test splitting and parallelism
        link: ja/parallelism-faster-jobs
        i18n_name: テストの分割と並列実行
      - name: Docker layer caching
        link: ja/docker-layer-caching
        i18n_name: Docker レイヤーキャッシュ
      - name: Dynamic configuration
        link: ja/dynamic-config
        i18n_name: ダイナミックコンフィグ
      - name: Using matrix jobs
        link: ja/using-matrix-jobs
        i18n_name: マトリックスジョブ
      - name: Using dynamic configuration
        link: ja/using-dynamic-configuration
        i18n_name: ダイナミックコンフィグ
      - name: Avoid and debug Java memory errors
        link: ja/java-oom
        i18n_name: Java メモリ エラーの回避とデバッグ
      - name: Reusing configuration
        link: ja/reusing-config
        i18n_name: 設定ファイル再利用(Orb)

  - name: Insights
    icon: icons/sidebar/insights-new.svg
    i18n_name: インサイト
    children:
      - name: Overview
        i18n_name: 概要
        link: ja/insights
      - name: Metrics glossary
        i18n_name: メトリクスの用語集
        link: ja/insights-glossary
      - name: Insights snapshot badge
        i18n_name: インサイト スナップショットバッジ
        link: insights-snapshot-badge
      - name: Insights API
        i18n_name: インサイトAPI
        link: https://circleci.com/docs/api/v2#tag/Insights

  - name: Orbs
    i18n_name: Orb
    icon: icons/sidebar/orb.svg
    children:
      - name: Using orbs
        i18n_name: Orbの利用
        children:
          - name: Orb introduction
            link: ja/orb-intro
            i18n_name: Orb概要
          - name: Orbs concepts
            link: ja/orb-concepts
            i18n_name: Orbコンセプト
          - name: Orbs FAQ
            link: ja/orbs-faq
            i18n_name: Orb FAQ
      - name: Authoring orbs
        i18n_name: Orbの作成
        children:
          - name: Intro to authoring an Orb
            link: ja/orb-author-intro
            i18n_name: 概要
          - name: Author an Orb
            link: ja/orb-author
            i18n_name: Orbの作成
          - name: Orb author FAQ
            link: ja/orb-author-faq
            i18n_name: Orbs作成のFAQ
          - name: Orb authoring best practices
            link: ja/orbs-best-practices
            i18n_name: Orbのベストプラクティス
          - name: Orb testing methodologies
            link: ja/testing-orbs
            i18n_name: Orbのテスト手法
          - name: Orb publishing process
            link: ja/creating-orbs
            i18n_name: Orbのパブリッシュ
          - name: Orb development kit
            link: ja/orb-development-kit
            i18n_name: Orb開発キット
          - name: Manual orb authoring
            link: ja/orb-author-validate-publish
            i18n_name: Orbの記述
      - name: Tutorials
        children:
          - name: Using the Slack orb
            link: ja/slack-orb-tutorial
            i18n_name: Slack Orbを使う
      - name: How-To Guides
        i18n_name: ガイド
        children:
          - name: Deploy service update to EC2
            link: ja/deploy-service-update-to-aws-ec2
            i18n_name: 変更のEC2へのデプロイ
          - name: Notify a Slack channel of a paused workflow
            link: ja/notify-a-slack-channel-of-a-paused-workflow
            i18n_name: 停止したワークフローのSlackチャンネルへの通知

  - name: Security
    i18n_name: セキュリティ
    icon: icons/sidebar/key.svg
    children:
      - name: How CircleCI handles security
        link: ja/security
        i18n_name: CircleCIのセキュリティ対策
      - name: Contexts
        link: ja/contexts
        i18n_name: コンテキスト
      - name: IP ranges
        link: ja/ip-ranges
        i18n_name: IPアドレスの範囲
      - name: Audit logs
        link: ja/audit-logs
        i18n_name: 監査ログ
      - name: Security overview
        link: ja/security-overview
        i18n_name: セキュリティ概要
      - name: Protecting against supply chain attacks
        link: ja/security-supply-chain
        i18n_name: サプライチェーン攻撃への対策
      - name: Secure secrets handling
        link: ja/security-recommendations
        i18n_name: シークレットの安全な取り扱い
      - name: Using shell scripts
        link: ja/using-shell-scripts
        i18n_name: シェルスクリプトの使用
      - name: OpenID Connect tokens
        link: ja/openid-connect-tokens
        i18n_name: OpenID Connectトークン
      - name: Rotate project SSH keys
        link: ja/rotate-project-ssh-keys
        i18n_name: プロジェクトの SSH キーをローテーションする
      # - name: config policy management
      #   i18n_name: 設定ファイルのポリシー管理
      #   children:
      - name: Config policy management overview
        link: ja/config-policy-management-overview
        i18n_name: 概要
      - name: Create and manage config policies
        link: ja/create-and-manage-config-policies
        i18n_name: 設定ファイルのポリシーの作成と管理
      - name: Use the CLI for config and policy development
        link: ja/use-the-cli-for-config-and-policy-development
        i18n_name: CLIを使用したポリシー作成
      - name: Config policy reference
        link: ja/config-policy-reference
        i18n_name: リファレンス

<<<<<<< HEAD
- name: Projects
  i18n_name: プロジェクト
  icon: icons/sidebar/project-new.svg
  children:
    - name: overview
      i18n_name: 概要
      children:
        - name: Projects overview
          link: ja/projects
          i18n_name: プロジェクトの概要
    - name: settings
      i18n_name: 設定
      children:
        - name: Settings Overview
          link: ja/settings
          i18n_name: 概要
        - name: Webhooks
          link: ja/webhooks
          i18n_name: Webhook
        - name: Using notifications
          link: ja/notifications
          i18n_name: 通知の使用
        - name: Open source projects
          link: ja/oss
          i18n_name: OSSプロジェクト
        - name: Enabling GitHub Checks
          link: ja/enable-checks
          i18n_name: GitHub Checks有効化
        - name: Connect with JIRA
          link: ja/jira-plugin
          i18n_name: Jiraとの連携
        - name: New Relic integration
          i18n_name: New Relic との連携
          link: ja/new-relic-integration
        - name: Datadog integration
          i18n_name: Datadog との連携
          link: ja/datadog-integration
        - name: Sumo Logic integration
          i18n_name: Sumo Logic との連携
          link: ja/sumo-logic-integration
        - name: Authorize Google Cloud SDK
          link: ja/authorize-google-cloud-sdk
          i18n_name: Google Cloud SDK認証
        - name: Status badges
          link: ja/status-badges
          i18n_name: ステータスバッジ
        - name: Using Webhooks with 3rd party tools
          link: ja/webhooks-airtable
          i18n_name: Webhookの利用例
        - name: Adding SSH keys
          link: ja/add-ssh-key
          i18n_name: SSHキーの登録
        - name: Managing API tokens
          link: ja/managing-api-tokens
          i18n_name: APIトークン
        - name: Rename organizations and repositories
          link: ja/rename-organizations-and-repositories
          i18n_name: 組織名とリポジトリ名の変更
=======
  - name: Projects
    i18n_name: プロジェクト
    icon: icons/sidebar/project-new.svg
    children:
      - name: overview
        i18n_name: 概要
        children:
          - name: Projects overview
            link: ja/projects
            i18n_name: プロジェクトの概要
          - name: Creating a project
            link: ja/create-project
            i18n_name: プロジェクトの作成
      - name: settings
        i18n_name: 設定
        children:
          - name: Settings Overview
            link: ja/settings
            i18n_name: 概要
          - name: Webhooks
            link: ja/webhooks
            i18n_name: Webhook
          - name: Using notifications
            link: ja/notifications
            i18n_name: 通知の使用
          - name: Open source projects
            link: ja/oss
            i18n_name: OSSプロジェクト
          - name: Enabling GitHub Checks
            link: ja/enable-checks
            i18n_name: GitHub Checks有効化
          - name: Connect with JIRA
            link: ja/jira-plugin
            i18n_name: Jiraとの連携
          - name: New Relic integration
            i18n_name: New Relic との連携
            link: ja/new-relic-integration
          - name: Datadog integration
            i18n_name: Datadog との連携
            link: ja/datadog-integration
          - name: Sumo Logic integration
            i18n_name: Sumo Logic との連携
            link: ja/sumo-logic-integration
          - name: Authorize Google Cloud SDK
            link: ja/authorize-google-cloud-sdk
            i18n_name: Google Cloud SDK認証
          - name: Status badges
            link: ja/status-badges
            i18n_name: ステータスバッジ
          - name: Using Webhooks with 3rd party tools
            link: ja/webhooks-airtable
            i18n_name: Webhookの利用例
          - name: Adding SSH keys
            link: ja/add-ssh-key
            i18n_name: SSHキーの登録
          - name: Managing API tokens
            link: ja/managing-api-tokens
            i18n_name: APIトークン
          - name: Rename organizations and repositories
            link: ja/rename-organizations-and-repositories
            i18n_name: 組織名とリポジトリ名の変更
>>>>>>> ca08782d

  - name: Examples and guides
    i18n_name: サンプル
    icon: icons/sidebar/config.svg
    children:
      - name: Languages
        i18n_name: 言語
        children:
          - name: Overview
            link: ja/examples-and-guides-overview
            i18n_name: 概要
          - name: Node
            link: ja/language-javascript
          - name: Python
            link: ja/language-python
      - name: Databases
        i18n_name: データベース
        children:
          - name: Configuring databases
            link: ja/databases
            i18n_name: 設定方法
          - name: Database examples
            link: ja/postgres-config
            i18n_name: 設定例
          - name: Sample configuration
            link: ja/sample-config
            i18n_name: 設定ファイルサンプル

  - name: Test
    i18n_name: テスト
    icon: icons/sidebar/passed.svg
    children:
      - name: Overview
        link: ja/test
        i18n_name: テストの概要
      - name: Collecting test data
        link: ja/collect-test-data
        i18n_name: テストデータの収集
      - name: Browser testing
        link: ja/browser-testing
        i18n_name: ブラウザーテスト
      - name: Code coverage
        link: ja/code-coverage
        i18n_name: コードカバレッジ
      - name: Test Insights
        i18n_name: テストインサイト
        link: ja/insights-tests
      - name: Test splitting
        link: ja/test-splitting-tutorial
        i18n_name: テスト分割
      - name: Testing iOS applications
        link: ja/testing-ios
        i18n_name: iOSアプリをテストする
      - name: Testing macOS applications
        link: ja/testing-macos
        i18n_name: macOSアプリのテスト
      - name: Troubleshooting test splitting
        link: ja/troubleshoot-test-splitting
        i18n_name: テスト分割のトラブルシュート

  - name: Deployment
    icon: icons/sidebar/getting-started-new.svg
    i18n_name: デプロイ
    children:
      - name: Deployment overview
        link: ja/deployment-overview
        i18n_name: デプロイの概要
      - name: Deploy Android applications
        link: ja/deploy-android-applications
        i18n_name: Androidアプリのデプロイ
      - name: Deploy to Artifactory
        link: ja/deploy-to-artifactory
        i18n_name: Artifactoryへのデプロイ
      - name: Deploy to AWS
        link: ja/deploy-to-aws
        i18n_name: AWSへのデプロイ
      - name: Deploy Service Update to AWS EC2
        link: ja/deploy-service-update-to-aws-ec2
        i18n_name: 変更のEC2へのデプロイ
      - name: Deploy to Azure Container Registry
        link: ja/deploy-to-azure-container-registry
        i18n_name: Azure Container Registryへのデプロイ
      - name: Deploy to Capistrano
        link: ja/deploy-to-capistrano
        i18n_name: Capistranoへのデプロイ
      - name: Deploy to Cloud Foundry
        link: ja/deploy-to-cloud-foundry
        i18n_name: Cloud Foundryへのデプロイ
      - name: Deploy to Firebase
        link: ja/deploy-to-firebase
        i18n_name: Firebaseへのデプロイ
      - name: Deploy to Google Cloud Platform
        link: ja/deploy-to-google-cloud-platform
        i18n_name: Google Cloud Platformへのデプロイ
      - name: Deploy to Heroku
        link: ja/deploy-to-heroku
        i18n_name: Herokuへのデプロイ
      - name: Deploy iOS applications
        link: ja/deploy-ios-applications
        i18n_name: iOSアプリのデプロイ
      - name: Deploy to NPM registry
        link: ja/deploy-to-npm-registry
        i18n_name: NPMレジストリへのデプロイ
      - name: Deploy over SSH
        link: ja/deploy-over-ssh
        i18n_name: SSHを使用したデプロイ
      - name: Publish packages to Packagecloud
        link: ja/publish-packages-to-packagecloud
        i18n_name: Packagecloudへのデプロイ
      - name: Migrate from deploy to run
        link: ja/migrate-from-deploy-to-run
        i18n_name: deployからrunへの移行

  - name: Reference
    icon: icons/sidebar/folder-open.svg
    i18n_name: リファレンス
    children:
      - children:
          - name: API v2 Reference
            link: https://circleci.com/docs/api/v2
            i18n_name: API v2リファレンス
          - name: API v2 Introduction
            link: ja/api-intro
            i18n_name: API v2概要
          - name: API v2 Developer's guide
            link: ja/api-developers-guide
            i18n_name: API v2開発ガイド
          - name: API v1.1 Reference
            link: https://circleci.com/docs/api/v1
            i18n_name: API v1.1リファレンス
          - name: CircleCI config SDK
            link: ja/circleci-config-sdk
            i18n_name: CircleCIコンフィグSDK
          - name: Project values and variables
            link: ja/variables
            i18n_name: プロジェクトの値と変数
          - name: Help and support
            link: ja/help-and-support
            i18n_name: ヘルプとサポート

  - name: Server Administration v4.x
    i18n_name: Server v4.x 管理
    icon: icons/sidebar/admin-new.svg
    children:
      - name: Server v4.x Overview
        i18n_name: Server v4.xの概要
        children:
          - name: CircleCI server v4.x overview
            link: ja/server/overview/circleci-server-v4-overview
            i18n_name: 概要
          - name: Release notes
            link: ja/server/overview/release-notes
            i18n_name: リリースノート
      - name: Server v4.x Installation
        i18n_name: Server v4.xのインストール
        children:
          - name: Phase 1 - Prerequisites
            link: ja/server/installation/phase-1-prerequisites
            i18n_name: ステップ1 - 前提条件
          - name: Phase 2 - Core
            link: ja/server/installation/phase-2-core-services
            i18n_name: ステップ2 - コアサービス
          - name: Phase 3 - Execution
            link: ja/server/installation/phase-3-execution-environments
            i18n_name: ステップ3 - 実行環境
          - name: Phase 4 - Post-installation
            link: ja/server/installation/phase-4-post-installation
            i18n_name: ステップ4 - インストールの後処理
          - name: Hardening your cluster
            link: ja/server/installation/hardening-your-cluster
            i18n_name: クラスタのセキュリティ強化
          - name: Installing server behind a proxy
            link: ja/server/installation/installing-server-behind-a-proxy
            i18n_name: プロキシ経由のインストール
          - name: Migrate from server v3 to v4
            link: ja/server/installation/migrate-from-server-3-to-server-4
            i18n_name: v3からv4への移行
          - name: Upgrade server v4.x
            link: ja/server/installation/upgrade-server-4
            i18n_name: v4.xのアップグレード
          - name: Installation reference
            link: ja/server/installation/installation-reference
            i18n_name: インストールのリファレンスガイド
      - name: Server v4.x operations
        i18n_name: v3.x 管理者ガイド
        children:
          - name: Operator overview
            link: ja/server/operator/operator-overview
            i18n_name: 概要
          - name: Introduction to Nomad cluster operation
            link: ja/server/operator/introduction-to-nomad-cluster-operation
            i18n_name: Nomadクラスタの操作
          - name: Managing user accounts
            link: ja/server/operator/managing-user-accounts
            i18n_name: ユーザーアカウントの管理
          - name: Managing orbs
            link: ja/server/operator/managing-orbs
            i18n_name: Orbの管理
          - name: Manage virtual machines with VM service
            link: ja/server/operator/manage-virtual-machines-with-vm-service
            i18n_name: VMの管理
          - name: Configuring external services
            link: ja/server/operator/configuring-external-services
            i18n_name: 外部サービスの設定
          - name: Expanding internal database volumes
            link: ja/server/operator/expanding-internal-database-volumes
            i18n_name: 内部データベースのボリューム拡張
          - name: Managing load balancers
            link: ja/server/operator/managing-load-balancers
            i18n_name: ロードバランサーの管理
          - name: User authentication
            link: ja/server/operator/user-authentication
            i18n_name: ユーザー認証
          - name: Managing build artifacts
            link: ja/server/operator/managing-build-artifacts
            i18n_name: ビルドアーティファクトの管理
          - name: Usage data collection
            link: ja/server/operator/usage-data-collection
            i18n_name: 使用状況データの収集
          - name: CircleCI server security features
            link: ja/server/operator/circleci-server-security-features
            i18n_name: セキュリティ機能
          - name: Application lifecycle
            link: ja/server/operator/application-lifecycle
            i18n_name: アプリケーション ライフサイクル
          - name: Troubleshooting and support
            link: ja/server/operator/troubleshooting-and-support
            i18n_name: トラブルシュートとサポート
          - name: Backup and restore
            link: ja/server/operator/backup-and-restore
            i18n_name: バックアップと復元
      - name: Server v4.0.0 PDF
        children:
          - name: v4.0.0 Overview
            link: server-pdfs/CircleCI-Server-4.0.0-Overview.pdf
            i18n_name: v4.0.0 概要
          - name: v4.0.0 Installation Guide for AWS
            link: server-pdfs/CircleCI-Server-4.0.0-AWS-Installation-Guide.pdf
            i18n_name: v4.0.0 インストールガイド AWS
          - name: v4.0.0 Installation Guide for GCP
            link: server-pdfs/CircleCI-Server-4.0.0-GCP-Installation-Guide.pdf
            i18n_name: v4.0.0 インストールガイド GCP
          - name: v4.0.0 Operations Guide
            link: server-pdfs/CircleCI-Server-4.0.0-Operations-Guide.pdf
            i18n_name: v4.0.0 管理者ガイド

  - name: Server Administration v3.x
    i18n_name: Server v3.x 管理
    icon: icons/sidebar/admin-new.svg
    children:
      - name: Server v3.x Overview
        i18n_name: v3.x の概要
        children:
          - name: Overview
            link: ja/server-3-overview
            i18n_name: 概要
          - name: What's New in v3.x
            link: ja/server-3-whats-new
            i18n_name: v3.x の新機能
          - name: Upgrade
            link: ja/server-3-upgrade
            i18n_name: v3.x へのアップグレード
          - name: FAQ
            link: ja/server-3-faq
            i18n_name: Server 3.x FAQ
      - name: Server v3.x Install
        i18n_name: Server v3.x のインストール
        children:
          - name: Phase 1 - Prerequisites
            link: ja/server-3-install-prerequisites
            i18n_name: ステップ1 - 必須要件
          - name: Phase 2 - Install core services
            link: ja/server-3-install
            i18n_name: ステップ2 - コアサービスのインストール
          - name: Phase 3 - Install execution environment
            link: ja/server-3-install-build-services
            i18n_name: ステップ3 - 実行環境のインストール
          - name: Phase 4 - Post installation
            link: ja/server-3-install-post
            i18n_name: ステップ4 - インストールの後処理
          - name: Migration
            link: ja/server-3-install-migration
            i18n_name: 移行
          - name: Hardening your cluster
            link: ja/server-3-install-hardening-your-cluster
            i18n_name: クラスタのハードニング
      - name: Server v3.x operations
        i18n_name: v3.x 管理者ガイド
        children:
          - name: Overview
            link: ja/server-3-operator-overview
            i18n_name: 概要
          - name: Introduction to Nomad
            i18n_name: Nomad 概要
            link: ja/server-3-operator-nomad
          - name: Configuring a proxy
            i18n_name: プロキシの設定
            link: ja/server-3-operator-proxy
          - name: User accounts
            i18n_name: ユーザー管理
            link: ja/server-3-operator-user-accounts
          - name: Managing orbs
            i18n_name: Orbの管理
            link: ja/server-3-operator-orbs
          - name: VM service
            i18n_name: VM サービスの設定
            link: ja/server-3-operator-vm-service
          - name: Externalizing services
            i18n_name: サービスの外部化
            link: ja/server-3-operator-externalizing-services
          - name: Expanding internal database volumes
            i18n_name: 内部データベースボリュームの拡張
            link: ja/server-3-operator-extending-internal-volumes
          - name: Load balancers
            i18n_name: ロードバランサー
            link: ja/server-3-operator-load-balancers
          - name: Authentication
            i18n_name: 認証
            link: ja/server-3-operator-authentication
          - name: Docker authenticated pulls
            i18n_name: Docker の認証つきプル
            link: ja/private-images
          - name: Build artifacts
            i18n_name: アーティファクト
            link: ja/server-3-operator-build-artifacts
          - name: Usage data
            i18n_name: 利用状況データ
            link: ja/server-3-operator-usage-data
          - name: Security
            i18n_name: セキュリティ
            link: ja/security-server
          - name: Application lifecycle
            i18n_name: アプリケーションライフサイクル
            link: ja/server-3-operator-application-lifecycle
          - name: Troubleshooting and support
            i18n_name: トラブルシューティング
            link: ja/server-3-operator-troubleshooting-and-support
          - name: Backup and restore
            i18n_name: バックアップと復元
            link: ja/server-3-operator-backup-and-restore
      - name: Server v3.4.x PDFs
        children:
          - name: v3.4 Overview
            link: server-pdfs/CircleCI-Server-3.4.1-Overview.pdf
            i18n_name: v3.4 の概要
          - name: v3.4 Installation Guide for AWS
            link: server-pdfs/CircleCI-Server-3.4.1-AWS-Installation-Guide.pdf
            i18n_name: v3.4 インストールガイド AWS
          - name: v3.4 Installation Guide for GCP
            link: server-pdfs/CircleCI-Server-3.4.1-GCP-Installation-Guide.pdf
            i18n_name: v3.4 インストールガイド GCP
          - name: v3.4 Operations Guide
            link: server-pdfs/CircleCI-Server-3.4.1-Operations-Guide.pdf
            i18n_name: v3.4 管理者ガイド
      - name: Server v3.3.x PDFs
        children:
          - name: v3.3 Overview
            link: server-pdfs/CircleCI-Server-3.3.0-Overview.pdf
            i18n_name: v3.3 の概要
          - name: v3.3 Installation Guide for AWS
            link: server-pdfs/CircleCI-Server-3.3.0-AWS-Installation-Guide.pdf
            i18n_name: v3.3 インストールガイド AWS
          - name: v3.3 Installation Guide for GCP
            link: server-pdfs/CircleCI-Server-3.3.0-GCP-Installation-Guide.pdf
            i18n_name: v3.3 インストールガイド GCP
          - name: v3.3 Operations Guide
            link: server-pdfs/CircleCI-Server-3.3.0-Operations-Guide.pdf
            i18n_name: v3.3 管理者ガイド
      - name: Server v3.2.x PDFs
        children:
          - name: v3.2 Overview
            link: server-pdfs/CircleCI-Server-3.2.0-Overview.pdf
            i18n_name: v3.2 の概要
          - name: v3.2 Installation Guide
            link: server-pdfs/CircleCI-Server-3.2.0-Installation-Guide.pdf
            i18n_name: v3.2 インストールガイド
          - name: v3.2 Operations Guide
            link: server-pdfs/CircleCI-Server-3.2.0-Operations-Guide.pdf
            i18n_name: v3.2 管理者ガイド
      - name: Server v3.1.x PDFs
        i18n_name: Server v3.1.x PDFs
        children:
          - name: v3.1 Overview
            i18n_name: v3.1 の新機能
            link: server-pdfs/CircleCI-Server-3.1.0-Overview.pdf
          - name: v3.1 Installation Guide
            i18n_name: v3.1 インストールガイド
            link: server-pdfs/CircleCI-Server-3.1.0-Installation-Guide.pdf
          - name: v3.1 Operations Guide
            i18n_name: v3.1 管理者ガイド
            link: server-pdfs/CircleCI-Server-3.1.0-Operations-Guide.pdf
      - name: Server v3.0.x PDFs
        i18n_name: Server v3.0.x PDFs
        children:
          - name: v3.0 Overview
            i18n_name: v3.0 の新機能
            link: server-pdfs/CircleCI-Server-3.0.1-Overview.pdf
          - name: v3.0 Installation Guide
            i18n_name: v3.0 インストールガイド
            link: server-pdfs/CircleCI-Server-3.0.1-Installation-Guide.pdf
          - name: v3.0 Operations Guide
            i18n_name: v3.0 管理者ガイド
            link: server-pdfs/CircleCI-Server-3.0.1-Operations-Guide.pdf

  - name: Server administration v2.x
    i18n_name: Server v2.x 管理
    icon: icons/sidebar/admin-new.svg
    children:
      - name: Server v2.19.x Install
        i18n_name: v2.19.x インストール
        children:
          - name: Overview
            link: ja/install-overview
            i18n_name: 概要
          - name: What's new in v2.19.x
            link: ja/v.2.19-overview
            i18n_name: v2.19.x の新機能
          - name: Upgrade to v2.19.x
            link: ja/updating-server
            i18n_name: アップグレード方法
          - name: Updating Replicated
            link: ja/updating-server-replicated-version
            i18n_name: Replicated の更新
          - name: System requirements
            link: ja/server-ports
            i18n_name: 使用ポート
          - name: Prerequisites and planning
            link: ja/aws-prereq
            i18n_name: 必須要件
          - name: Installation
            link: ja/aws
            i18n_name: インストール
          - name: Teardown
            link: ja/aws-teardown
            i18n_name: アンインストール
      - name: Server v2.19.x Operations
        i18n_name: 管理者ガイド
        children:
          - name: Overview
            link: ja/overview
            i18n_name: 概要
          - name: Intro to Nomad
            link: ja/nomad
            i18n_name: Nomadガイド
          - name: Metrics & Monitoring
            link: ja/monitoring
            i18n_name: 設定・モニタリング
          - name: Nomad metrics
            link: ja/nomad-metrics
            i18n_name: Nomadメトリクス
          - name: Proxies
            link: ja/proxy
            i18n_name: プロキシ
          - name: Docker Hub pull through mirror
            link: ja/docker-hub-pull-through-mirror
            i18n_name: DockerHubミラー
          - name: Authentication
            link: ja/authentication
            i18n_name: 認証
          - name: VM service
            link: ja/vm-service
            i18n_name: VMサービスの設定
          - name: GPU builders
            link: ja/gpu
            i18n_name: GPUビルダー
          - name: Certificates
            link: ja/certificates
            i18n_name: 証明書
          - name: User Accounts
            link: ja/user-accounts
            i18n_name: ユーザアカウント
          - name: Build artifacts
            link: ja/build-artifacts
            i18n_name: アーティファクト
          - name: Usage statistics
            link: ja/usage-stats
            i18n_name: 利用状況データ
          - name: JVM heap size
            link: ja/jvm-heap-size-configuration
            i18n_name: JVMヒープサイズ
          - name: SSH reruns
            link: ja/ssh-server
            i18n_name: SSH再実行
          - name: Maintenance
            link: ja/ops
            i18n_name: メンテナンス
          - name: Backup and recovery
            link: ja/backup
            i18n_name: バックアップとリカバリ
          - name: Security
            link: ja/security-server
            i18n_name: セキュリティ
          - name: Troubleshooting
            link: ja/troubleshooting
            i18n_name: トラブルシューティング
          - name: Faq
            link: ja/admin-faq
            i18n_name: FAQ
          - name: Customization & config
            link: ja/customizations
            i18n_name: カスタマイズ・設定
          - name: Architecture
            link: ja/architecture
            i18n_name: アーキテクチャ
          - name: Storage lifecycle
            link: ja/storage-lifecycle
            i18n_name: ストレージライフサイクル
          - name: Acknowledgments
            link: ja/open-source
            i18n_name: 謝辞(OSS)
      - name: Server v2.19 PDFs
        i18n_name: Server v2.19 PDF
        children:
          - name: What's New in v2.19
            link: v.2.19-overview
            i18n_name: v2.19 の新機能
          - name: v2.19 Installation Guide
            link: server-pdfs/CircleCI-Server-AWS-Installation-Guide.pdf
            i18n_name: v2.19 インストールガイド
          - name: v2.19 Operations Guide
            link: server-pdfs/CircleCI-Server-Operations-Guide.pdf
            i18n_name: v2.19 管理者ガイド
      - name: Server v2.18 PDFs
        i18n_name: Server v2.18 PDF
        children:
          - name: What's New in v2.18
            link: v.2.18-overview
            i18n_name: v2.18 の新機能
          - name: v2.18.3 Installation Guide
            link: server-pdfs/CircleCI-Server-AWS-Installation-Guide-v2-18-3.pdf
            i18n_name: v2.18.3 インストールガイド
          - name: v2.18.3 Operations Guide
            link: server-pdfs/CircleCI-Server-Operations-Guide-v2-18-3.pdf
            i18n_name: v2.18.3 管理者ガイド
      - name: Server v2.17.3 PDFs
        i18n_name: Server v2.17.3 PDF
        children:
          - name: What's New in v2.17
            link: v.2.17-overview
            i18n_name: v2.17 の新機能
          - name: v2.17.3 Installation Guide
            link: server-pdfs/CircleCI-Server-AWS-Installation-Guide-v2-17.pdf
            i18n_name: v2.17 インストールガイド
          - name: v2.17.3 Operations Guide
            link: server-pdfs/CircleCI-Server-Operations-Guide-v2-17.pdf
            i18n_name: v2.17 管理者ガイド
      - name: Server v2.16 PDFs
        i18n_name: Server v2.16 PDF
        children:
          - name: What's New in v2.16
            i18n_name: v2.16 の新機能
            link: v.2.16-overview
          - name: v2.16 Installation Guide
            link: server-pdfs/circleci-install-doc.pdf
            i18n_name: v2.16 インストールガイド
          - name: v2.16 Operations Guide
            link: server-pdfs/circleci-ops-guide.pdf
            i18n_name: v2.16 管理者ガイド

  - name: CircleCI Plans
    i18n_name: CircleCIのプラン設定
    icon: icons/sidebar/plans-outline.svg
    children:
      - name: Plan Overview
        i18n_name: プランの概要
        link: ja/plan-overview
      - name: Using Credits
        link: ja/credits
        i18n_name: クレジットの使用
      - name: Free
        i18n_name: Free
        link: ja/plan-free
      - name: Performance
        i18n_name: Performance
        link: ja/plan-performance
      - name: Scale
        i18n_name: Scale
        link: ja/plan-scale
      - name: Server
        link: ja/plan-server

  - name: Contributing to CircleCI docs
    i18n_name: スタイルガイド(英語)
    icon: icons/sidebar/changelog.svg
    children:
      - name: Docs style guide
        children:
          - name: Style guide overview
            link: style/style-guide-overview
          - name: Formatting
            link: style/formatting
          - name: Style and Voice
            link: style/style-and-voice
          - name: Headings
            link: style/headings
          - name: Using lists
            link: style/using-lists
          - name: Cross references and links
            link: style/links
          - name: Using images
            link: style/using-images
          - name: Using tables
            link: style/using-tables
          - name: Using code samples
            link: style/using-code-samples<|MERGE_RESOLUTION|>--- conflicted
+++ resolved
@@ -15,67 +15,6 @@
           - name: Web app introduction
             link: introduction-to-the-circleci-web-app
 
-<<<<<<< HEAD
-- name: Getting started
-  icon: icons/sidebar/continue.svg
-  children:
-    - name: First steps
-      children:
-        - name: Sign up and try
-          link: first-steps
-        - name: YAML configuration intro
-          link: introduction-to-yaml-configurations
-        - name: In-app configuration editor
-          link: config-editor
-    - name: VCS integration
-      children:
-        - name: GitHub
-          link: github-integration
-        - name: Bitbucket
-          link: bitbucket-integration
-        - name: GitLab
-          link: gitlab-integration
-    - name: Migration
-      children:
-        - name: Introduction to CircleCI migration
-          link: migration-intro
-        - name: Migrate from AWS
-          link: migrating-from-aws
-        - name: Migrate from Azure DevOps
-          link: migrating-from-azuredevops
-        - name: Migrate from Buildkite
-          link: migrating-from-buildkite
-        - name: Migrate from GitHub Actions
-          link: migrating-from-github
-        - name: Migrate from GitLab
-          link: migrating-from-gitlab
-        - name: Migrate from Jenkins
-          link: migrating-from-jenkins
-        - name: Migrate from TeamCity
-          link: migrating-from-teamcity
-        - name: Migrate from Travis CI
-          link: migrating-from-travis
-    - name: Tutorials
-      children:
-        - name: Quickstart guide
-          link: getting-started
-        - name: Configuration tutorial
-          link: config-intro
-        - name: Set up the Slack orb
-          link: slack-orb-tutorial
-    - name: How To guides
-      children:
-        - name: Create a project
-          link: create-project
-        - name: Hello world
-          link: hello-world
-    - name: Reference
-      children:
-        - name: Configuration reference
-          link: configuration-reference
-        - name: FAQ
-          link: faq
-=======
   - name: Getting started
     icon: icons/sidebar/continue.svg
     children:
@@ -121,17 +60,20 @@
             link: getting-started
           - name: Configuration tutorial
             link: config-intro
+          - name: Set up the Slack orb
+            link: slack-orb-tutorial
+      - name: How To guides
+        children:
+          - name: Create a project
+            link: create-project
           - name: Hello world
             link: hello-world
-          - name: Set up the Slack orb
-            link: slack-orb-tutorial
       - name: Reference
         children:
           - name: Configuration reference
             link: configuration-reference
           - name: FAQ
             link: faq
->>>>>>> ca08782d
 
   - name: Orchestrate and trigger
     icon: icons/sidebar/pipeline.svg
@@ -484,59 +426,6 @@
           - name: Webhooks reference
             link: webhooks-reference
 
-<<<<<<< HEAD
-- name: Developer toolkit
-  icon: icons/sidebar/code.svg
-  children:
-    - name: CLI
-      children:
-        - name: Installing the CircleCI local CLI
-          link: local-cli
-    - name: APIs
-      children:
-        - name: API v2 introduction
-          link: api-intro
-        - name: API v2 developers guide
-          link: api-developers-guide
-        - name: Managing API tokens
-          link: managing-api-tokens
-    - name: IDE TOOLS
-      children:
-        - name: VS Code extension overview
-          link: vs-code-extension-overview
-    - name: Config tools
-      children:
-        - name: CircleCI config SDK
-          link: circleci-config-sdk
-        - name: Orb development kit
-          link: orb-development-kit
-    - name: Example projects
-      children:
-        - name: Examples and guides overview
-          link: examples-and-guides-overview
-        - name: Sample config.yml files
-          link: sample-config
-    - name: How-to guides
-      children:
-        - name: How to use the CircleCI local CLI
-          link: how-to-use-the-circleci-local-cli
-    - name: Reference
-      children:
-        - name: API v2 reference
-          link: https://circleci.com/docs/api/v2
-        - name: API v1 reference
-          link: https://circleci.com/docs/api/v1
-=======
-  - name: Projects
-    icon: icons/sidebar/project-new.svg
-    children:
-      - name: overview
-        children:
-          - name: Projects overview
-            link: projects
-          - name: Creating a project
-            link: create-project
-
   - name: Developer toolkit
     icon: icons/sidebar/code.svg
     children:
@@ -578,7 +467,6 @@
             link: https://circleci.com/docs/api/v2
           - name: API v1 reference
             link: https://circleci.com/docs/api/v1
->>>>>>> ca08782d
 
   - name: Examples and guides
     icon: icons/sidebar/config.svg
@@ -1009,126 +897,9 @@
             link: style/using-code-samples
 
 ja:
-<<<<<<< HEAD
-- name: About CircleCI
-  i18n_name: CircleCIの概要
-  icon: icons/sidebar/circle-logo.svg
-  children:
-    - name: Overview
-      i18n_name: 概要
-      children:
-        - name: About CircleCI
-          i18n_name: CircleCIの概要
-          link: ja/about-circleci
-        - name: Concepts
-          link: ja/concepts
-          i18n_name: コンセプト
-        - name: Glossary
-          link: ja/glossary
-          i18n_name: 用語集
-        - name: Web app introduction
-          link: ja/introduction-to-the-circleci-web-app
-          i18n_name: Webアプリ概要
-        - name: FAQ
-          link: ja/faq
-
-- name: Getting Started
-  i18n_name: はじめよう
-  icon: icons/sidebar/continue.svg
-  children:
-    - name: Overview
-      i18n_name: 概要
-      children:
-        - name: Sign up and try
-          link: ja/first-steps
-          i18n_name: ユーザー登録
-        - name: YAML configuration intro
-          link: ja/introduction-to-yaml-configurations
-          i18n_name: YAML概要
-        - name: In-app configuration editor
-          link: ja/config-editor
-          i18n_name: 設定ファイルエディター
-    - name: VCS Integration
-      i18n_name: VCSとの連携
-      children:
-        - name: GitHub
-          link: ja/github-integration
-        - name: Bitbucket
-          link: ja/bitbucket-integration
-        - name: GitLab
-          link: ja/gitlab-integration
-    - name: Migration
-      i18n_name: 移行
-      children:
-        - name: Introduction to CircleCI migration
-          link: ja/migration-intro
-          i18n_name: CircleCIへの移行の概要
-        - name: Migrate from AWS
-          link: ja/migrating-from-aws
-          i18n_name: AWSからの移行
-        - name: Migrate from Azure DevOps
-          link: ja/migrating-from-azuredevops
-          i18n_name: Azure DevOpsからの移行
-        - name: Migrate from Buildkite
-          link: ja/migrating-from-buildkite
-          i18n_name: Buildkiteからの移行
-        - name: Migrate from GitHub Actions
-          link: ja/migrating-from-github
-          i18n_name: GitHub Actionsからの移行
-        - name: Migrate from GitLab
-          link: ja/migrating-from-gitlab
-          i18n_name: GitLabからの移行
-        - name: Migrate from Jenkins
-          link: ja/migrating-from-jenkins
-          i18n_name: Jenkinsからの移行
-        - name: Migrate from TeamCity
-          link: ja/migrating-from-teamcity
-          i18n_name: TeamCityからの移行
-        - name: Migrate from Travis CI
-          link: ja/migrating-from-travis
-          i18n_name: Travis CIからの移行
-    - name: Tutorials
-      i18n_name: チュートリアル
-      children:
-        - name: Quickstart guide
-          link: ja/getting-started
-          i18n_name: スタートガイド
-        - name: Configuration tutorial
-          link: ja/config-intro
-          i18n_name: 設定ファイル概要
-        - name: Set up the Slack orb
-          link: ja/slack-orb-tutorial
-          i18n_name: Slack Orbを使う
-        - name: Installing the CircleCI CLI
-          link: ja/local-cli
-          i18n_name: CircleCI CLIのインストール
-    - name: How To guides
-      i18n_name: ガイド
-      children:
-        - name: Create a project
-          link: ja/create-project
-          i18n_name: プロジェクトの作成
-        - name: Hello World
-          link: ja/hello-world
-          i18n_name: Hello World
-    - name: Reference
-      i18n_name: リファレンス
-      children:
-        - name: Configuration reference
-          link: ja/configuration-reference
-          i18n_name: 設定ファイルリファレンス
-
-- name: Pipelines
-  i18n_name: パイプライン
-  icon: icons/sidebar/pipeline.svg
-  children:
-  - name: Overview
-    i18n_name: 概要
-=======
   - name: About CircleCI
     i18n_name: CircleCIの概要
     icon: icons/sidebar/circle-logo.svg
->>>>>>> ca08782d
     children:
       - name: Overview
         i18n_name: 概要
@@ -1212,15 +983,21 @@
           - name: Configuration tutorial
             link: ja/config-intro
             i18n_name: 設定ファイル概要
-          - name: Hello World
-            link: ja/hello-world
-            i18n_name: Hello World
           - name: Set up the Slack orb
             link: ja/slack-orb-tutorial
             i18n_name: Slack Orbを使う
           - name: Installing the CircleCI CLI
             link: ja/local-cli
             i18n_name: CircleCI CLIのインストール
+      - name: How To guides
+        i18n_name: ガイド
+        children:
+          - name: Create a project
+            link: ja/create-project
+            i18n_name: プロジェクトの作成
+          - name: Hello World
+            link: ja/hello-world
+            i18n_name: Hello World
       - name: Reference
         i18n_name: リファレンス
         children:
@@ -1602,66 +1379,6 @@
         link: ja/config-policy-reference
         i18n_name: リファレンス
 
-<<<<<<< HEAD
-- name: Projects
-  i18n_name: プロジェクト
-  icon: icons/sidebar/project-new.svg
-  children:
-    - name: overview
-      i18n_name: 概要
-      children:
-        - name: Projects overview
-          link: ja/projects
-          i18n_name: プロジェクトの概要
-    - name: settings
-      i18n_name: 設定
-      children:
-        - name: Settings Overview
-          link: ja/settings
-          i18n_name: 概要
-        - name: Webhooks
-          link: ja/webhooks
-          i18n_name: Webhook
-        - name: Using notifications
-          link: ja/notifications
-          i18n_name: 通知の使用
-        - name: Open source projects
-          link: ja/oss
-          i18n_name: OSSプロジェクト
-        - name: Enabling GitHub Checks
-          link: ja/enable-checks
-          i18n_name: GitHub Checks有効化
-        - name: Connect with JIRA
-          link: ja/jira-plugin
-          i18n_name: Jiraとの連携
-        - name: New Relic integration
-          i18n_name: New Relic との連携
-          link: ja/new-relic-integration
-        - name: Datadog integration
-          i18n_name: Datadog との連携
-          link: ja/datadog-integration
-        - name: Sumo Logic integration
-          i18n_name: Sumo Logic との連携
-          link: ja/sumo-logic-integration
-        - name: Authorize Google Cloud SDK
-          link: ja/authorize-google-cloud-sdk
-          i18n_name: Google Cloud SDK認証
-        - name: Status badges
-          link: ja/status-badges
-          i18n_name: ステータスバッジ
-        - name: Using Webhooks with 3rd party tools
-          link: ja/webhooks-airtable
-          i18n_name: Webhookの利用例
-        - name: Adding SSH keys
-          link: ja/add-ssh-key
-          i18n_name: SSHキーの登録
-        - name: Managing API tokens
-          link: ja/managing-api-tokens
-          i18n_name: APIトークン
-        - name: Rename organizations and repositories
-          link: ja/rename-organizations-and-repositories
-          i18n_name: 組織名とリポジトリ名の変更
-=======
   - name: Projects
     i18n_name: プロジェクト
     icon: icons/sidebar/project-new.svg
@@ -1672,9 +1389,6 @@
           - name: Projects overview
             link: ja/projects
             i18n_name: プロジェクトの概要
-          - name: Creating a project
-            link: ja/create-project
-            i18n_name: プロジェクトの作成
       - name: settings
         i18n_name: 設定
         children:
@@ -1723,7 +1437,6 @@
           - name: Rename organizations and repositories
             link: ja/rename-organizations-and-repositories
             i18n_name: 組織名とリポジトリ名の変更
->>>>>>> ca08782d
 
   - name: Examples and guides
     i18n_name: サンプル
