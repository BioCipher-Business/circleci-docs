--- conflicted
+++ resolved
@@ -1221,11 +1221,7 @@
           i18n_name: 設定ファイルサンプル
         - name: Installing the CircleCI CLI
           link: ja/local-cli
-<<<<<<< HEAD
           i18n_name: CircleCI CLI のインストール          
-=======
-          i18n_name: CircleCI CLIのインストール
->>>>>>> 623acca7
     - name: How-To Guides
       i18n_name: ガイド
       children:
@@ -1284,17 +1280,7 @@
       children:
         - name: Orb publishing process
           link: ja/creating-orbs
-<<<<<<< HEAD
           i18n_name: Orb のパブリッシュ方法
-=======
-          i18n_name: Orbのパブリッシュ
-        - name: Orb development kit
-          link: ja/orb-development-kit
-          i18n_name: Orb開発キット
-        - name: Manual orb authoring
-          link: ja/orb-author-validate-publish
-          i18n_name: Orbの記述
->>>>>>> 623acca7
     - name: Tutorials
       children:
         - name: Manually author an orb
@@ -1428,11 +1414,7 @@
           i18n_name: 監査ログ
         - name: How CircleCI handles security
           link: ja/security
-<<<<<<< HEAD
           i18n_name: CircleCI のセキュリティ対策        
-=======
-          i18n_name: CircleCIのセキュリティ対策
->>>>>>> 623acca7
     - name: config policy management
       i18n_name: 設定ファイルのポリシー管理
       children:
@@ -1505,17 +1487,10 @@
       i18n_name: 変更の EC2 へのデプロイ
     - name: Deploy to Azure Container Registry
       link: ja/deploy-to-azure-container-registry
-<<<<<<< HEAD
       i18n_name: Azure Container Registry へのデプロイ
     - name: Deploy to Capistrano  
       link: ja/deploy-to-capistrano 
       i18n_name: Capistrano へのデプロイ
-=======
-      i18n_name: Azure Container Registryへのデプロイ
-    - name: Deploy to Capistrano
-      link: ja/deploy-to-capistrano
-      i18n_name: Capistranoへのデプロイ
->>>>>>> 623acca7
     - name: Deploy to Cloud Foundry
       link: ja/deploy-to-cloud-foundry
       i18n_name: Cloud Foundry へのデプロイ
@@ -1527,11 +1502,7 @@
       i18n_name: Google Cloud SDK 認証
     - name: Deploy to Google Cloud Platform
       link: ja/deploy-to-google-cloud-platform
-<<<<<<< HEAD
       i18n_name: Google Cloud Platform へのデプロイ      
-=======
-      i18n_name: Google Cloud Platformへのデプロイ
->>>>>>> 623acca7
     - name: Deploy to Heroku
       link: ja/deploy-to-heroku
       i18n_name: Heroku へのデプロイ
