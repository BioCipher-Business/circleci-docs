en:
- name: About CircleCI
  icon: icons/sidebar/circle-logo.svg
  children:
    - name: Overview
      children:
        - name: What is continuous integration?
          link: about-circleci
        - name: Benefits of CircleCI
          link: benefits-of-circleci
        - name: Concepts
          link: concepts
        - name: Glossary
          link: glossary
        - name: Web app introduction
          link: introduction-to-the-circleci-web-app

- name: Getting started
  icon: icons/sidebar/continue.svg
  children:
    - name: First steps
      children:
        - name: Sign up and try
          link: first-steps
        - name: YAML configuration intro
          link: introduction-to-yaml-configurations
        - name: In-app configuration editor
          link: config-editor
    - name: VCS integration
      children:
        - name: GitHub
          link: github-integration
        - name: Bitbucket
          link: bitbucket-integration
        - name: GitLab
          link: gitlab-integration
    - name: Migration
      children:
        - name: Introduction to CircleCI migration
          link: migration-intro
        - name: Migrate from AWS
          link: migrating-from-aws
        - name: Migrate from Azure DevOps
          link: migrating-from-azuredevops
        - name: Migrate from Buildkite
          link: migrating-from-buildkite
        - name: Migrate from GitHub Actions
          link: migrating-from-github
        - name: Migrate from GitLab
          link: migrating-from-gitlab
        - name: Migrate from Jenkins
          link: migrating-from-jenkins
        - name: Migrate from TeamCity
          link: migrating-from-teamcity
        - name: Migrate from Travis CI
          link: migrating-from-travis
    - name: Tutorials
      children:
        - name: Quickstart guide
          link: getting-started
        - name: Configuration tutorial
          link: config-intro
        - name: Hello world
          link: hello-world
        - name: Set up the Slack orb
          link: slack-orb-tutorial
    - name: Reference
      children:
        - name: Configuration reference
          link: configuration-reference
        - name: FAQ
          link: faq

- name: Orchestrate and trigger
  icon: icons/sidebar/pipeline.svg
  children:
    - name: Orchestrate
      children:
        - name: Pipelines overview
          link: pipelines
        - name: Jobs and steps
          link: jobs-steps
        - name: Use workflows to orchestrate jobs
          link: workflows
        - name: Use workspaces to share data between jobs
          link: workspaces
        - name: Skip or cancel jobs and workflows
          link: skip-build
        - name: Pipeline values and parameters
          link: pipeline-variables
    - name: Schedule
      children:
        - name: Scheduled pipelines
          link: scheduled-pipelines
    - name: Trigger
      children:
        - name: Triggers overview
          link: triggers-overview
    - name: How-to guides
      children:
        - name: Notify a Slack channel of a paused workflow
          link: notify-a-slack-channel-of-a-paused-workflow
        - name: Use branch filters
          link: using-branch-filters
        - name: Selecting a workflow to run
          link: selecting-a-workflow-to-run-using-pipeline-parameters
        - name: Migrate scheduled workflows to scheduled pipelines
          link: migrate-scheduled-workflows-to-scheduled-pipelines
        - name: Schedule pipelines with multiple workflows
          link: schedule-pipelines-with-multiple-workflows
        - name: Set a nightly scheduled pipeline
          link: set-a-nightly-scheduled-pipeline
        - name: Migrate from deploy to run
          link: migrate-from-deploy-to-run
    - name: Reference
      children:
        - name: Project values and variables
          link: variables
        - name: Troubleshoot
          link: troubleshoot

- name: Execution environments
  icon: icons/sidebar/builds.svg
  children:
    - name: Overview
      children:
        - name: Execution environments overview
          link: executor-intro
        - name: Resource class overview
          link: resource-class-overview
        - name: Migrating Docker to machine
          link: docker-to-machine
    - name: Docker
      children:
        - name: Using Docker
          link: using-docker
        - name: Convenience images
          link: circleci-images
        - name: Migrating to next-gen images
          link: next-gen-migration-guide
        - name: Using custom images
          link: custom-images
        - name: Docker authenticated pulls
          link: private-images
        - name: Running Docker commands
          link: building-docker-images
        - name: Run a job in a container
          link: run-a-job-in-a-container
        - name: Installing and using docker-compose
          link: docker-compose
    - name: Linux VM
      children:
        - name: Using Linux VM
          link: using-linuxvm
        - name: Android machine image
          link: android-machine-image

    - name: macOS
      children:
        - name: Using macOS
          link: using-macos
        - name: Configuring a macOS app
          link: hello-world-macos
        - name: iOS code signing
          link: ios-codesigning
        - name: Xcode image policy
          link: xcode-policy
        - name: Dedicated host resources
          link: dedicated-hosts-macos
    - name: Windows
      children:
        - name: Using Windows
          link: using-windows
        - name: Hello world
          link: hello-world-windows
    - name: GPU
      children:
        - name: Using GPUs
          link: using-gpu
    - name: Arm
      children:
        - name: Using Arm
          link: using-arm

    - name: Self-hosted runner
      children:
        - name: Self-hosted runner overview
          link: runner-overview
        - name: Self-hosted runner concepts
          link: runner-concepts
        - name: Web app installation
          link: runner-installation
        - name: Scaling self-hosted runner
          link: runner-scaling
        - name: Self-hosted runner API
          link: runner-api
        - name: Self-hosted runner FAQ
          link: runner-faqs
        - name: Troubleshoot self-hosted runner
          link: troubleshoot-self-hosted-runner
    - name: Container runner
      children:
        - name: Container runner installation
          link: container-runner-installation
        - name: Container runner reference guide
          link: container-runner
    - name: Machine runner
      children:
        - name: Linux installation
          link: runner-installation-linux
        - name: Windows installation
          link: runner-installation-windows
        - name: macOS installation
          link: runner-installation-mac
        - name: CLI installation
          link: runner-installation-cli
        - name: Upgrading machine runner on server
          link: runner-upgrading-on-server
        - name: Machine runner configuration reference
          link: runner-config-reference

        - name: Migrate from deploy to run
          link: migrate-from-deploy-to-run

- name: Optimize
  icon: icons/sidebar/sparkle.svg
  children:
    - name: Data
      children:
        - name: Persisting data overview
          link: persist-data
        - name: Caching dependencies
          link: caching
        - name: Caching strategies
          link: caching-strategy
        - name: Store build artifacts
          link: artifacts
    - name: Speed
      children:
        - name: Concurrency
          link: concurrency
        - name: Test splitting and parallelism
          link: parallelism-faster-jobs
        - name: Enable Docker layer caching
          link: docker-layer-caching
    - name: Configuration
      children:
        - name: Dynamic configuration
          link: dynamic-config
    - name: How-to guides
      children:
        - name: Use matrix jobs
          link: using-matrix-jobs
        - name: Use dynamic configuration
          link: using-dynamic-configuration
        - name: Avoid and debug Java memory errors
          link: java-oom
    - name: Reference
      children:
        - name: Reusable configuration reference
          link: reusing-config

- name: Project Insights
  icon: icons/sidebar/insights-new.svg
  children:
    - name: Monitor projects with Insights
      children:
      - name: Use Insights
        link: insights
    - name: How-to guides
      children:
      - name: Generate an Insights snapshot badge
        link: insights-snapshot-badge
    - name: Reference
      children:
      - name: Insights glossary
        link: insights-glossary
      - name: Insights API
        link: https://circleci.com/docs/api/v2#tag/Insights

- name: Package and re-use config with orbs
  icon: icons/sidebar/orb.svg
  children:
    - name: Use orbs
      children:
        - name: Orb introduction
          link: orb-intro
    - name: Author orbs
      children:
        - name: Intro to authoring an orb
          link: orb-author-intro
        - name: Author an orb
          link: orb-author
        - name: Orb authoring best practices
          link: orbs-best-practices
    - name: Test orbs
      children:
        - name: Orb testing methodologies
          link: testing-orbs
    - name: Publish orbs
      children:
        - name: Orb publishing process
          link: creating-orbs
    - name: Tutorials
      children:
        - name: Create an orb
          link: create-an-orb
        - name: Manually author an orb
          link: orb-author-validate-publish
        - name: Using the Slack orb
          link: slack-orb-tutorial
    - name: How-to guides
      children:
        - name: Deploy service update to EC2
          link: deploy-service-update-to-aws-ec2
    - name: Reference
      children:
        - name: Orbs concepts
          link: orb-concepts
        - name: Orbs FAQ
          link: orbs-faq
        - name: Orb author FAQ
          link: orb-author-faq
        - name: Reusing configuration
          link: reusing-config

- name: Security and permissions
  icon: icons/sidebar/key.svg
  children:
    - name: Security features
      children:
        - name: How CircleCI handles security
          link: security
        - name: Intro to environment variables
          link: env-vars
        - name: Using contexts
          link: contexts
        - name: IP ranges
          link: ip-ranges
        - name: Audit logs
          link: audit-logs
    - name: Security recommendations
      children:
        - name: Security overview
          link: security-overview
        - name: Protecting against supply chain attacks
          link: security-supply-chain
        - name: Secure secrets handling
          link: security-recommendations
    - name: Config policy management
      children:
        - name: Config policies overview (Open preview)
          link: config-policy-management-overview
    - name: Authentication
      children:
        - name: Use OpenID Connect tokens in jobs
          link: openid-connect-tokens
    - name: How-to guides
      children:
        - name: Set an environment variable
          link: set-environment-variable
        - name: Inject environment variables with the API
          link: inject-environment-variables-with-api
        - name: Debug with SSH
          link: ssh-access-jobs
        - name: Rotate project SSH keys
          link: rotate-project-ssh-keys
        - name: Create and manage config policies (Open preview)
          link: create-and-manage-config-policies
        - name: Test config policies (Open preview)
          link: test-config-policies
        - name: Use the CLI for config and policy development (Open preview)
          link: use-the-cli-for-config-and-policy-development
        - name: Config policies for self-hosted runner (Open preview)
          link: config-policies-for-self-hosted-runner
        - name: Stop building a project on CircleCI
          link: stop-building-a-project-on-circleci
        - name: Rename organizations and repositories
          link: rename-organizations-and-repositories
    - name: Reference
      children:
        - name: Config policy reference (Open preview)
          link: config-policy-reference

- name: Integration
  icon: icons/sidebar/webhook.svg
  children:
    - name: Integration features
      children:
        - name: Webhooks overview
          link: webhooks
        - name: Notifications overview
          link: notifications
    - name: Partnerships
      children:
        - name: Build open source projects
          link: oss
        - name: Enable GitHub Checks
          link: enable-checks
        - name: Connect with Jira
          link: jira-plugin
        - name: New Relic integration
          link: new-relic-integration
        - name: Datadog integration
          link: datadog-integration
        - name: Sumo Logic integration
          link: sumo-logic-integration
    - name: Tutorials
      children:
        - name: Authorize Google Cloud SDK
          link: authorize-google-cloud-sdk
    - name: How-to guides
      children:
        - name: Adding status badges
          link: status-badges
        - name: CircleCI webhooks with Airtable
          link: webhooks-airtable
        - name: Add additional SSH keys
          link: add-ssh-key
    - name: Reference
      children:
        - name: Webhooks reference
          link: webhooks-reference

- name: Projects
  icon: icons/sidebar/project-new.svg
  children:
    - name: overview
      children:
        - name: Projects overview
          link: projects
        - name: Creating a project
          link: create-project

- name: Developer toolkit
  icon: icons/sidebar/code.svg
  children:
    - name: CLI
      children:
        - name: Installing the CircleCI local CLI
          link: local-cli
    - name: APIs
      children:
        - name: API v2 introduction
          link: api-intro
        - name: API v2 developers guide
          link: api-developers-guide
        - name: Managing API tokens
          link: managing-api-tokens
    - name: IDE TOOLS
      children:
        - name: VS Code extension overview
          link: vs-code-extension-overview
    - name: Config tools
      children:
        - name: CircleCI config SDK
          link: circleci-config-sdk
        - name: Orb development kit
          link: orb-development-kit
    - name: Example projects
      children:
        - name: Examples and guides overview
          link: examples-and-guides-overview
        - name: Sample config.yml files
          link: sample-config
    - name: How-to guides
      children:
        - name: How to use the CircleCI local CLI
          link: how-to-use-the-circleci-local-cli
    - name: Reference
      children:
        - name: API v2 reference
          link: https://circleci.com/docs/api/v2
        - name: API v1 reference
          link: https://circleci.com/docs/api/v1

- name: Examples and guides
  icon: icons/sidebar/config.svg
  children:
    - name: Languages
      children:
        - name: Node
          link: language-javascript
        - name: Python
          link: language-python
    - name: Databases
      children:
        - name: Configuring databases
          link: databases
        - name: Database examples
          link: postgres-config

- name: Test
  icon: icons/sidebar/passed.svg
  children:
    - name: Run tests
      children:
        - name: Automated testing
          link: test
        - name: Collect test data
          link: collect-test-data
    - name: Testing strategies
      children:
        - name: Browser testing
          link: browser-testing
        - name: Generate code coverage metrics
          link: code-coverage
        - name: Fail fast (Open preview)
          link: fail-fast
    - name: Monitor tests
      children:
        - name: Test Insights
          link: insights-tests
    - name: Tutorials
      children:
        - name: Speed up pipelines with test splitting
          link: test-splitting-tutorial
        - name: Testing iOS applications
          link: testing-ios
        - name: Testing macOS applications
          link: testing-macos
    - name: How-to guides
      children:
        - name: Use the CircleCI CLI to split tests
          link: use-the-circleci-cli-to-split-tests
    - name: Reference
      children:
        - name: Troubleshoot test splitting
          link: troubleshoot-test-splitting

- name: Deploy
  icon: icons/sidebar/getting-started-new.svg
  children:
    - name: Deployment
      children:
        - name: Deployment overview
          link: deployment-overview
    - name: How-to guides
      children:
        - name: Deploy Android applications
          link: deploy-android-applications
        - name: Deploy to Artifactory
          link: deploy-to-artifactory
        - name: Deploy to AWS
          link: deploy-to-aws
        - name: Deploy Service Update to AWS EC2
          link: deploy-service-update-to-aws-ec2
        - name: Deploy to Azure Container Registry
          link: deploy-to-azure-container-registry
        - name: Deploy to Capistrano
          link: deploy-to-capistrano
        - name: Deploy to Cloud Foundry
          link: deploy-to-cloud-foundry
        - name: Deploy to Firebase
          link: deploy-to-firebase
        - name: Deploy to Google Cloud Platform
          link: deploy-to-google-cloud-platform
        - name: Deploy to Heroku
          link: deploy-to-heroku
        - name: Deploy iOS applications
          link: deploy-ios-applications
        - name: Deploy over SSH
          link: deploy-over-ssh
        - name: Publish packages to Packagecloud
          link: publish-packages-to-packagecloud
        - name: Publish to NPM registry
          link: deploy-to-npm-registry

- name: Server administration v4.x
  icon: icons/sidebar/admin-new.svg
  children:
    - name: Server v4.x overview
      children:
        - name: CircleCI server v4.x overview
          link: server/overview/circleci-server-v4-overview
        - name: Release notes
          link: server/overview/release-notes
    - name: Server v4.x installation
      children:
        - name: Phase 1 - Prerequisites
          link: server/installation/phase-1-prerequisites
        - name: Phase 2 - Core
          link: server/installation/phase-2-core-services
        - name: Phase 3 - Execution
          link: server/installation/phase-3-execution-environments
        - name: Phase 4 - Post-installation
          link: server/installation/phase-4-post-installation
        - name: Hardening your cluster
          link: server/installation/hardening-your-cluster
        - name: Installing server behind a proxy
          link: server/installation/installing-server-behind-a-proxy
        - name: Migrate from server v3 to v4
          link: server/installation/migrate-from-server-3-to-server-4
        - name: Migrate from server v2 to v4
          link: server/installation/migrate-from-server-2-to-server-4
        - name: Upgrade server v4.x
          link: server/installation/upgrade-server-4
        - name: Installation reference
          link: server/installation/installation-reference
    - name: Server v4.x operations
      children:
        - name: Operator overview
          link: server/operator/operator-overview
        - name: Introduction to Nomad cluster operation
          link: server/operator/introduction-to-nomad-cluster-operation
        - name: Managing user accounts
          link: server/operator/managing-user-accounts
        - name: Managing orbs
          link: server/operator/managing-orbs
        - name: Manage virtual machines with VM service
          link: server/operator/manage-virtual-machines-with-vm-service
        - name: Configuring external services
          link: server/operator/configuring-external-services
        - name: Expanding internal database volumes
          link: server/operator/expanding-internal-database-volumes
        - name: Managing load balancers
          link: server/operator/managing-load-balancers
        - name: User authentication
          link: server/operator/user-authentication
        - name: Managing build artifacts
          link: server/operator/managing-build-artifacts
        - name: Usage data collection
          link: server/operator/usage-data-collection
        - name: CircleCI server security features
          link: server/operator/circleci-server-security-features
        - name: Application lifecycle
          link: server/operator/application-lifecycle
        - name: Troubleshooting and support
          link: server/operator/troubleshooting-and-support
        - name: Backup and restore
          link: server/operator/backup-and-restore
    - name: Server v4.0.0 PDFs
      children:
        - name: v4.0.0 Overview
          link: server-pdfs/CircleCI-Server-4.0.0-Overview.pdf
        - name: v4.0.0 Installation Guide for AWS
          link: server-pdfs/CircleCI-Server-4.0.0-AWS-Installation-Guide.pdf
        - name: v4.0.0 Installation Guide for GCP
          link: server-pdfs/CircleCI-Server-4.0.0-GCP-Installation-Guide.pdf
        - name: v4.0.0 Operations Guide
          link: server-pdfs/CircleCI-Server-4.0.0-Operations-Guide.pdf

- name: Server administration v3.x
  icon: icons/sidebar/admin-new.svg
  children:
    - name: Server v3.x overview
      children:
        - name: Overview
          link: server-3-overview
        - name: What's new in v3.x
          link: server-3-whats-new
        - name: Upgrade
          link: server-3-upgrade
        - name: FAQ
          link: server-3-faq
    - name: Server v3.x install
      children:
        - name: Phase 1 - Prerequisites
          link: server-3-install-prerequisites
        - name: Phase 2 - Install core services
          link: server-3-install
        - name: Phase 3 - Install execution environment
          link: server-3-install-build-services
        - name: Phase 4 - Post installation
          link: server-3-install-post
        - name: Migration
          link: server-3-install-migration
        - name: Hardening your cluster
          link: server-3-install-hardening-your-cluster
    - name: Server v3.x operations
      children:
        - name: Overview
          link: server-3-operator-overview
        - name: Metrics and monitoring
          link: server-3-operator-metrics-and-monitoring
        - name: Introduction to Nomad
          link: server-3-operator-nomad
        - name: Configuring a proxy
          link: server-3-operator-proxy
        - name: User accounts
          link: server-3-operator-user-accounts
        - name: Managing orbs
          link: server-3-operator-orbs
        - name: VM service
          link: server-3-operator-vm-service
        - name: Externalizing services
          link: server-3-operator-externalizing-services
        - name: Expanding internal database volumes
          link: server-3-operator-extending-internal-volumes
        - name: Load balancers
          link: server-3-operator-load-balancers
        - name: Authentication
          link: server-3-operator-authentication
        - name: Docker authenticated pulls
          link: private-images
        - name: Build artifacts
          link: server-3-operator-build-artifacts
        - name: Usage data
          link: server-3-operator-usage-data
        - name: Security
          link: security-server
        - name: Application lifecycle
          link: server-3-operator-application-lifecycle
        - name: Troubleshooting and support
          link: server-3-operator-troubleshooting-and-support
        - name: Backup and restore
          link: server-3-operator-backup-and-restore
    - name: Server v3.4.x PDFs
      children:
        - name: v3.4 Overview
          link: server-pdfs/CircleCI-Server-3.4.1-Overview.pdf
        - name: v3.4 Installation Guide for AWS
          link: server-pdfs/CircleCI-Server-3.4.1-AWS-Installation-Guide.pdf
        - name: v3.4 Installation Guide for GCP
          link: server-pdfs/CircleCI-Server-3.4.1-GCP-Installation-Guide.pdf
        - name: v3.4 Operations Guide
          link: server-pdfs/CircleCI-Server-3.4.1-Operations-Guide.pdf
    - name: Server v3.3.x PDFs
      children:
        - name: v3.3 Overview
          link: server-pdfs/CircleCI-Server-3.3.0-Overview.pdf
        - name: v3.3 Installation Guide for AWS
          link: server-pdfs/CircleCI-Server-3.3.0-AWS-Installation-Guide.pdf
        - name: v3.3 Installation Guide for GCP
          link: server-pdfs/CircleCI-Server-3.3.0-GCP-Installation-Guide.pdf
        - name: v3.3 Operations Guide
          link: server-pdfs/CircleCI-Server-3.3.0-Operations-Guide.pdf
    - name: Server v3.2.x PDFs
      children:
        - name: v3.2 Overview
          link: server-pdfs/CircleCI-Server-3.2.0-Overview.pdf
        - name: v3.2 Installation Guide
          link: server-pdfs/CircleCI-Server-3.2.0-Installation-Guide.pdf
        - name: v3.2 Operations Guide
          link: server-pdfs/CircleCI-Server-3.2.0-Operations-Guide.pdf
    - name: Server v3.1.x PDFs
      children:
        - name: v3.1 Overview
          link: server-pdfs/CircleCI-Server-3.1.0-Overview.pdf
        - name: v3.1 Installation Guide
          link: server-pdfs/CircleCI-Server-3.1.0-Installation-Guide.pdf
        - name: v3.1 Operations Guide
          link: server-pdfs/CircleCI-Server-3.1.0-Operations-Guide.pdf
    - name: Server v3.0.x PDFs
      children:
        - name: v3.0 Overview
          link: server-pdfs/CircleCI-Server-3.0.1-Overview.pdf
        - name: v3.0 Installation Guide
          link: server-pdfs/CircleCI-Server-3.0.1-Installation-Guide.pdf
        - name: v3.0 Operations Guide
          link: server-pdfs/CircleCI-Server-3.0.1-Operations-Guide.pdf

- name: Server administration v2.x
  icon: icons/sidebar/admin-new.svg
  children:
    - name: Server v2.19.x install
      children:
        - name: Overview
          link: install-overview
        - name: What's new in v2.19.x
          link: v.2.19-overview
        - name: Upgrade to v2.19.x
          link: updating-server
        - name: Updating replicated
          link: updating-server-replicated-version
        - name: System requirements
          link: server-ports
        - name: Prerequisites and planning
          link: aws-prereq
        - name: Installation
          link: aws
        - name: Teardown
          link: aws-teardown
    - name: Server v2.19.x operations
      children:
        - name: Overview
          link: overview
        - name: Intro to Nomad
          link: nomad
        - name: Metrics & monitoring
          link: monitoring
        - name: Nomad metrics
          link: nomad-metrics
        - name: Proxies
          link: proxy
        - name: Docker Hub pull through mirror
          link: docker-hub-pull-through-mirror
        - name: Authentication
          link: authentication
        - name: VM service
          link: vm-service
        - name: GPU builders
          link: gpu
        - name: Certificates
          link: certificates
        - name: User accounts
          link: user-accounts
        - name: Build artifacts
          link: build-artifacts
        - name: Usage statistics
          link: usage-stats
        - name: JVM heap size
          link: jvm-heap-size-configuration
        - name: SSH reruns
          link: ssh-server
        - name: Maintenance
          link: ops
        - name: Backup and recovery
          link: backup
        - name: Security
          link: security-server
        - name: Troubleshoot
          link: troubleshoot-server-2
        - name: Faq
          link: admin-faq
        - name: Customization & config
          link: customizations
        - name: Architecture
          link: architecture
        - name: Storage lifecycle
          link: storage-lifecycle
        - name: Acknowledgments
          link: open-source
    - name: Server v2.19 PDFs
      children:
        - name: What's New in v2.19
          link: v.2.19-overview
        - name: v2.19 Installation Guide
          link: server-pdfs/CircleCI-Server-AWS-Installation-Guide.pdf
        - name: v2.19 Operations Guide
          link: server-pdfs/CircleCI-Server-Operations-Guide.pdf
    - name: Server v2.18 PDFs
      children:
        - name: What's New in v2.18
          link: v.2.18-overview
        - name: v2.18.3 Installation Guide
          link: server-pdfs/CircleCI-Server-AWS-Installation-Guide-v2-18-3.pdf
        - name: v2.18.3 Operations Guide
          link: server-pdfs/CircleCI-Server-Operations-Guide-v2-18-3.pdf
    - name: Server v2.17.3 PDFs
      children:
        - name: What's New in v2.17
          link: v.2.17-overview
        - name: v2.17.3 Installation Guide
          link: server-pdfs/CircleCI-Server-AWS-Installation-Guide-v2-17.pdf
        - name: v2.17.3 Operations Guide
          link: server-pdfs/CircleCI-Server-Operations-Guide-v2-17.pdf
    - name: Server v2.16 PDFs
      children:
        - name: What's New in v2.16
          link: v.2.16-overview
        - name: v2.16 Installation Guide
          link: server-pdfs/circleci-install-doc.pdf
        - name: v2.16 Operations Guide
          link: server-pdfs/circleci-ops-guide.pdf

- name: Plans and pricing
  icon: icons/sidebar/plans-outline.svg
  children:
    - name: Overview
      children:
        - name: Plans overview
          link: plan-overview
        - name: Credits overview
          link: credits
    - name: Free
      children:
        - name: Free plan overview
          link: plan-free
    - name: Performance
      children:
      - name: Performance plan overview
        link: plan-performance
    - name: Scale
      children:
      - name: Scale plan overview
        link: plan-scale
    - name: Server
      children:
      - name: Server plan overview
        link: plan-server

- name: Contributing to CircleCI docs
  icon: icons/sidebar/changelog.svg
  children:
    - name: Docs style guide
      children:
        - name: Style guide overview
          link: style/style-guide-overview
        - name: Formatting
          link: style/formatting
        - name: Style and voice
          link: style/style-and-voice
        - name: Headings
          link: style/headings
        - name: Using lists
          link: style/using-lists
        - name: Cross references and links
          link: style/links
        - name: Using images
          link: style/using-images
        - name: Using tables
          link: style/using-tables
        - name: Using code samples
          link: style/using-code-samples

ja:
- name: About CircleCI
  i18n_name: CircleCIの概要
  icon: icons/sidebar/circle-logo.svg
  children:
    - name: Overview
      i18n_name: 概要
      children:
        - name: About CircleCI
          i18n_name: CircleCIの概要
          link: ja/about-circleci
        - name: Concepts
          link: ja/concepts
          i18n_name: コンセプト
        - name: Glossary
          link: ja/glossary
          i18n_name: 用語集
        - name: Web app introduction
          link: ja/introduction-to-the-circleci-web-app
          i18n_name: Webアプリ概要
        - name: FAQ
          link: ja/faq

- name: Getting Started
  i18n_name: はじめよう
  icon: icons/sidebar/continue.svg
  children:
    - name: Overview
      i18n_name: 概要
      children:
        - name: Sign up and try
          link: ja/first-steps
          i18n_name: ユーザー登録
        - name: YAML configuration intro
          link: ja/introduction-to-yaml-configurations
          i18n_name: YAML概要
        - name: In-app configuration editor
          link: ja/config-editor
          i18n_name: 設定ファイルエディター
    - name: VCS Integration
      i18n_name: VCS との連携
      children:
        - name: GitHub
          link: ja/github-integration
        - name: Bitbucket
          link: ja/bitbucket-integration
        - name: GitLab
          link: ja/gitlab-integration
    - name: Migration
      i18n_name: 移行
      children:
        - name: Introduction to CircleCI migration
          link: ja/migration-intro
          i18n_name: CircleCI への移行の概要
        - name: Migrate from AWS
          link: ja/migrating-from-aws
          i18n_name: AWS からの移行
        - name: Migrate from Azure DevOps
          link: ja/migrating-from-azuredevops
          i18n_name: Azure DevOps からの移行
        - name: Migrate from Buildkite
          link: ja/migrating-from-buildkite
          i18n_name: Buildkite からの移行
        - name: Migrate from GitHub Actions
          link: ja/migrating-from-github
          i18n_name: GitHub Actions からの移行
        - name: Migrate from GitLab
          link: ja/migrating-from-gitlab
          i18n_name: GitLab からの移行
        - name: Migrate from Jenkins
          link: ja/migrating-from-jenkins
          i18n_name: Jenkins からの移行
        - name: Migrate from TeamCity
          link: ja/migrating-from-teamcity
          i18n_name: TeamCity からの移行
        - name: Migrate from Travis CI
          link: ja/migrating-from-travis
          i18n_name: Travis CIからの移行
    - name: Tutorials
      i18n_name: チュートリアル
      children:
        - name: Quickstart guide
          link: ja/getting-started
          i18n_name: スタートガイド
        - name: Configuration tutorial
          link: ja/config-intro
          i18n_name: 設定ファイル概要
        - name: Hello World
          link: ja/hello-world
          i18n_name: Hello World
        - name: Set up the Slack orb
          link: ja/slack-orb-tutorial
          i18n_name: Slack Orbを使う
        - name: Installing the CircleCI CLI
          link: ja/local-cli
          i18n_name: CircleCI CLIのインストール
    - name: Reference
      i18n_name: リファレンス
      children:
        - name: Configuration reference
          link: ja/configuration-reference
          i18n_name: 設定ファイルリファレンス

- name: Pipelines
  i18n_name: パイプライン
  icon: icons/sidebar/pipeline.svg
  children:
  - name: Overview
    i18n_name: 概要
    children:
      - name: Pipelines overview
        link: ja/pipelines
        i18n_name: パイプラインの概要
      - name: Triggers overview
        link: ja/triggers-overview
        i18n_name: トリガーの概要
      - name: Skip or cancel pipelines
        link: ja/skip-build
        i18n_name: スキップとキャンセル
  - name: Features
    i18n_name: 機能
    children:
      - name: Scheduled pipelines
        link: ja/scheduled-pipelines
        i18n_name: パイプラインのスケジュール実行
      - name: Workflows
        link: ja/workflows
        i18n_name: ワークフロー
      - name: Jobs and steps
        link: ja/jobs-steps
        i18n_name: ジョブとステップ
      - name: Workspaces
        link: ja/workspaces
        i18n_name: ワークスペース
      - name: Pipeline values and parameters
        link: ja/pipeline-variables
        i18n_name: パイプラインの値とパラメータ
      - name: Environment variables
        link: ja/env-vars
        i18n_name: 環境変数の概要
      - name: Debugging with SSH
        link: ja/ssh-access-jobs
        i18n_name: SSHデバッグ
  - name: How-to guides
    i18n_name: ガイド
    children:
      - name: Set an environment variable
        link: ja/set-environment-variable
        i18n_name: 環境変数の設定
      - name: Inject environment variables with the API
        link: ja/inject-environment-variables-with-api
        i18n_name: 環境変数の挿入(API を使用)
      - name: Migrate scheduled workflows to scheduled pipelines
        link: ja/migrate-scheduled-workflows-to-scheduled-pipelines
        i18n_name: ワークフローのスケジュール実行からパイプラインのスケジュール実行への移行
      - name: Set a nightly scheduled pipeline
        link: ja/set-a-nightly-scheduled-pipeline
        i18n_name: パイプラインのスケジュール実行を夜間に設定する
      - name: Schedule pipelines with multiple workflows
        link: ja/schedule-pipelines-with-multiple-workflows
        i18n_name: 複数のワークフローを使ったパイプラインのスケジュール実行
      - name: Using branch filters
        link: ja/using-branch-filters
        i18n_name: ブランチフィルター
      - name: Selecting a workflow to run
        link: ja/selecting-a-workflow-to-run-using-pipeline-parameters
        i18n_name: 実行するワークフローの指定
      - name: Installing and using docker-compose
        link: ja/docker-compose
        i18n_name: docker-composeの使用

- name: Execution environments
  icon: icons/sidebar/builds.svg
  i18n_name: 実行環境
  children:
    - name: Overview
      i18n_name: 概要
      children:
        - name: Introduction
          link: ja/executor-intro
          i18n_name: 実行環境の概要
        - name: Migrating Docker to machine
          link: ja/docker-to-machine
          i18n_name: Docker から Machine への移行
    - name: Docker
      children:
        - name: Using Docker
          link: ja/using-docker
          i18n_name: Docker の使用
          hash: using-docker
        - name: Convenience images
          link: ja/circleci-images
          i18n_name: CircleCI イメージ
        - name: Migrating to next-gen images
          link: ja/next-gen-migration-guide
          i18n_name: 次世代イメージへの移行
        - name: Using custom images
          link: ja/custom-images
          i18n_name: カスタムイメージ
        - name: Docker authenticated pulls
          link: ja/private-images
          i18n_name: 認証付きプル
        - name: Running docker commands
          link: ja/building-docker-images
          i18n_name: Dockerコマンド
        - name: Run a job in a container
          link: ja/run-a-job-in-a-container
          i18n_name: コンテナでのジョブの実行
    - name: Linux VM
      children:
        - name: Using Linux VM
          link: ja/using-linuxvm
          i18n_name: Linux VM の使用
        - name: Android machine image
          i18n_name: Android マシンイメージ
          link: ja/android-machine-image

    - name: macOS
      children:
        - name: Using macOS
          link: ja/using-macos
          i18n_name: macOS の使用
        - name: Configuring a macOS app
          link: ja/hello-world-macos
          i18n_name: macOSアプリの設定
        - name: iOS code signing
          link: ja/ios-codesigning
          i18n_name: iOS コードサインの設定
        - name: Xcode image policy
          link: ja/xcode-policy
          i18n_name: Xcode イメージポリシー
        - name: Dedicated host resources
          link: ja/dedicated-hosts-macos
          i18n_name: macOS 専有ホスト
    - name: Windows
      children:
        - name: Using Windows
          link: ja/using-windows
          i18n_name: Windows の使用
        - name: Hello World
          link: ja/hello-world-windows
          i18n_name: 概要
    - name: GPU
      children:
        - name: Using GPUs
          link: ja/using-gpu
          i18n_name: GPU の使用
    - name: Arm
      children:
        - name: Using Arm
          link: ja/using-arm
          i18n_name: Arm の使用

    - name: Self-hosted runner
      i18n_name: セルフホストランナー
      children:
        - name: Self-hosted runner overview
          link: ja/runner-overview
          i18n_name: 概要
        - name: Self-hosted runner concepts
          link: ja/runner-concepts
          i18n_name: コンセプト
        - name: Web app installation
          link: ja/runner-installation
          i18n_name: Web アプリでのインストール
        - name: Scaling self-hosted runner
          link: ja/runner-scaling
          i18n_name: セルフホストランナーのスケール
        - name: Self-hosted runner API
          link: ja/runner-api
          i18n_name: セルフホストランナー API
        - name: Self-hosted runner FAQ
          link: ja/runner-faqs
          i18n_name: セルフホストランナー FAQ
        - name: Troubleshoot self-hosted runner
          link: ja/troubleshoot-self-hosted-runner
          i18n_name: トラブルシューティング
    - name: Container runner
      i18n_name: コンテナランナー
      children:
        - name: Container runner installation
          link: ja/container-runner-installation
          i18n_name: コンテナランナーのインストール
        - name: Container runner reference guide
          link: ja/container-runner
          i18n_name: コンテナランナーのリファレンス
    - name: Machine runner
      i18n_name: マシンランナー
      children:
        - name: Linux installation
          link: ja/runner-installation-linux
          i18n_name: Linux へのインストール
        - name: Windows installation
          link: ja/runner-installation-windows
          i18n_name: Windows へのインストール
        - name: macOS installation
          link: ja/runner-installation-mac
          i18n_name: macOS へのインストール
        - name: CLI installation
          link: ja/runner-installation-cli
          i18n_name: CLI でのインストール
        - name: Upgrading machine runner on server
          link: ja/runner-upgrading-on-server
          i18n_name: Server マシンランナーのアップグレード
        - name: Machine runner configuration reference
          link: ja/runner-config-reference
          i18n_name: マシンランナーの設定リファレンス

<<<<<<< HEAD
- name: Configuration
  icon: icons/sidebar/cogs.svg
  i18n_name: 設定ファイル
  children:
    - name: Overview
      i18n_name: 概要
      children:
        - name: Configuration introduction
          link: ja/config-intro
          i18n_name: 設定概要
        - name: Using the CircleCI configuration editor
          link: ja/config-editor
          i18n_name: 設定ファイルエディター
    - name: Reference
      i18n_name: リファレンス
      children:
        - name: Configuration reference
          link: ja/configuration-reference
          i18n_name: 設定ファイルリファレンス
        - name: Reusing configuration
          link: ja/reusing-config
          i18n_name: 設定ファイルの再利用
        - name: Advanced configuration
          link: ja/adv-config
          i18n_name: 高度な設定
        - name: Sample configuration
          link: ja/sample-config
          i18n_name: 設定ファイルサンプル
        - name: Installing the CircleCI CLI
          link: ja/local-cli
          i18n_name: CircleCI CLI のインストール
    - name: How-To Guides
      i18n_name: ガイド
      children:
        - name: Using branch filters
          link: ja/using-branch-filters
          i18n_name: ブランチフィルター
        - name: Selecting a workflow to run
          link: ja/selecting-a-workflow-to-run-using-pipeline-parameters
          i18n_name: 実行するワークフローの指定
        - name: Installing and using docker-compose
          link: ja/docker-compose
          i18n_name: docker-composeの使用
        - name: Rename organizations and repositories
          link: ja/rename-organizations-and-repositories
          i18n_name: 組織名とリポジトリ名の変更
        - name: Migrate from deploy to run
          link: ja/migrate-from-deploy-to-run
          i18n_name: deploy から run への移行

=======
>>>>>>> 95813708
- name: Optimizations
  icon: icons/sidebar/sparkle.svg
  i18n_name: 最適化
  children:
    - name: Overview
      link: ja/optimizations
      i18n_name: 概要
    - name: Persisting data
      link: ja/persist-data
      i18n_name: データの永続化
    - name: Caching dependencies
      link: ja/caching
      i18n_name: 依存関係のキャッシュ
    - name: Caching strategies
      link: ja/caching-strategy
      i18n_name: キャッシュ戦略
    - name: Artifacts
      link: ja/artifacts
      i18n_name: アーティファクト
    - name: Concurrency
      link: ja/concurrency
      i18n_name: 同時実行
    - name: Test splitting and parallelism
      link: ja/parallelism-faster-jobs
      i18n_name: テストの分割と並列実行
    - name: Docker layer caching
      link: ja/docker-layer-caching
      i18n_name: Docker レイヤーキャッシュ
    - name: Dynamic configuration
      link: ja/dynamic-config
      i18n_name: ダイナミックコンフィグ
    - name: Using matrix jobs
      link: ja/using-matrix-jobs
      i18n_name: マトリックスジョブ
    - name: Using dynamic configuration
      link: ja/using-dynamic-configuration
      i18n_name: ダイナミックコンフィグ
    - name: Avoid and debug Java memory errors
      link: ja/java-oom
      i18n_name: Java メモリ エラーの回避とデバッグ
    - name: Reusing configuration
      link: ja/reusing-config
      i18n_name: 設定ファイル再利用(Orb)

- name: Insights
  icon: icons/sidebar/insights-new.svg
  i18n_name: インサイト
  children:
    - name: Overview
      i18n_name: 概要
      link: ja/insights
    - name: Metrics glossary
      i18n_name: メトリクスの用語集
      link: ja/insights-glossary
    - name: Insights snapshot badge
      i18n_name: インサイト スナップショットバッジ
      link: insights-snapshot-badge
    - name: Insights API
      i18n_name: インサイトAPI
      link: https://circleci.com/docs/api/v2#tag/Insights

- name: Orbs
  i18n_name: Orb
  icon: icons/sidebar/orb.svg
  children:
    - name: Use orbs
      i18n_name: Orb の利用
      children:
        - name: Orb introduction
          link: ja/orb-intro
          i18n_name: Orb 概要
    - name: Author orbs
      i18n_name: Orb の作成
      children:
        - name: Intro to authoring an Orb
          link: ja/orb-author-intro
          i18n_name: 概要
        - name: Author an Orb
          link: ja/orb-author
          i18n_name: Orb の作成
        - name: Orb authoring best practices
          link: ja/orbs-best-practices
          i18n_name: Orb のベストプラクティス
        - name: Orb development kit
          link: ja/orb-development-kit
          i18n_name: Orb 開発キット
    - name: Test orbs
      i18n_name: Orb のテスト
      children:
        - name: Orb testing methodologies
          link: ja/testing-orbs
          i18n_name: Orbのテスト手法
    - name: Publish orbs
      i18n_name: Orb のパブリッシュ
      children:
        - name: Orb publishing process
          link: ja/creating-orbs
          i18n_name: Orb のパブリッシュ方法
    - name: Tutorials
      children:
        - name: Manually author an orb
          link: ja/orb-author-validate-publish
          i18n_name: Orb の手動作成
        - name: Using the Slack orb
          link: ja/slack-orb-tutorial
          i18n_name: Slack Orbの使用
    - name: How-To Guides
      i18n_name: ガイド
      children:
        - name: Deploy service update to EC2
          link: ja/deploy-service-update-to-aws-ec2
          i18n_name: 変更の EC2 へのデプロイ
        - name: Notify a Slack channel of a paused workflow
          link: ja/notify-a-slack-channel-of-a-paused-workflow
          i18n_name: 停止したワークフローのSlackチャンネルへの通知

- name: Security
  i18n_name: セキュリティ
  icon: icons/sidebar/key.svg
  children:
    - name: How CircleCI handles security
      link: ja/security
      i18n_name: CircleCIのセキュリティ対策
    - name: Contexts
      link: ja/contexts
      i18n_name: コンテキスト
    - name: IP ranges
      link: ja/ip-ranges
      i18n_name: IPアドレスの範囲
    - name: Audit logs
      link: ja/audit-logs
      i18n_name: 監査ログ
    - name: Security overview
      link: ja/security-overview
      i18n_name: セキュリティ概要
    - name: Protecting against supply chain attacks
      link: ja/security-supply-chain
      i18n_name: サプライチェーン攻撃への対策
    - name: Secure secrets handling
      link: ja/security-recommendations
      i18n_name: シークレットの安全な取り扱い
    - name: Using shell scripts
      link: ja/using-shell-scripts
      i18n_name: シェルスクリプトの使用
    - name: OpenID Connect tokens
      link: ja/openid-connect-tokens
      i18n_name: OpenID Connectトークン
    - name: Rotate project SSH keys
      link: ja/rotate-project-ssh-keys
      i18n_name: プロジェクトの SSH キーをローテーションする
    # - name: config policy management
    #   i18n_name: 設定ファイルのポリシー管理
    #   children:
    - name: Config policy management overview
      link: ja/config-policy-management-overview
      i18n_name: 概要
    - name: Create and manage config policies
      link: ja/create-and-manage-config-policies
      i18n_name: 設定ファイルのポリシーの作成と管理
    - name: Use the CLI for config and policy development
      link: ja/use-the-cli-for-config-and-policy-development
      i18n_name: CLIを使用したポリシー作成
    - name: Config policy reference
      link: ja/config-policy-reference
      i18n_name: リファレンス

- name: Projects
  i18n_name: プロジェクト
  icon: icons/sidebar/project-new.svg
  children:
    - name: overview
      i18n_name: 概要
      children:
        - name: Projects overview
          link: ja/projects
          i18n_name: プロジェクトの概要
        - name: Creating a project
          link: ja/create-project
          i18n_name: プロジェクトの作成
    - name: settings
      i18n_name: 設定
      children:
        - name: Settings Overview
          link: ja/settings
          i18n_name: 概要
        - name: Webhooks
          link: ja/webhooks
          i18n_name: Webhook
        - name: Using notifications
          link: ja/notifications
          i18n_name: 通知の使用
        - name: Open source projects
          link: ja/oss
          i18n_name: OSSプロジェクト
        - name: Enabling GitHub Checks
          link: ja/enable-checks
          i18n_name: GitHub Checks有効化
        - name: Connect with JIRA
          link: ja/jira-plugin
          i18n_name: Jiraとの連携
        - name: New Relic integration
          i18n_name: New Relic との連携
          link: ja/new-relic-integration
        - name: Datadog integration
          i18n_name: Datadog との連携
          link: ja/datadog-integration
        - name: Sumo Logic integration
          i18n_name: Sumo Logic との連携
          link: ja/sumo-logic-integration
        - name: Authorize Google Cloud SDK
          link: ja/authorize-google-cloud-sdk
          i18n_name: Google Cloud SDK認証
        - name: Status badges
          link: ja/status-badges
          i18n_name: ステータスバッジ
        - name: Using Webhooks with 3rd party tools
          link: ja/webhooks-airtable
          i18n_name: Webhookの利用例
        - name: Adding SSH keys
          link: ja/add-ssh-key
          i18n_name: SSHキーの登録
        - name: Managing API tokens
          link: ja/managing-api-tokens
          i18n_name: APIトークン
        - name: Rename organizations and repositories
          link: ja/rename-organizations-and-repositories
          i18n_name: 組織名とリポジトリ名の変更

- name: Examples and guides
  i18n_name: サンプル
  icon: icons/sidebar/config.svg
  children:
    - name: Languages
      i18n_name: 言語
      children:
        - name: Overview
          link: ja/examples-and-guides-overview
          i18n_name: 概要
        - name: Node
          link: ja/language-javascript
        - name: Python
          link: ja/language-python
    - name: Databases
      i18n_name: データベース
      children:
        - name: Configuring databases
          link: ja/databases
          i18n_name: 設定方法
        - name: Database examples
          link: ja/postgres-config
          i18n_name: 設定例
        - name: Sample configuration
          link: ja/sample-config
          i18n_name: 設定ファイルサンプル

- name: Test
  i18n_name: テスト
  icon: icons/sidebar/passed.svg
  children:
    - name: Overview
      link: ja/test
      i18n_name: テストの概要
    - name: Collecting test data
      link: ja/collect-test-data
      i18n_name: テストデータの収集
    - name: Browser testing
      link: ja/browser-testing
      i18n_name: ブラウザーテスト
    - name: Code coverage
      link: ja/code-coverage
      i18n_name: コードカバレッジ
    - name: Test Insights
      i18n_name: テストインサイト
      link: ja/insights-tests
    - name: Test splitting
      link: ja/test-splitting-tutorial
      i18n_name: テスト分割
    - name: Testing iOS applications
      link: ja/testing-ios
      i18n_name: iOSアプリをテストする
    - name: Testing macOS applications
      link: ja/testing-macos
      i18n_name: macOSアプリのテスト
    - name: Troubleshooting test splitting
      link: ja/troubleshoot-test-splitting
      i18n_name: テスト分割のトラブルシュート

- name: Deployment
  icon: icons/sidebar/getting-started-new.svg
  i18n_name: デプロイ
  children:
    - name: Deployment overview
      link: ja/deployment-overview
      i18n_name: デプロイの概要
    - name: Deploy Android applications
      link: ja/deploy-android-applications
      i18n_name: Android アプリのデプロイ
    - name: Deploy to Artifactory
      link: ja/deploy-to-artifactory
      i18n_name: Artifactory へのデプロイ
    - name: Deploy to AWS
      link: ja/deploy-to-aws
      i18n_name: AWS へのデプロイ
    - name: Deploy Service Update to AWS EC2
      link: ja/deploy-service-update-to-aws-ec2
      i18n_name: 変更の EC2 へのデプロイ
    - name: Deploy to Azure Container Registry
      link: ja/deploy-to-azure-container-registry
      i18n_name: Azure Container Registry へのデプロイ
    - name: Deploy to Capistrano
      link: ja/deploy-to-capistrano
      i18n_name: Capistrano へのデプロイ
    - name: Deploy to Cloud Foundry
      link: ja/deploy-to-cloud-foundry
      i18n_name: Cloud Foundry へのデプロイ
    - name: Deploy to Firebase
      link: ja/deploy-to-firebase
      i18n_name: Firebaseへのデプロイ
    - name: Deploy to Google Cloud Platform
      link: ja/deploy-to-google-cloud-platform
      i18n_name: Google Cloud Platform へのデプロイ
    - name: Deploy to Heroku
      link: ja/deploy-to-heroku
      i18n_name: Heroku へのデプロイ
    - name: Deploy iOS applications
      link: ja/deploy-ios-applications
      i18n_name: iOS アプリのデプロイ
    - name: Deploy to NPM registry
      link: ja/deploy-to-npm-registry
      i18n_name: NPM レジストリへのデプロイ
    - name: Deploy over SSH
      link: ja/deploy-over-ssh
      i18n_name: SSH を使用したデプロイ
    - name: Publish packages to Packagecloud
      link: ja/publish-packages-to-packagecloud
<<<<<<< HEAD
      i18n_name: Packagecloud へのデプロイ
=======
      i18n_name: Packagecloudへのデプロイ
    - name: Migrate from deploy to run
      link: ja/migrate-from-deploy-to-run
      i18n_name: deployからrunへの移行
>>>>>>> 95813708

- name: Reference
  icon: icons/sidebar/folder-open.svg
  i18n_name: リファレンス
  children:
    - children:
      - name: API v2 Reference
        link: https://circleci.com/docs/api/v2
        i18n_name: API v2 リファレンス
      - name: API v2 Introduction
        link: ja/api-intro
        i18n_name: API v2 概要
      - name: API v2 Developer's guide
        link: ja/api-developers-guide
        i18n_name: API v2 開発ガイド
      - name: API v1.1 Reference
        link: https://circleci.com/docs/api/v1
        i18n_name: API v1.1 リファレンス
      - name: CircleCI config SDK
        link: ja/circleci-config-sdk
        i18n_name: CircleCI コンフィグ SDK
      - name: Project values and variables
        link: ja/variables
        i18n_name: プロジェクトの値と変数
      - name: Help and support
        link: ja/help-and-support
        i18n_name: ヘルプとサポート

- name: Server Administration v4.x
  i18n_name: Server v4.x 管理
  icon: icons/sidebar/admin-new.svg
  children:
    - name: Server v4.x Overview
      i18n_name: Server v4.x の概要
      children:
        - name: CircleCI server v4.x overview
          link: ja/server/overview/circleci-server-v4-overview
          i18n_name: 概要
        - name: Release notes
          link: ja/server/overview/release-notes
          i18n_name: リリースノート
    - name: Server v4.x Installation
      i18n_name: Server v4.x のインストール
      children:
        - name: Phase 1 - Prerequisites
          link: ja/server/installation/phase-1-prerequisites
          i18n_name: ステップ1 - 前提条件
        - name: Phase 2 - Core
          link: ja/server/installation/phase-2-core-services
          i18n_name: ステップ2 - コアサービス
        - name: Phase 3 - Execution
          link: ja/server/installation/phase-3-execution-environments
          i18n_name: ステップ3 - 実行環境
        - name: Phase 4 - Post-installation
          link: ja/server/installation/phase-4-post-installation
          i18n_name: ステップ4 - インストールの後処理
        - name: Hardening your cluster
          link: ja/server/installation/hardening-your-cluster
          i18n_name: クラスタのセキュリティ強化
        - name: Installing server behind a proxy
          link: ja/server/installation/installing-server-behind-a-proxy
          i18n_name: プロキシ経由のインストール
        - name: Migrate from server v3 to v4
          link: ja/server/installation/migrate-from-server-3-to-server-4
          i18n_name: v3 から v4 への移行
        - name: Upgrade server v4.x
          link: ja/server/installation/upgrade-server-4
          i18n_name: v4.x のアップグレード
        - name: Installation reference
          link: ja/server/installation/installation-reference
          i18n_name: インストールのリファレンスガイド
    - name: Server v4.x operations
      i18n_name: v3.x 管理者ガイド
      children:
        - name: Operator overview
          link: ja/server/operator/operator-overview
          i18n_name: 概要
        - name: Introduction to Nomad cluster operation
          link: ja/server/operator/introduction-to-nomad-cluster-operation
          i18n_name: Nomadクラスタの操作
        - name: Managing user accounts
          link: ja/server/operator/managing-user-accounts
          i18n_name: ユーザーアカウントの管理
        - name: Managing orbs
          link: ja/server/operator/managing-orbs
          i18n_name: Orb の管理
        - name: Manage virtual machines with VM service
          link: ja/server/operator/manage-virtual-machines-with-vm-service
          i18n_name: VM の管理
        - name: Configuring external services
          link: ja/server/operator/configuring-external-services
          i18n_name: 外部サービスの設定
        - name: Expanding internal database volumes
          link: ja/server/operator/expanding-internal-database-volumes
          i18n_name: 内部データベースのボリューム拡張
        - name: Managing load balancers
          link: ja/server/operator/managing-load-balancers
          i18n_name: ロードバランサーの管理
        - name: User authentication
          link: ja/server/operator/user-authentication
          i18n_name: ユーザー認証
        - name: Managing build artifacts
          link: ja/server/operator/managing-build-artifacts
          i18n_name: ビルドアーティファクトの管理
        - name: Usage data collection
          link: ja/server/operator/usage-data-collection
          i18n_name: 使用状況データの収集
        - name: CircleCI server security features
          link: ja/server/operator/circleci-server-security-features
          i18n_name: セキュリティ機能
        - name: Application lifecycle
          link: ja/server/operator/application-lifecycle
          i18n_name: アプリケーション ライフサイクル
        - name: Troubleshooting and support
          link: ja/server/operator/troubleshooting-and-support
          i18n_name: トラブルシュートとサポート
        - name: Backup and restore
          link: ja/server/operator/backup-and-restore
          i18n_name: バックアップと復元
    - name: Server v4.0.0 PDF
      children:
        - name: v4.0.0 Overview
          link: server-pdfs/CircleCI-Server-4.0.0-Overview.pdf
          i18n_name: v4.0.0 概要
        - name: v4.0.0 Installation Guide for AWS
          link: server-pdfs/CircleCI-Server-4.0.0-AWS-Installation-Guide.pdf
          i18n_name: v4.0.0 インストールガイド AWS
        - name: v4.0.0 Installation Guide for GCP
          link: server-pdfs/CircleCI-Server-4.0.0-GCP-Installation-Guide.pdf
          i18n_name: v4.0.0 インストールガイド GCP
        - name: v4.0.0 Operations Guide
          link: server-pdfs/CircleCI-Server-4.0.0-Operations-Guide.pdf
          i18n_name: v4.0.0 管理者ガイド

- name: Server Administration v3.x
  i18n_name: Server v3.x 管理
  icon: icons/sidebar/admin-new.svg
  children:
    - name: Server v3.x Overview
      i18n_name: v3.x の概要
      children:
        - name: Overview
          link: ja/server-3-overview
          i18n_name: 概要
        - name: What's New in v3.x
          link: ja/server-3-whats-new
          i18n_name: v3.x の新機能
        - name: Upgrade
          link: ja/server-3-upgrade
          i18n_name: v3.x へのアップグレード
        - name: FAQ
          link: ja/server-3-faq
          i18n_name: Server 3.x FAQ
    - name: Server v3.x Install
      i18n_name: Server v3.x のインストール
      children:
        - name: Phase 1 - Prerequisites
          link: ja/server-3-install-prerequisites
          i18n_name: ステップ1 - 必須要件
        - name: Phase 2 - Install core services
          link: ja/server-3-install
          i18n_name: ステップ2 - コアサービスのインストール
        - name: Phase 3 - Install execution environment
          link: ja/server-3-install-build-services
          i18n_name: ステップ3 - 実行環境のインストール
        - name: Phase 4 - Post installation
          link: ja/server-3-install-post
          i18n_name: ステップ4 - インストールの後処理
        - name: Migration
          link: ja/server-3-install-migration
          i18n_name: 移行
        - name: Hardening your cluster
          link: ja/server-3-install-hardening-your-cluster
          i18n_name: クラスタのハードニング
    - name: Server v3.x operations
      i18n_name: v3.x 管理者ガイド
      children:
        - name: Overview
          link: ja/server-3-operator-overview
          i18n_name: 概要
        - name: Metrics and monitoring
          i18n_name: メトリクスとモニタリング
          link: ja/server-3-operator-metrics-and-monitoring
        - name: Introduction to Nomad
          i18n_name: Nomad 概要
          link: ja/server-3-operator-nomad
        - name: Configuring a proxy
          i18n_name: プロキシの設定
          link: ja/server-3-operator-proxy
        - name: User accounts
          i18n_name: ユーザー管理
          link: ja/server-3-operator-user-accounts
        - name: Managing orbs
          i18n_name: Orb の管理
          link: ja/server-3-operator-orbs
        - name: VM service
          i18n_name: VM サービスの設定
          link: ja/server-3-operator-vm-service
        - name: Externalizing services
          i18n_name: サービスの外部化
          link: ja/server-3-operator-externalizing-services
        - name: Expanding internal database volumes
          i18n_name: 内部データベースボリュームの拡張
          link: ja/server-3-operator-extending-internal-volumes
        - name: Load balancers
          i18n_name: ロードバランサー
          link: ja/server-3-operator-load-balancers
        - name: Authentication
          i18n_name: 認証
          link: ja/server-3-operator-authentication
        - name: Docker authenticated pulls
          i18n_name: Docker の認証つきプル
          link: ja/private-images
        - name: Build artifacts
          i18n_name: アーティファクト
          link: ja/server-3-operator-build-artifacts
        - name: Usage data
          i18n_name: 利用状況データ
          link: ja/server-3-operator-usage-data
        - name: Security
          i18n_name: セキュリティ
          link: ja/security-server
        - name: Application lifecycle
          i18n_name: アプリケーションライフサイクル
          link: ja/server-3-operator-application-lifecycle
        - name: Troubleshooting and support
          i18n_name: トラブルシューティング
          link: ja/server-3-operator-troubleshooting-and-support
        - name: Backup and restore
          i18n_name: バックアップと復元
          link: ja/server-3-operator-backup-and-restore
    - name: Server v3.4.x PDFs
      children:
        - name: v3.4 Overview
          link: server-pdfs/CircleCI-Server-3.4.1-Overview.pdf
          i18n_name: v3.4 の概要
        - name: v3.4 Installation Guide for AWS
          link: server-pdfs/CircleCI-Server-3.4.1-AWS-Installation-Guide.pdf
          i18n_name: v3.4 インストールガイド AWS
        - name: v3.4 Installation Guide for GCP
          link: server-pdfs/CircleCI-Server-3.4.1-GCP-Installation-Guide.pdf
          i18n_name: v3.4 インストールガイド GCP
        - name: v3.4 Operations Guide
          link: server-pdfs/CircleCI-Server-3.4.1-Operations-Guide.pdf
          i18n_name: v3.4 管理者ガイド
    - name: Server v3.3.x PDFs
      children:
        - name: v3.3 Overview
          link: server-pdfs/CircleCI-Server-3.3.0-Overview.pdf
          i18n_name: v3.3 の概要
        - name: v3.3 Installation Guide for AWS
          link: server-pdfs/CircleCI-Server-3.3.0-AWS-Installation-Guide.pdf
          i18n_name: v3.3 インストールガイド AWS
        - name: v3.3 Installation Guide for GCP
          link: server-pdfs/CircleCI-Server-3.3.0-GCP-Installation-Guide.pdf
          i18n_name: v3.3 インストールガイド GCP
        - name: v3.3 Operations Guide
          link: server-pdfs/CircleCI-Server-3.3.0-Operations-Guide.pdf
          i18n_name: v3.3 管理者ガイド
    - name: Server v3.2.x PDFs
      children:
        - name: v3.2 Overview
          link: server-pdfs/CircleCI-Server-3.2.0-Overview.pdf
          i18n_name: v3.2 の概要
        - name: v3.2 Installation Guide
          link: server-pdfs/CircleCI-Server-3.2.0-Installation-Guide.pdf
          i18n_name: v3.2 インストールガイド
        - name: v3.2 Operations Guide
          link: server-pdfs/CircleCI-Server-3.2.0-Operations-Guide.pdf
          i18n_name: v3.2 管理者ガイド
    - name: Server v3.1.x PDFs
      i18n_name: Server v3.1.x PDFs
      children:
        - name: v3.1 Overview
          i18n_name: v3.1 の新機能
          link: server-pdfs/CircleCI-Server-3.1.0-Overview.pdf
        - name: v3.1 Installation Guide
          i18n_name: v3.1 インストールガイド
          link: server-pdfs/CircleCI-Server-3.1.0-Installation-Guide.pdf
        - name: v3.1 Operations Guide
          i18n_name: v3.1 管理者ガイド
          link: server-pdfs/CircleCI-Server-3.1.0-Operations-Guide.pdf
    - name: Server v3.0.x PDFs
      i18n_name: Server v3.0.x PDFs
      children:
        - name: v3.0 Overview
          i18n_name: v3.0 の新機能
          link: server-pdfs/CircleCI-Server-3.0.1-Overview.pdf
        - name: v3.0 Installation Guide
          i18n_name: v3.0 インストールガイド
          link: server-pdfs/CircleCI-Server-3.0.1-Installation-Guide.pdf
        - name: v3.0 Operations Guide
          i18n_name: v3.0 管理者ガイド
          link: server-pdfs/CircleCI-Server-3.0.1-Operations-Guide.pdf

- name: Server administration v2.x
  i18n_name: Server v2.x 管理
  icon: icons/sidebar/admin-new.svg
  children:
    - name: Server v2.19.x Install
      i18n_name: v2.19.x インストール
      children:
        - name: Overview
          link: ja/install-overview
          i18n_name: 概要
        - name: What's new in v2.19.x
          link: ja/v.2.19-overview
          i18n_name: v2.19.x の新機能
        - name: Upgrade to v2.19.x
          link: ja/updating-server
          i18n_name: アップグレード方法
        - name: Updating Replicated
          link: ja/updating-server-replicated-version
          i18n_name: Replicated の更新
        - name: System requirements
          link: ja/server-ports
          i18n_name: 使用ポート
        - name: Prerequisites and planning
          link: ja/aws-prereq
          i18n_name: 必須要件
        - name: Installation
          link: ja/aws
          i18n_name: インストール
        - name: Teardown
          link: ja/aws-teardown
          i18n_name: アンインストール
    - name: Server v2.19.x Operations
      i18n_name: 管理者ガイド
      children:
        - name: Overview
          link: ja/overview
          i18n_name: 概要
        - name: Intro to Nomad
          link: ja/nomad
          i18n_name: Nomad ガイド
        - name: Metrics & Monitoring
          link: ja/monitoring
          i18n_name: 設定・モニタリング
        - name: Nomad metrics
          link: ja/nomad-metrics
          i18n_name: Nomad メトリクス
        - name: Proxies
          link: ja/proxy
          i18n_name: プロキシ
        - name: Docker Hub pull through mirror
          link: ja/docker-hub-pull-through-mirror
          i18n_name: DockerHub ミラー
        - name: Authentication
          link: ja/authentication
          i18n_name: 認証
        - name: VM service
          link: ja/vm-service
          i18n_name: VM サービスの設定
        - name: GPU builders
          link: ja/gpu
          i18n_name: GPU ビルダー
        - name: Certificates
          link: ja/certificates
          i18n_name: 証明書
        - name: User Accounts
          link: ja/user-accounts
          i18n_name: ユーザアカウント
        - name: Build artifacts
          link: ja/build-artifacts
          i18n_name: アーティファクト
        - name: Usage statistics
          link: ja/usage-stats
          i18n_name: 利用状況データ
        - name: JVM heap size
          link: ja/jvm-heap-size-configuration
          i18n_name: JVM ヒープサイズ
        - name: SSH reruns
          link: ja/ssh-server
          i18n_name: SSH 再実行
        - name: Maintenance
          link: ja/ops
          i18n_name: メンテナンス
        - name: Backup and recovery
          link: ja/backup
          i18n_name: バックアップとリカバリ
        - name: Security
          link: ja/security-server
          i18n_name: セキュリティ
        - name: Troubleshooting
          link: ja/troubleshooting
          i18n_name: トラブルシューティング
        - name: Faq
          link: ja/admin-faq
          i18n_name: FAQ
        - name: Customization & config
          link: ja/customizations
          i18n_name: カスタマイズ・設定
        - name: Architecture
          link: ja/architecture
          i18n_name: アーキテクチャ
        - name: Storage lifecycle
          link: ja/storage-lifecycle
          i18n_name: ストレージライフサイクル
        - name: Acknowledgments
          link: ja/open-source
          i18n_name: 謝辞(OSS)
    - name: Server v2.19 PDFs
      i18n_name: Server v2.19 PDF
      children:
        - name: What's New in v2.19
          link: v.2.19-overview
          i18n_name: v2.19 の新機能
        - name: v2.19 Installation Guide
          link: server-pdfs/CircleCI-Server-AWS-Installation-Guide.pdf
          i18n_name: v2.19 インストールガイド
        - name: v2.19 Operations Guide
          link: server-pdfs/CircleCI-Server-Operations-Guide.pdf
          i18n_name: v2.19 管理者ガイド
    - name: Server v2.18 PDFs
      i18n_name: Server v2.18 PDF
      children:
        - name: What's New in v2.18
          link: v.2.18-overview
          i18n_name: v2.18 の新機能
        - name: v2.18.3 Installation Guide
          link: server-pdfs/CircleCI-Server-AWS-Installation-Guide-v2-18-3.pdf
          i18n_name: v2.18.3 インストールガイド
        - name: v2.18.3 Operations Guide
          link: server-pdfs/CircleCI-Server-Operations-Guide-v2-18-3.pdf
          i18n_name: v2.18.3 管理者ガイド
    - name: Server v2.17.3 PDFs
      i18n_name: Server v2.17.3 PDF
      children:
        - name: What's New in v2.17
          link: v.2.17-overview
          i18n_name: v2.17 の新機能
        - name: v2.17.3 Installation Guide
          link: server-pdfs/CircleCI-Server-AWS-Installation-Guide-v2-17.pdf
          i18n_name: v2.17 インストールガイド
        - name: v2.17.3 Operations Guide
          link: server-pdfs/CircleCI-Server-Operations-Guide-v2-17.pdf
          i18n_name: v2.17 管理者ガイド
    - name: Server v2.16 PDFs
      i18n_name: Server v2.16 PDF
      children:
        - name: What's New in v2.16
          i18n_name: v2.16 の新機能
          link: v.2.16-overview
        - name: v2.16 Installation Guide
          link: server-pdfs/circleci-install-doc.pdf
          i18n_name: v2.16 インストールガイド
        - name: v2.16 Operations Guide
          link: server-pdfs/circleci-ops-guide.pdf
          i18n_name: v2.16 管理者ガイド

- name: CircleCI Plans
  i18n_name: CircleCIのプラン設定
  icon: icons/sidebar/plans-outline.svg
  children:
    - name: Plan Overview
      i18n_name: プランの概要
      link: ja/plan-overview
    - name: Using Credits
      link: ja/credits
      i18n_name: クレジットの使用
    - name: Free
      i18n_name: Free
      link: ja/plan-free
    - name: Performance
      i18n_name: Performance
      link: ja/plan-performance
    - name: Scale
      i18n_name: Scale
      link: ja/plan-scale
    - name: Server
      link: ja/plan-server

- name: Contributing to CircleCI docs
  i18n_name: スタイルガイド(英語)
  icon: icons/sidebar/changelog.svg
  children:
    - name: Docs style guide
      children:
        - name: Style guide overview
          link: style/style-guide-overview
        - name: Formatting
          link: style/formatting
        - name: Style and Voice
          link: style/style-and-voice
        - name: Headings
          link: style/headings
        - name: Using lists
          link: style/using-lists
        - name: Cross references and links
          link: style/links
        - name: Using images
          link: style/using-images
        - name: Using tables
          link: style/using-tables
        - name: Using code samples
          link: style/using-code-samples<|MERGE_RESOLUTION|>--- conflicted
+++ resolved
@@ -1212,59 +1212,6 @@
           link: ja/runner-config-reference
           i18n_name: マシンランナーの設定リファレンス
 
-<<<<<<< HEAD
-- name: Configuration
-  icon: icons/sidebar/cogs.svg
-  i18n_name: 設定ファイル
-  children:
-    - name: Overview
-      i18n_name: 概要
-      children:
-        - name: Configuration introduction
-          link: ja/config-intro
-          i18n_name: 設定概要
-        - name: Using the CircleCI configuration editor
-          link: ja/config-editor
-          i18n_name: 設定ファイルエディター
-    - name: Reference
-      i18n_name: リファレンス
-      children:
-        - name: Configuration reference
-          link: ja/configuration-reference
-          i18n_name: 設定ファイルリファレンス
-        - name: Reusing configuration
-          link: ja/reusing-config
-          i18n_name: 設定ファイルの再利用
-        - name: Advanced configuration
-          link: ja/adv-config
-          i18n_name: 高度な設定
-        - name: Sample configuration
-          link: ja/sample-config
-          i18n_name: 設定ファイルサンプル
-        - name: Installing the CircleCI CLI
-          link: ja/local-cli
-          i18n_name: CircleCI CLI のインストール
-    - name: How-To Guides
-      i18n_name: ガイド
-      children:
-        - name: Using branch filters
-          link: ja/using-branch-filters
-          i18n_name: ブランチフィルター
-        - name: Selecting a workflow to run
-          link: ja/selecting-a-workflow-to-run-using-pipeline-parameters
-          i18n_name: 実行するワークフローの指定
-        - name: Installing and using docker-compose
-          link: ja/docker-compose
-          i18n_name: docker-composeの使用
-        - name: Rename organizations and repositories
-          link: ja/rename-organizations-and-repositories
-          i18n_name: 組織名とリポジトリ名の変更
-        - name: Migrate from deploy to run
-          link: ja/migrate-from-deploy-to-run
-          i18n_name: deploy から run への移行
-
-=======
->>>>>>> 95813708
 - name: Optimizations
   icon: icons/sidebar/sparkle.svg
   i18n_name: 最適化
@@ -1600,14 +1547,10 @@
       i18n_name: SSH を使用したデプロイ
     - name: Publish packages to Packagecloud
       link: ja/publish-packages-to-packagecloud
-<<<<<<< HEAD
-      i18n_name: Packagecloud へのデプロイ
-=======
       i18n_name: Packagecloudへのデプロイ
     - name: Migrate from deploy to run
       link: ja/migrate-from-deploy-to-run
       i18n_name: deployからrunへの移行
->>>>>>> 95813708
 
 - name: Reference
   icon: icons/sidebar/folder-open.svg
