en:
  - name: About CircleCI
    icon: icons/sidebar/circle-logo.svg
    children:
      - name: Overview
        children:
          - name: CircleCI overview
            link: about-circleci
          - name: Benefits of CircleCI
            link: benefits-of-circleci
          - name: Concepts
            link: concepts
          - name: Glossary
            link: glossary
          - name: Web app introduction
            link: introduction-to-the-circleci-web-app

  - name: Getting started
    icon: icons/sidebar/continue.svg
    children:
      - name: First steps
        children:
          - name: Sign up and try
            link: first-steps
          - name: Invite your team
            link: invite-your-team
          - name: Quickstart guide
            link: getting-started
          - name: YAML configuration intro
            link: introduction-to-yaml-configurations
          - name: In-app configuration editor
            link: config-editor
      - name: VCS integration
        children:
          - name: GitHub OAuth app integration overview
            link: github-integration
          - name: GitHub Apps integration overview
            link: github-apps-integration
          - name: Bitbucket integration overview
            link: bitbucket-integration
          - name: GitLab integration overview
            link: gitlab-integration
      - name: Migration
        children:
          - name: Introduction to CircleCI migration
            link: migration-intro
          - name: Migrate from AWS
            link: migrating-from-aws
          - name: Migrate from Azure DevOps
            link: migrating-from-azuredevops
          - name: Migrate from Buildkite
            link: migrating-from-buildkite
          - name: Migrate from GitHub Actions
            link: migrating-from-github
          - name: Migrate from GitLab
            link: migrating-from-gitlab
          - name: Migrate from Jenkins
            link: migrating-from-jenkins
          - name: Migrate from TeamCity
            link: migrating-from-teamcity
          - name: Migrate from Travis CI
            link: migrating-from-travis
      - name: Tutorials
        children:
          - name: Node quickstart
            link: language-javascript
          - name: Python quickstart
            link: language-python
          - name: Go quickstart
            link: language-go
          - name: Configuration tutorial
            link: config-intro
          - name: Use the Slack orb to set up notifications
            link: slack-orb-tutorial
      - name: How-To guides
        children:
          - name: Create a project
            link: create-project
          - name: Hello world
            link: hello-world
      - name: Reference
        children:
          - name: Configuration reference
            link: configuration-reference
          - name: FAQ
            link: faq

  - name: Orchestrate and trigger
    icon: icons/sidebar/pipeline.svg
    children:
      - name: Orchestrate
        children:
          - name: Pipelines overview
            link: pipelines
          - name: Jobs and steps
            link: jobs-steps
          - name: Use workflows to orchestrate jobs
            link: workflows
          - name: Use workspaces to share data between jobs
            link: workspaces
          - name: Skip or cancel jobs and workflows
            link: skip-build
          - name: Pipeline values and parameters
            link: pipeline-variables
      - name: Schedule
        children:
          - name: Scheduled pipelines
            link: scheduled-pipelines
      - name: Trigger
        children:
          - name: Triggers overview
            link: triggers-overview
      - name: How-to guides
        children:
          - name: Notify a Slack channel of a paused workflow
            link: notify-a-slack-channel-of-a-paused-workflow
          - name: Use branch filters
            link: using-branch-filters
          - name: Selecting a workflow to run
            link: selecting-a-workflow-to-run-using-pipeline-parameters
          - name: Migrate scheduled workflows to scheduled pipelines
            link: migrate-scheduled-workflows-to-scheduled-pipelines
          - name: Schedule pipelines with multiple workflows
            link: schedule-pipelines-with-multiple-workflows
          - name: Set a nightly scheduled pipeline
            link: set-a-nightly-scheduled-pipeline
          - name: Configure databases
            link: databases
          - name: Migrate from deploy to run
            link: migrate-from-deploy-to-run
          - name: Using shell scripts
            link: using-shell-scripts
      - name: Reference
        children:
          - name: Project values and variables
            link: variables
          - name: Troubleshoot
            link: troubleshoot

  - name: Execute jobs on managed compute resources
    icon: icons/sidebar/builds.svg
    children:
      - name: Overview
        children:
          - name: Execution environments overview
            link: executor-intro
          - name: Resource class overview
            link: resource-class-overview
          - name: Migrate from Docker to machine
            link: docker-to-machine
      - name: Docker
        children:
          - name: Using the Docker execution environment
            link: using-docker
          - name: Convenience images
            link: circleci-images
          - name: Migrating to next-gen images
            link: next-gen-migration-guide
          - name: Using custom-built Docker images
            link: custom-images
          - name: Docker authenticated pulls
            link: private-images
          - name: Running Docker commands
            link: building-docker-images
      - name: Linux VM
        children:
          - name: Using the Linux VM execution environment
            link: using-linuxvm
          - name: Using Android images with the machine executor
            link: android-machine-image
      - name: macOS
        children:
          - name: Using the macOS execution environment
            link: using-macos
          - name: Configuring a macOS app
            link: hello-world-macos
          - name: iOS code signing
            link: ios-codesigning
          - name: Dedicated host resources
            link: dedicated-hosts-macos
      - name: Windows
        children:
          - name: Using the Windows execution environment
            link: using-windows
          - name: Hello world
            link: hello-world-windows
      - name: Arm
        children:
          - name: Using the Arm VM execution environment
            link: using-arm
      - name: GPU
        children:
          - name: Using the GPU execution environment
            link: using-gpu
      - name: How-to Guides
        children:
          - name: Pull an image from AWS ECR with OIDC
            link: pull-an-image-from-aws-ecr-with-oidc
          - name: Run a job in a container on your machine with Docker
            link: run-a-job-in-a-container
          - name: Installing and using docker-compose
            link: docker-compose
          - name: Debugging container ID cannot be mapped to host ID error
            link: high-uid-error
      - name: Reference
        children:
          - name: Convenience images support policy
            link: convenience-images-support-policy
          - name: Linux CUDA images support policy
            link: linux-cuda-images-support-policy
          - name: Remote Docker images support policy
            link: remote-docker-images-support-policy
          - name: Xcode image policy
            link: xcode-policy

  - name: Execute jobs on self-hosted runners
    icon: icons/sidebar/build-agent.svg
    children:
      - name: Overview
        children:
          - name: Self-hosted runner overview
            link: runner-overview
          - name: Self-hosted runner concepts
            link: runner-concepts
      - name: Container runner
        children:
          - name: Container runner installation
            link: container-runner-installation
          - name: Container runner reference
            link: container-runner
      - name: Machine runner
        children:
          - name: Linux installation
            link: runner-installation-linux
          - name: Windows installation
            link: runner-installation-windows
          - name: macOS installation
            link: runner-installation-mac
          - name: Docker installation
            link: runner-installation-docker
          - name: Machine runner configuration reference
            link: runner-config-reference
      - name: How-to Guides
        children:
          - name: Upgrading machine runner on cloud
            link: upgrading-circleci-machine-runner-on-cloud
          - name: Upgrade machine runner on server
            link: runner-upgrading-on-server
      - name: Reference
        children:
          - name: Self-hosted runner API
            link: runner-api
          - name: Self-hosted runner FAQ
            link: runner-faqs
          - name: Troubleshoot self-hosted runner
            link: troubleshoot-self-hosted-runner
          - name: Scaling self-hosted runner
            link: runner-scaling

  - name: Optimize
    icon: icons/sidebar/sparkle.svg
    children:
      - name: Data
        children:
          - name: Persisting data overview
            link: persist-data
          - name: Caching dependencies
            link: caching
          - name: Caching strategies
            link: caching-strategy
          - name: Store build artifacts
            link: artifacts
      - name: Speed
        children:
          - name: Concurrency
            link: concurrency
          - name: Test splitting and parallelism
            link: parallelism-faster-jobs
          - name: Docker layer caching overview
            link: docker-layer-caching
      - name: Configuration
        children:
          - name: Dynamic configuration
            link: dynamic-config
      - name: How-to guides
        children:
          - name: Use matrix jobs
            link: using-matrix-jobs
          - name: Use dynamic configuration
            link: using-dynamic-configuration
          - name: Avoid and debug Java memory errors
            link: java-oom
      - name: Reference
        children:
          - name: Reusable configuration reference
            link: reusing-config
          - name: Optimizations reference
            link: optimizations

  - name: Project Insights
    icon: icons/sidebar/insights-new.svg
    children:
      - name: Monitor projects with Insights
        children:
          - name: Use Insights
            link: insights
      - name: How-to guides
        children:
          - name: Generate an Insights snapshot badge
            link: insights-snapshot-badge
      - name: Reference
        children:
          - name: Insights glossary
            link: insights-glossary
          - name: Insights API
            link: https://circleci.com/docs/api/v2#tag/Insights

  - name: Package and re-use config with orbs
    icon: icons/sidebar/orb.svg
    children:
      - name: Use orbs
        children:
          - name: Orb introduction
            link: orb-intro
      - name: Author orbs
        children:
          - name: Intro to authoring an orb
            link: orb-author-intro
          - name: Author an orb
            link: orb-author
          - name: Orb authoring best practices
            link: orbs-best-practices
      - name: Test orbs
        children:
          - name: Orb testing methodologies
            link: testing-orbs
      - name: Publish orbs
        children:
          - name: Orb publishing process
            link: creating-orbs
      - name: Tutorials
        children:
          - name: Create an orb
            link: create-an-orb
          - name: Manually author an orb
            link: orb-author-validate-publish
      - name: How-to guides
        children:
          - name: Deploy service update to ECS
            link: deploy-service-update-to-aws-ecs
      - name: Reference
        children:
          - name: Orbs concepts
            link: orb-concepts
          - name: Orbs FAQ
            link: orbs-faq
          - name: Orb author FAQ
            link: orb-author-faq
          - name: Reusing configuration
            link: reusing-config

  - name: Security and permissions
    icon: icons/sidebar/key.svg
    children:
      - name: Security features
        children:
          - name: How CircleCI handles security
            link: security
          - name: Intro to environment variables
            link: env-vars
          - name: Using contexts
            link: contexts
          - name: IP ranges
            link: ip-ranges
          - name: Audit logs
            link: audit-logs
      - name: Security recommendations
        children:
          - name: Security overview
            link: security-overview
          - name: Protecting against supply chain attacks
            link: security-supply-chain
          - name: Secure secrets handling
            link: security-recommendations
      - name: CircleCI account roles and permissions
        children:
          - name: Roles and permissions overview
            link: roles-and-permissions-overview
      - name: Authentication
        children:
          - name: Use OpenID Connect tokens in jobs
            link: openid-connect-tokens
      - name: How-to guides
        children:
          - name: Manage roles and permissions
            link: manage-roles-and-permissions
          - name: Set an environment variable
            link: set-environment-variable
          - name: Inject environment variables with the API
            link: inject-environment-variables-with-api
          - name: Debug with SSH
            link: ssh-access-jobs
          - name: Rotate project SSH keys
            link: rotate-project-ssh-keys
          - name: Stop building a project on CircleCI
            link: stop-building-a-project-on-circleci
          - name: Rename organizations and repositories
            link: rename-organizations-and-repositories

  - name: Manage config policies
    icon: icons/sidebar/lock.svg
    children:
      - name: Overview
        children:
          - name: Config policies overview
            link: config-policy-management-overview
      - name: How-to guides
        children:
          - name: Create and manage config policies
            link: create-and-manage-config-policies
          - name: Test config policies
            link: test-config-policies
          - name: Use the CLI for config and policy development
            link: use-the-cli-for-config-and-policy-development
          - name: Config policies for self-hosted runner
            link: config-policies-for-self-hosted-runner
          - name: Manage contexts with config policies
            link: manage-contexts-with-config-policies
      - name: Reference
        children:
          - name: Config policy reference
            link: config-policy-reference

  - name: Integration
    icon: icons/sidebar/webhook.svg
    children:
      - name: Integration features
        children:
          - name: Webhooks overview
            link: webhooks
          - name: Notifications overview
            link: notifications
      - name: Partnerships
        children:
          - name: Build open source projects
            link: oss
          - name: Enable GitHub Checks
            link: enable-checks
          - name: Connect with Jira
            link: jira-plugin
          - name: New Relic integration
            link: new-relic-integration
          - name: Datadog integration
            link: datadog-integration
          - name: Sumo Logic integration
            link: sumo-logic-integration
      - name: Tutorials
        children:
          - name: Authorize Google Cloud SDK
            link: authorize-google-cloud-sdk
      - name: How-to guides
        children:
          - name: Adding status badges
            link: status-badges
          - name: CircleCI webhooks with Airtable
            link: webhooks-airtable
          - name: Add additional SSH keys
            link: add-ssh-key
      - name: Reference
        children:
          - name: Webhooks reference
            link: webhooks-reference

  - name: Developer toolkit
    icon: icons/sidebar/code.svg
    children:
      - name: CLI
        children:
          - name: Install and configure the CircleCI local CLI
            link: local-cli
          - name: How to use the CircleCI local CLI
            link: how-to-use-the-circleci-local-cli
      - name: APIs
        children:
          - name: API v2 introduction
            link: api-intro
          - name: API v2 developers guide
            link: api-developers-guide
          - name: Managing API tokens
            link: managing-api-tokens
          - name: API v2 reference
            link: https://circleci.com/docs/api/v2
          - name: API v1 reference
            link: https://circleci.com/docs/api/v1
      - name: IDE TOOLS
        children:
          - name: VS Code extension overview
            link: vs-code-extension-overview
          - name: Get started with the VS Code extension
            link: get-started-with-the-vs-code-extension
      - name: Config tools
        children:
          - name: CircleCI config SDK
            link: circleci-config-sdk
          - name: Orb development kit
            link: orb-development-kit
      - name: Example projects
        children:
          - name: Examples and guides overview
            link: examples-and-guides-overview
          - name: Sample config.yml files
            link: sample-config
          - name: Database examples
            link: postgres-config

  - name: Test
    icon: icons/sidebar/passed.svg
    children:
      - name: Run tests
        children:
          - name: Automated testing
            link: test
          - name: Collect test data
            link: collect-test-data
      - name: Testing strategies
        children:
          - name: Browser testing
            link: browser-testing
          - name: Generate code coverage metrics
            link: code-coverage
          - name: Re-run failed tests overview
            link: rerun-failed-tests
      - name: Monitor tests
        children:
          - name: Test Insights
            link: insights-tests
      - name: Tutorials
        children:
          - name: Speed up pipelines with test splitting
            link: test-splitting-tutorial
          - name: Testing iOS applications
            link: testing-ios
          - name: Testing macOS applications
            link: testing-macos
      - name: How-to guides
        children:
          - name: Use the CircleCI CLI to split tests
            link: use-the-circleci-cli-to-split-tests
      - name: Reference
        children:
          - name: Troubleshoot test splitting
            link: troubleshoot-test-splitting

  - name: Deploy
    icon: icons/sidebar/getting-started-new.svg
    children:
      - name: Deployment
        children:
          - name: Deployment overview
            link: deployment-overview
      - name: How-to guides
        children:
          - name: Deploy Android applications
            link: deploy-android-applications
          - name: Deploy to Artifactory
            link: deploy-to-artifactory
          - name: Deploy to AWS
            link: deploy-to-aws
          - name: Push image to ECR and deploy to ECS
            link: ecr-ecs
          - name: Deploy to Azure Container Registry
            link: deploy-to-azure-container-registry
          - name: Deploy to Capistrano
            link: deploy-to-capistrano
          - name: Deploy to Cloud Foundry
            link: deploy-to-cloud-foundry
          - name: Deploy to Firebase
            link: deploy-to-firebase
          - name: Deploy to Google Cloud Platform
            link: deploy-to-google-cloud-platform
          - name: Deploy to Heroku
            link: deploy-to-heroku
          - name: Deploy iOS applications
            link: deploy-ios-applications
          - name: Deploy over SSH
            link: deploy-over-ssh
          - name: Publish packages to Packagecloud
            link: publish-packages-to-packagecloud
          - name: Publish to NPM registry
            link: deploy-to-npm-registry

  - name: Server administration v4.2
    icon: icons/sidebar/admin-new.svg
    children:
      - name: Server v4.2 overview
        children:
          - name: CircleCI server v4.2 overview
            link: server/v4.2/overview/circleci-server-overview
          - name: Release notes
            link: server/v4.2/overview/release-notes
      - name: Server v4.2 installation
        children:
          - name: Phase 1 - Prerequisites
            link: server/v4.2/installation/phase-1-prerequisites
          - name: Phase 2 - Core
            link: server/v4.2/installation/phase-2-core-services
          - name: Phase 3 - Execution
            link: server/v4.2/installation/phase-3-execution-environments
          - name: Phase 4 - Post-installation
            link: server/v4.2/installation/phase-4-post-installation
          - name: Hardening your cluster
            link: server/v4.2/installation/hardening-your-cluster
          - name: Installing server behind a proxy
            link: server/v4.2/installation/installing-server-behind-a-proxy
          - name: Upgrade server v4.2
            link: server/v4.2/installation/upgrade-server
          - name: Installation reference
            link: server/v4.2/installation/installation-reference
      - name: Air-gapped installation v4.2
        children:
          - name: Phase 1 - Prerequisites
            link: server/v4.2/air-gapped-installation/phase-1-prerequisites
          - name: Phase 2 - Configure object storage
            link: server/v4.2/air-gapped-installation/phase-2-configure-object-storage
          - name: Phase 3 - Install CircleCI server
            link: server/v4.2/air-gapped-installation/phase-3-install-circleci-server
          - name: Phase 4 - Configure Nomad clients
            link: server/v4.2/air-gapped-installation/phase-4-configure-nomad-clients
          - name: Phase 5 - Test installation
            link: server/v4.2/air-gapped-installation/phase-5-test-your-installation
          - name: Additional considerations
            link: server/v4.2/air-gapped-installation/additional-considerations
          - name: Example values.yaml
            link: server/v4.2/air-gapped-installation/example-values
      - name: Server v4.2 operations
        children:
          - name: Operator overview
            link: server/v4.2/operator/operator-overview
          - name: Introduction to Nomad cluster operation
            link: server/v4.2/operator/introduction-to-nomad-cluster-operation
          - name: Managing user accounts
            link: server/v4.2/operator/managing-user-accounts
          - name: Managing orbs
            link: server/v4.2/operator/managing-orbs
          - name: Manage virtual machines with VM service
            link: server/v4.2/operator/manage-virtual-machines-with-vm-service
          - name: Configuring external services
            link: server/v4.2/operator/configuring-external-services
          - name: Expanding internal database volumes
            link: server/v4.2/operator/expanding-internal-database-volumes
          - name: Managing load balancers
            link: server/v4.2/operator/managing-load-balancers
          - name: User authentication
            link: server/v4.2/operator/user-authentication
          - name: Managing build artifacts
            link: server/v4.2/operator/managing-build-artifacts
          - name: Usage data collection
            link: server/v4.2/operator/usage-data-collection
          - name: CircleCI server security features
            link: server/v4.2/operator/circleci-server-security-features
          - name: Application lifecycle
            link: server/v4.2/operator/application-lifecycle
          - name: Troubleshooting and support
            link: server/v4.2/operator/troubleshooting-and-support
          - name: Backup and restore
            link: server/v4.2/operator/backup-and-restore
          - name: Upgrade MongoDB
            link: server/v4.2/operator/upgrade-mongo
          - name: FAQs
            link: server/v4.2/operator/faq

  - name: Server administration v4.1
    icon: icons/sidebar/admin-new.svg
    children:
      - name: Server v4.1 overview
        children:
          - name: CircleCI server v4.1 overview
            link: server/v4.1/overview/circleci-server-overview
          - name: Release notes
            link: server/v4.1/overview/release-notes
      - name: Server v4.1 installation
        children:
          - name: Phase 1 - Prerequisites
            link: server/v4.1/installation/phase-1-prerequisites
          - name: Phase 2 - Core
            link: server/v4.1/installation/phase-2-core-services
          - name: Phase 3 - Execution
            link: server/v4.1/installation/phase-3-execution-environments
          - name: Phase 4 - Post-installation
            link: server/v4.1/installation/phase-4-post-installation
          - name: Hardening your cluster
            link: server/v4.1/installation/hardening-your-cluster
          - name: Installing server behind a proxy
            link: server/v4.1/installation/installing-server-behind-a-proxy
          - name: Upgrade server v4.x
            link: server/v4.1/installation/upgrade-server
          - name: Installation reference
            link: server/v4.1/installation/installation-reference
      - name: Air-gapped installation v4.1
        children:
          - name: Phase 1 - Prerequisites
            link: server/v4.1/air-gapped-installation/phase-1-prerequisites
          - name: Phase 2 - Configure object storage
            link: server/v4.1/air-gapped-installation/phase-2-configure-object-storage
          - name: Phase 3 - Install CircleCI server
            link: server/v4.1/air-gapped-installation/phase-3-install-circleci-server
          - name: Phase 4 - Configure Nomad clients
            link: server/v4.1/air-gapped-installation/phase-4-configure-nomad-clients
          - name: Phase 5 - Test installation
            link: server/v4.1/air-gapped-installation/phase-5-test-your-installation
          - name: Additional considerations
            link: server/v4.1/air-gapped-installation/additional-considerations
          - name: Example values.yaml
            link: server/v4.1/air-gapped-installation/example-values
      - name: Server v4.1 operations
        children:
          - name: Operator overview
            link: server/v4.1/operator/operator-overview
          - name: Introduction to Nomad cluster operation
            link: server/v4.1/operator/introduction-to-nomad-cluster-operation
          - name: Managing user accounts
            link: server/v4.1/operator/managing-user-accounts
          - name: Managing orbs
            link: server/v4.1/operator/managing-orbs
          - name: Manage virtual machines with VM service
            link: server/v4.1/operator/manage-virtual-machines-with-vm-service
          - name: Configuring external services
            link: server/v4.1/operator/configuring-external-services
          - name: Expanding internal database volumes
            link: server/v4.1/operator/expanding-internal-database-volumes
          - name: Managing load balancers
            link: server/v4.1/operator/managing-load-balancers
          - name: User authentication
            link: server/v4.1/operator/user-authentication
          - name: Managing build artifacts
            link: server/v4.1/operator/managing-build-artifacts
          - name: Usage data collection
            link: server/v4.1/operator/usage-data-collection
          - name: CircleCI server security features
            link: server/v4.1/operator/circleci-server-security-features
          - name: Application lifecycle
            link: server/v4.1/operator/application-lifecycle
          - name: Troubleshooting and support
            link: server/v4.1/operator/troubleshooting-and-support
          - name: Backup and restore
            link: server/v4.1/operator/backup-and-restore
          - name: Upgrade MongoDB
            link: server/v4.1/operator/upgrade-mongo
          - name: FAQs
            link: server/v4.1/operator/faq

  - name: Server administration v4.0
    icon: icons/sidebar/admin-new.svg
    children:
      - name: Server v4.0 overview
        children:
          - name: CircleCI server v4.x overview
            link: server/overview/circleci-server-v4-overview
          - name: Release notes
            link: server/overview/release-notes
      - name: Server v4.0 installation
        children:
          - name: Phase 1 - Prerequisites
            link: server/installation/phase-1-prerequisites
          - name: Phase 2 - Core
            link: server/installation/phase-2-core-services
          - name: Phase 3 - Execution
            link: server/installation/phase-3-execution-environments
          - name: Phase 4 - Post-installation
            link: server/installation/phase-4-post-installation
          - name: Hardening your cluster
            link: server/installation/hardening-your-cluster
          - name: Installing server behind a proxy
            link: server/installation/installing-server-behind-a-proxy
          - name: Migrate from server v3 to v4
            link: server/installation/migrate-from-server-3-to-server-4
          - name: Migrate from server v2 to v4
            link: server/installation/migrate-from-server-2-to-server-4
          - name: Upgrade server v4.x
            link: server/installation/upgrade-server-4
          - name: Installation reference
            link: server/installation/installation-reference
      - name: Server v4.0 operations
        children:
          - name: Operator overview
            link: server/operator/operator-overview
          - name: Introduction to Nomad cluster operation
            link: server/operator/introduction-to-nomad-cluster-operation
          - name: Managing user accounts
            link: server/operator/managing-user-accounts
          - name: Managing orbs
            link: server/operator/managing-orbs
          - name: Manage virtual machines with VM service
            link: server/operator/manage-virtual-machines-with-vm-service
          - name: Configuring external services
            link: server/operator/configuring-external-services
          - name: Expanding internal database volumes
            link: server/operator/expanding-internal-database-volumes
          - name: Managing load balancers
            link: server/operator/managing-load-balancers
          - name: User authentication
            link: server/operator/user-authentication
          - name: Managing build artifacts
            link: server/operator/managing-build-artifacts
          - name: Usage data collection
            link: server/operator/usage-data-collection
          - name: CircleCI server security features
            link: server/operator/circleci-server-security-features
          - name: Application lifecycle
            link: server/operator/application-lifecycle
          - name: Troubleshooting and support
            link: server/operator/troubleshooting-and-support
          - name: Backup and restore
            link: server/operator/backup-and-restore

  - name: Server administration v3.x
    icon: icons/sidebar/admin-new.svg
    children:
      - name: Server v3.x overview
        children:
          - name: Overview
            link: server-3-overview
          - name: What's new in v3.x
            link: server-3-whats-new
          - name: Upgrade
            link: server-3-upgrade
          - name: FAQ
            link: server-3-faq
      - name: Server v3.x install
        children:
          - name: Phase 1 - Prerequisites
            link: server-3-install-prerequisites
          - name: Phase 2 - Install core services
            link: server-3-install
          - name: Phase 3 - Install execution environment
            link: server-3-install-build-services
          - name: Phase 4 - Post installation
            link: server-3-install-post
          - name: Migration
            link: server-3-install-migration
          - name: Hardening your cluster
            link: server-3-install-hardening-your-cluster
      - name: Server v3.x operations
        children:
          - name: Overview
            link: server-3-operator-overview
          - name: Introduction to Nomad
            link: server-3-operator-nomad
          - name: Configuring a proxy
            link: server-3-operator-proxy
          - name: User accounts
            link: server-3-operator-user-accounts
          - name: Managing orbs
            link: server-3-operator-orbs
          - name: VM service
            link: server-3-operator-vm-service
          - name: Externalizing services
            link: server-3-operator-externalizing-services
          - name: Expanding internal database volumes
            link: server-3-operator-extending-internal-volumes
          - name: Load balancers
            link: server-3-operator-load-balancers
          - name: Authentication
            link: server-3-operator-authentication
          - name: Docker authenticated pulls
            link: private-images
          - name: Build artifacts
            link: server-3-operator-build-artifacts
          - name: Usage data
            link: server-3-operator-usage-data
          - name: Security
            link: security-server
          - name: Application lifecycle
            link: server-3-operator-application-lifecycle
          - name: SSH rerun architecture in server
            link: ssh-server
          - name: Troubleshooting and support
            link: server-3-operator-troubleshooting-and-support
          - name: Backup and restore
            link: server-3-operator-backup-and-restore
      - name: Server v3.4.x PDFs
        children:
          - name: v3.4 Overview
            link: server-pdfs/CircleCI-Server-3.4.1-Overview.pdf
          - name: v3.4 Installation Guide for AWS
            link: server-pdfs/CircleCI-Server-3.4.1-AWS-Installation-Guide.pdf
          - name: v3.4 Installation Guide for GCP
            link: server-pdfs/CircleCI-Server-3.4.1-GCP-Installation-Guide.pdf
          - name: v3.4 Operations Guide
            link: server-pdfs/CircleCI-Server-3.4.1-Operations-Guide.pdf
      - name: Server v3.3.x PDFs
        children:
          - name: v3.3 Overview
            link: server-pdfs/CircleCI-Server-3.3.0-Overview.pdf
          - name: v3.3 Installation Guide for AWS
            link: server-pdfs/CircleCI-Server-3.3.0-AWS-Installation-Guide.pdf
          - name: v3.3 Installation Guide for GCP
            link: server-pdfs/CircleCI-Server-3.3.0-GCP-Installation-Guide.pdf
          - name: v3.3 Operations Guide
            link: server-pdfs/CircleCI-Server-3.3.0-Operations-Guide.pdf
      - name: Server v3.2.x PDFs
        children:
          - name: v3.2 Overview
            link: server-pdfs/CircleCI-Server-3.2.0-Overview.pdf
          - name: v3.2 Installation Guide
            link: server-pdfs/CircleCI-Server-3.2.0-Installation-Guide.pdf
          - name: v3.2 Operations Guide
            link: server-pdfs/CircleCI-Server-3.2.0-Operations-Guide.pdf
      - name: Server v3.1.x PDFs
        children:
          - name: v3.1 Overview
            link: server-pdfs/CircleCI-Server-3.1.0-Overview.pdf
          - name: v3.1 Installation Guide
            link: server-pdfs/CircleCI-Server-3.1.0-Installation-Guide.pdf
          - name: v3.1 Operations Guide
            link: server-pdfs/CircleCI-Server-3.1.0-Operations-Guide.pdf
      - name: Server v3.0.x PDFs
        children:
          - name: v3.0 Overview
            link: server-pdfs/CircleCI-Server-3.0.1-Overview.pdf
          - name: v3.0 Installation Guide
            link: server-pdfs/CircleCI-Server-3.0.1-Installation-Guide.pdf
          - name: v3.0 Operations Guide
            link: server-pdfs/CircleCI-Server-3.0.1-Operations-Guide.pdf

  - name: Plans and pricing
    icon: icons/sidebar/plans-outline.svg
    children:
      - name: Overview
        children:
          - name: Plans overview
            link: plan-overview
          - name: Credits overview
            link: credits
      - name: Free
        children:
          - name: Free plan overview
            link: plan-free
      - name: Performance
        children:
          - name: Performance plan overview
            link: plan-performance
      - name: Scale
        children:
          - name: Scale plan overview
            link: plan-scale
      - name: Server
        children:
          - name: Server plan overview
            link: plan-server

  - name: Contributing to CircleCI docs
    icon: icons/sidebar/changelog.svg
    children:
      - name: Docs style guide
        children:
          - name: Style guide overview
            link: style/style-guide-overview
          - name: Formatting
            link: style/formatting
          - name: Style and voice
            link: style/style-and-voice
          - name: Headings
            link: style/headings
          - name: Using lists
            link: style/using-lists
          - name: Cross references and links
            link: style/links
          - name: Using images
            link: style/using-images
          - name: Using tables
            link: style/using-tables
          - name: Using code samples
            link: style/using-code-samples
      - name: Content templates
        children:
          - name: Conceptual page template
            link: templates/template-conceptual
<<<<<<< HEAD
          - name: How-to guide template
            link: templates/template-how-to
=======
          - name: Tutorial page template
            link: templates/template-tutorial
>>>>>>> 2bacf09a

ja:
  - name: About CircleCI
    i18n_name: CircleCIの概要
    icon: icons/sidebar/circle-logo.svg
    children:
      - name: Overview
        i18n_name: 概要
        children:
          - name: CircleCI overview
            i18n_name: CircleCIの概要
            link: ja/about-circleci
          # - name: Benefits of CircleCI
          #   link: ja/benefits-of-circleci
          #   i18n_name:
          - name: Concepts
            link: ja/concepts
            i18n_name: コンセプト
          - name: Glossary
            link: ja/glossary
            i18n_name: 用語集
          - name: Web app introduction
            link: ja/introduction-to-the-circleci-web-app
            i18n_name: Webアプリ概要

  - name: Getting Started
    i18n_name: はじめよう
    icon: icons/sidebar/continue.svg
    children:
      - name: First steps
        i18n_name: 最初のステップ
        children:
          - name: Sign up and try
            link: ja/first-steps
            i18n_name: ユーザー登録
          - name: YAML configuration intro
            link: ja/introduction-to-yaml-configurations
            i18n_name: YAML概要
          - name: In-app configuration editor
            link: ja/config-editor
            i18n_name: 設定ファイルエディター
      - name: VCS Integration
        i18n_name: VCSとの連携
        children:
          - name: GitHub OAuth app
            link: ja/github-integration
          - name: GitHub apps
            link: ja/github-apps-integration
          - name: Bitbucket
            link: ja/bitbucket-integration
          - name: GitLab
            link: ja/gitlab-integration
      - name: Migration
        i18n_name: 移行
        children:
          - name: Introduction to CircleCI migration
            link: ja/migration-intro
            i18n_name: CircleCIへの移行の概要
          - name: Migrate from AWS
            link: ja/migrating-from-aws
            i18n_name: AWSからの移行
          - name: Migrate from Azure DevOps
            link: ja/migrating-from-azuredevops
            i18n_name: Azure DevOpsからの移行
          - name: Migrate from Buildkite
            link: ja/migrating-from-buildkite
            i18n_name: Buildkiteからの移行
          - name: Migrate from GitHub Actions
            link: ja/migrating-from-github
            i18n_name: GitHub Actionsからの移行
          - name: Migrate from GitLab
            link: ja/migrating-from-gitlab
            i18n_name: GitLabからの移行
          - name: Migrate from Jenkins
            link: ja/migrating-from-jenkins
            i18n_name: Jenkinsからの移行
          - name: Migrate from TeamCity
            link: ja/migrating-from-teamcity
            i18n_name: TeamCityからの移行
          - name: Migrate from Travis CI
            link: ja/migrating-from-travis
            i18n_name: Travis CIからの移行
      - name: Tutorials
        i18n_name: チュートリアル
        children:
          - name: Quickstart guide
            link: ja/getting-started
            i18n_name: スタートガイド
          - name: Node quickstart
            link: ja/language-javascript
            i18n_name: Node クイックスタート
          - name: Python quickstart
            link: ja/language-python
            i18n_name: Python クイックスタート
          - name: Configuration tutorial
            link: ja/config-intro
            i18n_name: 設定ファイル概要
          - name: Set up the Slack orb
            link: ja/slack-orb-tutorial
            i18n_name: Slack Orbを使う
      - name: How-To guides
        i18n_name: ガイド
        children:
          - name: Create a project
            link: ja/create-project
            i18n_name: プロジェクトの作成
          - name: Hello World
            link: ja/hello-world
            i18n_name: Hello World
      - name: Reference
        i18n_name: リファレンス
        children:
          - name: Configuration reference
            link: ja/configuration-reference
            i18n_name: 設定ファイルリファレンス
          - name: FAQ
            link: ja/faq

  - name: Orchestrate and trigger
    i18n_name: オーケストレーションとトリガー
    icon: icons/sidebar/pipeline.svg
    children:
      - name: Orchestrate
        i18n_name: オーケストレーション
        children:
          - name: Pipelines overview
            link: ja/pipelines
            i18n_name: パイプラインの概要
          - name: Jobs and steps
            link: ja/jobs-steps
            i18n_name: ジョブとステップ
          - name: Use workflows to orchestrate jobs
            link: ja/workflows
            i18n_name: ワークフローを使ったジョブのオーケストレーション
          - name: Use workspaces to share data between jobs
            link: ja/workspaces
            i18n_name: ワークスペースによるジョブ間のデータ共有
          - name: Skip or cancel jobs and workflows
            link: ja/skip-build
            i18n_name: ジョブとワークフローのスキップとキャンセル
          - name: Pipeline values and parameters
            link: ja/pipeline-variables
            i18n_name: パイプラインの値とパラメータ
      - name: Schedule
        i18n_name: スケジュール
        children:
          - name: Scheduled pipelines
            link: ja/scheduled-pipelines
            i18n_name: パイプラインのスケジュール実行
      - name: Trigger
        i18n_name: トリガー
        children:
          - name: Triggers overview
            link: ja/triggers-overview
            i18n_name: トリガーの概要
      - name: How-to guides
        i18n_name: ガイド
        children:
          - name: Notify a Slack channel of a paused workflow
            link: ja/notify-a-slack-channel-of-a-paused-workflow
            i18n_name: 停止したワークフローのSlackチャンネルへの通知
          - name: Use branch filters
            link: ja/using-branch-filters
            i18n_name: ブランチフィルター
          - name: Selecting a workflow to run
            link: ja/selecting-a-workflow-to-run-using-pipeline-parameters
            i18n_name: 実行するワークフローの指定
          - name: Migrate scheduled workflows to scheduled pipelines
            link: ja/migrate-scheduled-workflows-to-scheduled-pipelines
            i18n_name: ワークフローのスケジュール実行からパイプラインのスケジュール実行への移行
          - name: Schedule pipelines with multiple workflows
            link: ja/schedule-pipelines-with-multiple-workflows
            i18n_name: 複数のワークフローを使ったパイプラインのスケジュール実行
          - name: Set a nightly scheduled pipeline
            link: ja/set-a-nightly-scheduled-pipeline
            i18n_name: パイプラインのスケジュール実行を夜間に設定する
          - name: Configure databases
            link: ja/databases
            i18n_name: データベースの設定
          - name: Migrate from deploy to run
            link: ja/migrate-from-deploy-to-run
            i18n_name: deployからrunへの移行
          - name: Using shell scripts
            link: ja/using-shell-scripts
            i18n_name: シェルスクリプトの使用
      - name: Reference
        i18n_name: リファレンス
        children:
          - name: Project values and variables
            link: ja/variables
            i18n_name: プロジェクトの値と変数

  - name: Execution environments
    icon: icons/sidebar/builds.svg
    i18n_name: 実行環境
    children:
      - name: Overview
        i18n_name: 概要
        children:
          - name: Introduction
            link: ja/executor-intro
            i18n_name: 実行環境の概要
          - name: Migrating Docker to machine
            link: ja/docker-to-machine
            i18n_name: DockerからMachineへの移行
      - name: Docker
        children:
          - name: Using Docker
            link: ja/using-docker
            i18n_name: Dockerの使用
            hash: using-docker
          - name: Convenience images
            link: ja/circleci-images
            i18n_name: CircleCIイメージ
          - name: Migrating to next-gen images
            link: ja/next-gen-migration-guide
            i18n_name: 次世代イメージへの移行
          - name: Using custom images
            link: ja/custom-images
            i18n_name: カスタムイメージ
          - name: Docker authenticated pulls
            link: ja/private-images
            i18n_name: 認証付きプル
          - name: Running docker commands
            link: ja/building-docker-images
            i18n_name: Dockerコマンド
          - name: Run a job in a container
            link: ja/run-a-job-in-a-container
            i18n_name: コンテナでのジョブの実行
          - name: Installing and using docker-compose
            link: ja/docker-compose
            i18n_name: docker-composeの使用
      - name: Linux VM
        children:
          - name: Using Linux VM
            link: ja/using-linuxvm
            i18n_name: Linux VMの使用
          - name: Android machine image
            i18n_name: Androidマシンイメージ
            link: ja/android-machine-image

      - name: macOS
        children:
          - name: Using macOS
            link: ja/using-macos
            i18n_name: macOSの使用
          - name: Configuring a macOS app
            link: ja/hello-world-macos
            i18n_name: macOSアプリの設定
          - name: iOS code signing
            link: ja/ios-codesigning
            i18n_name: iOSコードサインの設定
          - name: Xcode image policy
            link: ja/xcode-policy
            i18n_name: Xcodeイメージポリシー
          - name: Dedicated host resources
            link: ja/dedicated-hosts-macos
            i18n_name: macOS専有ホスト
      - name: Windows
        children:
          - name: Using Windows
            link: ja/using-windows
            i18n_name: Windowsの使用
          - name: Hello World
            link: ja/hello-world-windows
            i18n_name: 概要
      - name: GPU
        children:
          - name: Using GPUs
            link: ja/using-gpu
            i18n_name: GPUの使用
      - name: Arm
        children:
          - name: Using the Arm VM execution environment
            link: ja/using-arm
            i18n_name: Arm VM 実行環境の使用

      - name: Self-hosted runner
        i18n_name: セルフホストランナー
        children:
          - name: Self-hosted runner overview
            link: ja/runner-overview
            i18n_name: 概要
          - name: Self-hosted runner concepts
            link: ja/runner-concepts
            i18n_name: コンセプト
          - name: Web app installation
            link: ja/runner-installation
            i18n_name: Webアプリでのインストール
          - name: Scaling self-hosted runner
            link: ja/runner-scaling
            i18n_name: セルフホストランナーのスケール
          - name: Self-hosted runner API
            link: ja/runner-api
            i18n_name: セルフホストランナーAPI
          - name: Self-hosted runner FAQ
            link: ja/runner-faqs
            i18n_name: セルフホストランナーFAQ
          - name: Troubleshoot self-hosted runner
            link: ja/troubleshoot-self-hosted-runner
            i18n_name: トラブルシューティング
      - name: Container runner
        i18n_name: コンテナランナー
        children:
          - name: Container runner installation
            link: ja/container-runner-installation
            i18n_name: コンテナランナーのインストール
          - name: Container runner reference guide
            link: ja/container-runner
            i18n_name: コンテナランナーのリファレンス
      - name: Machine runner
        i18n_name: マシンランナー
        children:
          - name: Linux installation
            link: ja/runner-installation-linux
            i18n_name: Linuxへのインストール
          - name: Windows installation
            link: ja/runner-installation-windows
            i18n_name: Windowsへのインストール
          - name: macOS installation
            link: ja/runner-installation-mac
            i18n_name: macOSへのインストール
          - name: CLI installation
            link: ja/runner-installation-cli
            i18n_name: CLIでのインストール
          - name: Machine runner installation with Docker
            link: ja/runner-installation-docker
            i18n_name: Docker での CircleCI のマシンランナーのインストール
          - name: Upgrading machine runner on server
            link: ja/runner-upgrading-on-server
            i18n_name: Serverマシンランナーのアップグレード
          - name: Machine runner configuration reference
            link: ja/runner-config-reference
            i18n_name: マシンランナーの設定リファレンス

  - name: Optimize
    icon: icons/sidebar/sparkle.svg
    i18n_name: 最適化
    children:
      - name: Data
        i18n_name: データ
        children:
          - name: Persisting data overview
            link: ja/persist-data
            i18n_name: データの永続化の概要
          - name: Caching dependencies
            link: ja/caching
            i18n_name: 依存関係のキャッシュ
          - name: Caching strategies
            link: ja/caching-strategy
            i18n_name: キャッシュ戦略
          - name: Store build artifacts
            link: ja/artifacts
            i18n_name: アーティファクト
      - name: Speed
        i18n_name: 高速化
        children:
          - name: Concurrency
            link: ja/concurrency
            i18n_name: 同時実行
          - name: Test splitting and parallelism
            link: ja/parallelism-faster-jobs
            i18n_name: テストの分割と並列実行
          - name: Enable Docker layer caching
            link: ja/docker-layer-caching
            i18n_name: Docker レイヤーキャッシュ
      - name: Configuration
        i18n_name: 設定
        children:
          - name: Dynamic configuration
            link: ja/dynamic-config
            i18n_name: ダイナミックコンフィグ
      - name: How-To guides
        i18n_name: ガイド
        children:
          - name: Use matrix jobs
            link: ja/using-matrix-jobs
            i18n_name: マトリックスジョブ
          - name: Using dynamic configuration
            link: ja/using-dynamic-configuration
            i18n_name: ダイナミックコンフィグ
          - name: Avoid and debug Java memory errors
            link: ja/java-oom
            i18n_name: Java メモリ エラーの回避とデバッグ
      - name: Reference
        i18n_name: リファレンス
        children:
          - name: Reusable configuration reference
            link: ja/reusing-config
            i18n_name: 設定ファイルの再利用性向上のためのガイド

  - name: Project Insights
    icon: icons/sidebar/insights-new.svg
    i18n_name: プロジェクト インサイト
    children:
      - name: Monitor projects with Insights
        i18n_name: インサイトでプロジェクトを監視
        children:
          - name: Use Insights
            i18n_name: インサイトの使用
            link: ja/insights
      - name: How-to guides
        i18n_name: ガイド
        children:
          - name: Generate an Insights snapshot badge
            i18n_name: インサイト スナップショット バッジの生成
            link: ja/insights-snapshot-badge
      - name: Reference
        i18n_name: リファレンス
        children:
          - name: Insights glossary
            i18n_name: インサイトの用語集
            link: ja/insights-glossary
          - name: Insights API
            i18n_name: インサイトAPI
            link: https://circleci.com/docs/api/v2#tag/Insights

  - name: Package and re-use config with orbs
    i18n_name: Orb を使った再利用可能な設定のパッケージ化
    icon: icons/sidebar/orb.svg
    children:
      - name: Use orbs
        i18n_name: Orbの利用
        children:
          - name: Orb introduction
            link: ja/orb-intro
            i18n_name: Orb概要
      - name: Author orbs
        i18n_name: Orbの作成
        children:
          - name: Intro to authoring an Orb
            link: ja/orb-author-intro
            i18n_name: 概要
          - name: Author an Orb
            link: ja/orb-author
            i18n_name: Orbの作成
          - name: Orb authoring best practices
            link: ja/orbs-best-practices
            i18n_name: Orbのベストプラクティス
      - name: Test orbs
        i18n_name: Orb のテスト
        children:
          - name: Orb testing methodologies
            link: ja/testing-orbs
            i18n_name: Orbのテスト手法
      - name: Publish orbs
        i18n_name: Orb のパブリッシュ
        children:
          - name: Orb publishing process
            link: ja/creating-orbs
            i18n_name: Orbのパブリッシュ
      - name: Tutorials
        i18n_name: チュートリアル
        children:
          # - name: Create an orb
          #   link: ja/create-an-orb
          #   i18n_name:
          - name: Manually author an orb
            link: ja/orb-author-validate-publish
            i18n_name: Orb を手作業で作成する
          - name: Using the Slack orb
            link: ja/slack-orb-tutorial
            i18n_name: Slack Orbを使う
      - name: How-To Guides
        i18n_name: ガイド
        children:
          - name: Deploy service update to ECS
            link: ja/deploy-service-update-to-aws-ecs
            i18n_name: 変更のECSへのデプロイ
      - name: Reference
        i18n_name: リファレンス
        children:
          - name: Orbs concepts
            link: ja/orb-concepts
            i18n_name: Orb のコンセプト
          - name: Orbs FAQ
            link: ja/orbs-faq
            i18n_name: Orb FAQ
          - name: Orb author FAQ
            link: ja/orb-author-faq
            i18n_name: Orbs作成のFAQ
          - name: Reusing configuration
            link: ja/reusing-config
            i18n_name: 設定ファイル再利用(Orb)

  - name: Security and permissions
    i18n_name: セキュリティと権限
    icon: icons/sidebar/key.svg
    children:
      - name: Security features
        i18n_name: セキュリティ
        children:
          - name: How CircleCI handles security
            link: ja/security
            i18n_name: CircleCIのセキュリティ対策
          - name: Intro to environment variables
            link: ja/env-vars
            i18n_name: 環境変数の概要
          - name: Using contexts
            link: ja/contexts
            i18n_name: コンテキストの使用
          - name: IP ranges
            link: ja/ip-ranges
            i18n_name: IPアドレスの範囲
          - name: Audit logs
            link: ja/audit-logs
            i18n_name: 監査ログ
      - name: Security recommendations
        i18n_name: セキュリティ推奨事項
        children:
          - name: Security overview
            link: ja/security-overview
            i18n_name: セキュリティ概要
          - name: Protecting against supply chain attacks
            link: ja/security-supply-chain
            i18n_name: サプライチェーン攻撃への対策
          - name: Secure secrets handling
            link: ja/security-recommendations
            i18n_name: シークレットの安全な取り扱い
      - name: Authentication
        i18n_name: 認証
        children:
          - name: Use OpenID Connect tokens in jobs
            link: ja/openid-connect-tokens
            i18n_name: ジョブでの OpenID Connect トークンの使用
      - name: How-to guides
        i18n_name: ガイド
        children:
          - name: Set an environment variable
            link: ja/set-environment-variable
            i18n_name: 環境変数の設定
          - name: Inject environment variables with the API
            link: ja/inject-environment-variables-with-api
            i18n_name: 環境変数の挿入(APIを使用)
          - name: Debug with SSH
            link: ja/ssh-access-jobs
            i18n_name: SSHデバッグ
          - name: Rotate project SSH keys
            link: ja/rotate-project-ssh-keys
            i18n_name: プロジェクトの SSH キーをローテーションする
          # - name: Stop building a project on CircleCI
          #   link: ja/stop-building-a-project-on-circleci
          #   i18n_name:
          - name: Rename organizations and repositories
            link: ja/rename-organizations-and-repositories
            i18n_name: 組織名とリポジトリ名の変更

  - name: Manage config policies
    i18n_name: 設定ファイルのポリシー管理
    icon: icons/sidebar/lock.svg
    children:
      - name: Overview
        i18n_name: 設定ファイルのポリシー管理
        children:
          - name: Config policies overview
            link: ja/config-policy-management-overview
            i18n_name: コンフィグポリシーの概要
      - name: How-to guides
        i18n_name: ガイド
        children:
          - name: Create and manage config policies
            link: ja/create-and-manage-config-policies
            i18n_name: 設定ファイルのポリシーの作成と管理
          - name: Test config policies
            link: ja/test-config-policies
            i18n_name: 設定ファイルのポリシーのテスト - オープンプレビュー
          - name: Use the CLI for config and policy development
            link: ja/use-the-cli-for-config-and-policy-development
            i18n_name: CLIを使用したポリシー作成
          - name: Config policies for self-hosted runner
            link: ja/config-policies-for-self-hosted-runner
            i18n_name: 設定ファイルのポリシーをセルフホストランナーに適用する
          - name: Manage contexts with config policies
            link: manage-contexts-with-config-policies
            i18n_name: コンフィグファイルポリシーを使ったコンテキストの管理
      - name: Reference
        i18n_name: リファレンス
        children:
          - name: Config policy reference
            link: ja/config-policy-reference
            i18n_name: リファレンス

  - name: Integration
    i18n_name: インテグレーション
    icon: icons/sidebar/webhook.svg
    children:
      - name: Integration features
        i18n_name: 連携機能
        children:
          - name: Webhooks overview
            link: ja/webhooks
            i18n_name: Webhook
          - name: Notifications overview
            link: ja/notifications
            i18n_name: 通知の使用
      - name: Partnerships
        i18n_name: パートナーシップ
        children:
          - name: Build open source projects
            link: ja/oss
            i18n_name: オープンソースプロジェクトのビルド
          - name: Enable GitHub Checks
            link: ja/enable-checks
            i18n_name: GitHub Checks の有効化
          - name: Connect with JIRA
            link: ja/jira-plugin
            i18n_name: Jiraとの連携
          - name: New Relic integration
            i18n_name: New Relic との連携
            link: ja/new-relic-integration
          - name: Datadog integration
            i18n_name: Datadog との連携
            link: ja/datadog-integration
          - name: Sumo Logic integration
            i18n_name: Sumo Logic との連携
            link: ja/sumo-logic-integration
      - name: Tutorials
        i18n_name: チュートリアル
        children:
          - name: Authorize Google Cloud SDK
            link: ja/authorize-google-cloud-sdk
            i18n_name: Google Cloud SDK認証
      - name: How-to guides
        i18n_name: ガイド
        children:
          - name: Adding status badges
            link: ja/status-badges
            i18n_name: ステータスバッジの追加
          - name: CircleCI webhooks with Airtable
            link: ja/webhooks-airtable
            i18n_name: Webhook を使用した CircleCI と Airtable の連携
          - name: Add additional SSH keys
            link: ja/add-ssh-key
            i18n_name: SSHキーの登録
      - name: Reference
        i18n_name: リファレンス
        children:
          - name: Webhooks reference
            link: ja/webhooks-reference
            i18n_name: Webhook リファレンス

  - name: Developer toolkit
    i18n_name: 開発者ツール
    icon: icons/sidebar/code.svg
    children:
      - name: CLI
        i18n_name: CLI
        children:
          - name: Installing the CircleCI CLI
            link: ja/local-cli
            i18n_name: CircleCI のローカル CLI のインストール
      - name: APIs
        i18n_name: API
        children:
          - name: API v2 Introduction
            link: ja/api-intro
            i18n_name: API v2概要
          - name: API v2 Developer's guide
            link: ja/api-developers-guide
            i18n_name: API v2開発ガイド
          - name: Managing API tokens
            link: ja/managing-api-tokens
            i18n_name: APIトークン
      - name: IDE tools
        i18n_name: 統合開発環境 (IDE) ツール
        children:
          - name: VS Code extension overview
            link: ja/vs-code-extension-overview
            i18n_name: VS コード拡張機能の概要
      - name: Config tools
        i18n_name: コンフィグ ツール
        children:
          - name: CircleCI config SDK
            link: ja/circleci-config-sdk
            i18n_name: CircleCIコンフィグSDK
          - name: Orb development kit
            link: ja/orb-development-kit
            i18n_name: Orb開発キット
      - name: Example projects
        i18n_name: プロジェクト例
        children:
          - name: Examples and guides overview
            link: ja/examples-and-guides-overview
            i18n_name: サンプルの概要
          - name: Sample config.yml files
            link: ja/sample-config
            i18n_name: 設定ファイルサンプル
          - name: Database examples
            link: ja/postgres-cofig
            i18n_name: データベースの設定例
      - name: How-to guides
        i18n_name: ガイド
        children:
          - name: How to use the CircleCI local CLI
            link: ja/how-to-use-the-circleci-local-cli
            i18n_name: CircleCI ローカル CLI の使用方法
      - name: Reference
        i18n_name: リファレンス
        children:
          - name: API v2 Reference
            link: https://circleci.com/docs/api/v2
            i18n_name: API v2リファレンス
          - name: API v1.1 Reference
            link: https://circleci.com/docs/api/v1
            i18n_name: API v1.1リファレンス

  - name: Test
    i18n_name: テスト
    icon: icons/sidebar/passed.svg
    children:
      - name: Run tests
        i18n_name: テストの実行
        children:
          - name: Automated testing
            link: ja/test
            i18n_name: テストの自動化
          - name: Collect test data
            link: ja/collect-test-data
            i18n_name: テストデータの収集
      - name: Testing strategies
        i18n_name: テスト対策
        children:
          - name: Browser testing
            link: ja/browser-testing
            i18n_name: ブラウザーテスト
          - name: Code coverage
            link: ja/code-coverage
            i18n_name: コードカバレッジ
          - name: Rerun failed tests overview
            link: ja/rerun-failed-tests
            i18n_name: 失敗したテストのみを再実行
      - name: Monitor tests
        i18n_name: テストの管理
        children:
          - name: Test Insights
            i18n_name: テストインサイト
            link: ja/insights-tests
      - name: Tutorials
        i18n_name: チュートリアル
        children:
          - name: Speed up pipelines with test splitting
            link: ja/test-splitting-tutorial
            i18n_name: テスト分割によるパイプラインの高速化
          - name: Testing iOS applications
            link: ja/testing-ios
            i18n_name: iOSアプリをテストする
          - name: Testing macOS applications
            link: ja/testing-macos
            i18n_name: macOSアプリのテスト
      - name: How-to guides
        i18n_name: ガイド
        children:
          - name: Use the CircleCI CLI to split tests
            link: ja/use-the-circleci-cli-to-split-tests
            i18n_name: CircleCI CLI を使用したテスト分割
      - name: Reference
        i18n_name: リファレンス
        children:
          - name: Troubleshoot test splitting
            link: ja/troubleshoot-test-splitting
            i18n_name: テスト分割のトラブルシュート

  - name: Deploy
    icon: icons/sidebar/getting-started-new.svg
    i18n_name: デプロイ
    children:
      - name: Deployment
        i18n_name: デプロイメント
        children:
          - name: Deployment overview
            link: ja/deployment-overview
            i18n_name: デプロイの概要
      - name: How-to guides
        i18n_name: ガイド
        children:
          - name: Deploy Android applications
            link: ja/deploy-android-applications
            i18n_name: Androidアプリのデプロイ
          - name: Deploy to Artifactory
            link: ja/deploy-to-artifactory
            i18n_name: Artifactoryへのデプロイ
          - name: Deploy to AWS
            link: ja/deploy-to-aws
            i18n_name: AWSへのデプロイ
          - name: Deploy service update to AWS ECS
            link: ja/deploy-service-update-to-aws-ecs
            i18n_name: 変更のECSへのデプロイ
          - name: Deploy to Azure Container Registry
            link: ja/deploy-to-azure-container-registry
            i18n_name: Azure Container Registryへのデプロイ
          - name: Deploy to Capistrano
            link: ja/deploy-to-capistrano
            i18n_name: Capistranoへのデプロイ
          - name: Deploy to Cloud Foundry
            link: ja/deploy-to-cloud-foundry
            i18n_name: Cloud Foundryへのデプロイ
          - name: Deploy to Firebase
            link: ja/deploy-to-firebase
            i18n_name: Firebaseへのデプロイ
          - name: Deploy to Google Cloud Platform
            link: ja/deploy-to-google-cloud-platform
            i18n_name: Google Cloud Platformへのデプロイ
          - name: Deploy to Heroku
            link: ja/deploy-to-heroku
            i18n_name: Herokuへのデプロイ
          - name: Deploy iOS applications
            link: ja/deploy-ios-applications
            i18n_name: iOSアプリのデプロイ
          - name: Deploy to NPM registry
            link: ja/deploy-to-npm-registry
            i18n_name: NPMレジストリへのデプロイ
          - name: Deploy over SSH
            link: ja/deploy-over-ssh
            i18n_name: SSHを使用したデプロイ
          - name: Publish packages to Packagecloud
            link: ja/publish-packages-to-packagecloud
            i18n_name: Packagecloudへのデプロイ

  - name: Server Administration v4.x
    i18n_name: Server v4.x 管理
    icon: icons/sidebar/admin-new.svg
    children:
      - name: Server v4.x Overview
        i18n_name: Server v4.xの概要
        children:
          - name: CircleCI server v4.x overview
            link: ja/server/overview/circleci-server-v4-overview
            i18n_name: 概要
          - name: Release notes
            link: ja/server/overview/release-notes
            i18n_name: リリースノート
      - name: Server v4.x Installation
        i18n_name: Server v4.xのインストール
        children:
          - name: Phase 1 - Prerequisites
            link: ja/server/installation/phase-1-prerequisites
            i18n_name: ステップ1 - 前提条件
          - name: Phase 2 - Core
            link: ja/server/installation/phase-2-core-services
            i18n_name: ステップ2 - コアサービス
          - name: Phase 3 - Execution
            link: ja/server/installation/phase-3-execution-environments
            i18n_name: ステップ3 - 実行環境
          - name: Phase 4 - Post-installation
            link: ja/server/installation/phase-4-post-installation
            i18n_name: ステップ4 - インストールの後処理
          - name: Hardening your cluster
            link: ja/server/installation/hardening-your-cluster
            i18n_name: クラスタのセキュリティ強化
          - name: Installing server behind a proxy
            link: ja/server/installation/installing-server-behind-a-proxy
            i18n_name: プロキシ経由のインストール
          - name: Migrate from server v3 to v4
            link: ja/server/installation/migrate-from-server-3-to-server-4
            i18n_name: v3からv4への移行
          - name: Upgrade server v4.x
            link: ja/server/installation/upgrade-server-4
            i18n_name: v4.xのアップグレード
          - name: Installation reference
            link: ja/server/installation/installation-reference
            i18n_name: インストールのリファレンスガイド
      - name: Server v4.x operations
        i18n_name: v3.x 管理者ガイド
        children:
          - name: Operator overview
            link: ja/server/operator/operator-overview
            i18n_name: 概要
          - name: Introduction to Nomad cluster operation
            link: ja/server/operator/introduction-to-nomad-cluster-operation
            i18n_name: Nomadクラスタの操作
          - name: Managing user accounts
            link: ja/server/operator/managing-user-accounts
            i18n_name: ユーザーアカウントの管理
          - name: Managing orbs
            link: ja/server/operator/managing-orbs
            i18n_name: Orbの管理
          - name: Manage virtual machines with VM service
            link: ja/server/operator/manage-virtual-machines-with-vm-service
            i18n_name: VMの管理
          - name: Configuring external services
            link: ja/server/operator/configuring-external-services
            i18n_name: 外部サービスの設定
          - name: Expanding internal database volumes
            link: ja/server/operator/expanding-internal-database-volumes
            i18n_name: 内部データベースのボリューム拡張
          - name: Managing load balancers
            link: ja/server/operator/managing-load-balancers
            i18n_name: ロードバランサーの管理
          - name: User authentication
            link: ja/server/operator/user-authentication
            i18n_name: ユーザー認証
          - name: Managing build artifacts
            link: ja/server/operator/managing-build-artifacts
            i18n_name: ビルドアーティファクトの管理
          - name: Usage data collection
            link: ja/server/operator/usage-data-collection
            i18n_name: 使用状況データの収集
          - name: CircleCI server security features
            link: ja/server/operator/circleci-server-security-features
            i18n_name: セキュリティ機能
          - name: Application lifecycle
            link: ja/server/operator/application-lifecycle
            i18n_name: アプリケーション ライフサイクル
          - name: Troubleshooting and support
            link: ja/server/operator/troubleshooting-and-support
            i18n_name: トラブルシュートとサポート
          - name: Backup and restore
            link: ja/server/operator/backup-and-restore
            i18n_name: バックアップと復元
      - name: Server v4.0.0 PDF
        children:
          - name: v4.0.0 Overview
            link: server-pdfs/CircleCI-Server-4.0.0-Overview.pdf
            i18n_name: v4.0.0 概要
          - name: v4.0.0 Installation Guide for AWS
            link: server-pdfs/CircleCI-Server-4.0.0-AWS-Installation-Guide.pdf
            i18n_name: v4.0.0 インストールガイド AWS
          - name: v4.0.0 Installation Guide for GCP
            link: server-pdfs/CircleCI-Server-4.0.0-GCP-Installation-Guide.pdf
            i18n_name: v4.0.0 インストールガイド GCP
          - name: v4.0.0 Operations Guide
            link: server-pdfs/CircleCI-Server-4.0.0-Operations-Guide.pdf
            i18n_name: v4.0.0 管理者ガイド

  - name: Server Administration v3.x
    i18n_name: Server v3.x 管理
    icon: icons/sidebar/admin-new.svg
    children:
      - name: Server v3.x Overview
        i18n_name: v3.x の概要
        children:
          - name: Overview
            link: ja/server-3-overview
            i18n_name: 概要
          - name: What's New in v3.x
            link: ja/server-3-whats-new
            i18n_name: v3.x の新機能
          - name: Upgrade
            link: ja/server-3-upgrade
            i18n_name: v3.x へのアップグレード
          - name: FAQ
            link: ja/server-3-faq
            i18n_name: Server 3.x FAQ
      - name: Server v3.x Install
        i18n_name: Server v3.x のインストール
        children:
          - name: Phase 1 - Prerequisites
            link: ja/server-3-install-prerequisites
            i18n_name: ステップ1 - 必須要件
          - name: Phase 2 - Install core services
            link: ja/server-3-install
            i18n_name: ステップ2 - コアサービスのインストール
          - name: Phase 3 - Install execution environment
            link: ja/server-3-install-build-services
            i18n_name: ステップ3 - 実行環境のインストール
          - name: Phase 4 - Post installation
            link: ja/server-3-install-post
            i18n_name: ステップ4 - インストールの後処理
          - name: Migration
            link: ja/server-3-install-migration
            i18n_name: 移行
          - name: Hardening your cluster
            link: ja/server-3-install-hardening-your-cluster
            i18n_name: クラスタのハードニング
      - name: Server v3.x operations
        i18n_name: v3.x 管理者ガイド
        children:
          - name: Overview
            link: ja/server-3-operator-overview
            i18n_name: 概要
          - name: Introduction to Nomad
            i18n_name: Nomad 概要
            link: ja/server-3-operator-nomad
          - name: Configuring a proxy
            i18n_name: プロキシの設定
            link: ja/server-3-operator-proxy
          - name: User accounts
            i18n_name: ユーザー管理
            link: ja/server-3-operator-user-accounts
          - name: Managing orbs
            i18n_name: Orbの管理
            link: ja/server-3-operator-orbs
          - name: VM service
            i18n_name: VM サービスの設定
            link: ja/server-3-operator-vm-service
          - name: Externalizing services
            i18n_name: サービスの外部化
            link: ja/server-3-operator-externalizing-services
          - name: Expanding internal database volumes
            i18n_name: 内部データベースボリュームの拡張
            link: ja/server-3-operator-extending-internal-volumes
          - name: Load balancers
            i18n_name: ロードバランサー
            link: ja/server-3-operator-load-balancers
          - name: Authentication
            i18n_name: 認証
            link: ja/server-3-operator-authentication
          - name: Docker authenticated pulls
            i18n_name: Docker の認証つきプル
            link: ja/private-images
          - name: Build artifacts
            i18n_name: アーティファクト
            link: ja/server-3-operator-build-artifacts
          - name: Usage data
            i18n_name: 利用状況データ
            link: ja/server-3-operator-usage-data
          - name: Security
            i18n_name: セキュリティ
            link: ja/security-server
          - name: Application lifecycle
            i18n_name: アプリケーションライフサイクル
            link: ja/server-3-operator-application-lifecycle
          - name: Troubleshooting and support
            i18n_name: トラブルシューティング
            link: ja/server-3-operator-troubleshooting-and-support
          - name: Backup and restore
            i18n_name: バックアップと復元
            link: ja/server-3-operator-backup-and-restore
      - name: Server v3.4.x PDFs
        children:
          - name: v3.4 Overview
            link: server-pdfs/CircleCI-Server-3.4.1-Overview.pdf
            i18n_name: v3.4 の概要
          - name: v3.4 Installation Guide for AWS
            link: server-pdfs/CircleCI-Server-3.4.1-AWS-Installation-Guide.pdf
            i18n_name: v3.4 インストールガイド AWS
          - name: v3.4 Installation Guide for GCP
            link: server-pdfs/CircleCI-Server-3.4.1-GCP-Installation-Guide.pdf
            i18n_name: v3.4 インストールガイド GCP
          - name: v3.4 Operations Guide
            link: server-pdfs/CircleCI-Server-3.4.1-Operations-Guide.pdf
            i18n_name: v3.4 管理者ガイド
      - name: Server v3.3.x PDFs
        children:
          - name: v3.3 Overview
            link: server-pdfs/CircleCI-Server-3.3.0-Overview.pdf
            i18n_name: v3.3 の概要
          - name: v3.3 Installation Guide for AWS
            link: server-pdfs/CircleCI-Server-3.3.0-AWS-Installation-Guide.pdf
            i18n_name: v3.3 インストールガイド AWS
          - name: v3.3 Installation Guide for GCP
            link: server-pdfs/CircleCI-Server-3.3.0-GCP-Installation-Guide.pdf
            i18n_name: v3.3 インストールガイド GCP
          - name: v3.3 Operations Guide
            link: server-pdfs/CircleCI-Server-3.3.0-Operations-Guide.pdf
            i18n_name: v3.3 管理者ガイド
      - name: Server v3.2.x PDFs
        children:
          - name: v3.2 Overview
            link: server-pdfs/CircleCI-Server-3.2.0-Overview.pdf
            i18n_name: v3.2 の概要
          - name: v3.2 Installation Guide
            link: server-pdfs/CircleCI-Server-3.2.0-Installation-Guide.pdf
            i18n_name: v3.2 インストールガイド
          - name: v3.2 Operations Guide
            link: server-pdfs/CircleCI-Server-3.2.0-Operations-Guide.pdf
            i18n_name: v3.2 管理者ガイド
      - name: Server v3.1.x PDFs
        i18n_name: Server v3.1.x PDFs
        children:
          - name: v3.1 Overview
            i18n_name: v3.1 の新機能
            link: server-pdfs/CircleCI-Server-3.1.0-Overview.pdf
          - name: v3.1 Installation Guide
            i18n_name: v3.1 インストールガイド
            link: server-pdfs/CircleCI-Server-3.1.0-Installation-Guide.pdf
          - name: v3.1 Operations Guide
            i18n_name: v3.1 管理者ガイド
            link: server-pdfs/CircleCI-Server-3.1.0-Operations-Guide.pdf
      - name: Server v3.0.x PDFs
        i18n_name: Server v3.0.x PDFs
        children:
          - name: v3.0 Overview
            i18n_name: v3.0 の新機能
            link: server-pdfs/CircleCI-Server-3.0.1-Overview.pdf
          - name: v3.0 Installation Guide
            i18n_name: v3.0 インストールガイド
            link: server-pdfs/CircleCI-Server-3.0.1-Installation-Guide.pdf
          - name: v3.0 Operations Guide
            i18n_name: v3.0 管理者ガイド
            link: server-pdfs/CircleCI-Server-3.0.1-Operations-Guide.pdf

  - name: CircleCI Plans
    i18n_name: CircleCIのプラン設定
    icon: icons/sidebar/plans-outline.svg
    children:
      - name: Plan Overview
        i18n_name: プランの概要
        link: ja/plan-overview
      - name: Using Credits
        link: ja/credits
        i18n_name: クレジットの使用
      - name: Free
        i18n_name: Free
        link: ja/plan-free
      - name: Performance
        i18n_name: Performance
        link: ja/plan-performance
      - name: Scale
        i18n_name: Scale
        link: ja/plan-scale
      - name: Server
        link: ja/plan-server

  - name: Contributing to CircleCI docs
    i18n_name: スタイルガイド(英語)
    icon: icons/sidebar/changelog.svg
    children:
      - name: Docs style guide
        children:
          - name: Style guide overview
            link: style/style-guide-overview
          - name: Formatting
            link: style/formatting
          - name: Style and Voice
            link: style/style-and-voice
          - name: Headings
            link: style/headings
          - name: Using lists
            link: style/using-lists
          - name: Cross references and links
            link: style/links
          - name: Using images
            link: style/using-images
          - name: Using tables
            link: style/using-tables
          - name: Using code samples
            link: style/using-code-samples<|MERGE_RESOLUTION|>--- conflicted
+++ resolved
@@ -976,13 +976,10 @@
         children:
           - name: Conceptual page template
             link: templates/template-conceptual
-<<<<<<< HEAD
           - name: How-to guide template
             link: templates/template-how-to
-=======
           - name: Tutorial page template
             link: templates/template-tutorial
->>>>>>> 2bacf09a
 
 ja:
   - name: About CircleCI
