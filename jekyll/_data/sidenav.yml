en:
- name: About CircleCI
  icon: icons/sidebar/circle-logo.svg
  children:
    - name: Overview
      children:
        - name: What is continuous integration?
          link: about-circleci
        - name: Benefits of CircleCI
          link: benefits-of-circleci
        - name: Concepts
          link: concepts
        - name: Web app introduction
          link: introduction-to-the-circleci-web-app
        - name: FAQ
          link: faq

- name: Getting started
  icon: icons/sidebar/continue.svg
  children:
    - name: Overview
      children:
        - name: Sign up and try
          link: first-steps
    - name: Onboarding
      children:
        - name: YAML configuration intro
          link: introduction-to-yaml-configurations
        - name: In-app configuration editor
          link: config-editor
    - name: Beginner tutorials
      children:
        - name: Configuration tutorial
          link: config-intro
        - name: Quickstart guide
          link: getting-started
        - name: Hello world
          link: hello-world
        - name: YAML configuration intro
          link: introduction-to-yaml-configurations
        - name: In-app configuration editor
          link: config-editor
    - name: VCS integration
      children:
        - name: GitHub
          link: github-integration
        - name: Bitbucket
          link: bitbucket-integration
        - name: GitLab
          link: gitlab-integration
    - name: Migration
      children:
        - name: Introduction to CircleCI migration
          link: migration-intro
        - name: Migrate from AWS
          link: migrating-from-aws
        - name: Migrate from Azure DevOps
          link: migrating-from-azuredevops
        - name: Migrate from Buildkite
          link: migrating-from-buildkite
        - name: Migrate from GitHub Actions
          link: migrating-from-github
        - name: Migrate from GitLab
          link: migrating-from-gitlab
        - name: Migrate from Jenkins
          link: migrating-from-jenkins
        - name: Migrate from TeamCity
          link: migrating-from-teamcity
        - name: Migrate from Travis CI
          link: migrating-from-travis
    - name: Tutorials
      children:
        - name: Configuration tutorial
          link: config-intro
        - name: Set up the Slack orb
          link: slack-orb-tutorial

- name: Pipelines
  icon: icons/sidebar/pipeline.svg
  children:
    - name: Overview
      children:
        - name: Pipelines overview
          link: pipelines
        - name: Triggers overview
          link: triggers-overview
        - name: Skip or cancel pipelines
          link: skip-build
    - name: Features
      children:
        - name: Scheduled pipelines
          link: scheduled-pipelines
        - name: Workflows
          link: workflows
        - name: Jobs and steps
          link: jobs-steps
        - name: Workspaces
          link: workspaces
        - name: Artifacts
          link: artifacts
        - name: Docker layer caching
          link: docker-layer-caching
        - name: Concurrency
          link: concurrency
        - name: Intro to environment variables
          link: env-vars
        - name: Debugging with SSH
          link: ssh-access-jobs
    - name: Optimizations
      children:
        - name: Overview
          link: optimizations
        - name: Persisting data
          link: persist-data
        - name: Caching dependencies
          link: caching
        - name: Caching strategies
          link: caching-strategy
        - name: Pipeline values and parameters
          link: pipeline-variables
        - name: Test splitting and parallelism
          link: parallelism-faster-jobs
    - name: How-to guides
      children:
        - name: Set an environment variable
          link: set-environment-variable
        - name: Inject environment variables with the API
          link: inject-environment-variables-with-api
        - name: Migrate scheduled workflows to scheduled pipelines
          link: migrate-scheduled-workflows-to-scheduled-pipelines
        - name: Set a nightly scheduled pipeline
          link: set-a-nightly-scheduled-pipeline
        - name: Schedule pipelines with multiple workflows
          link: schedule-pipelines-with-multiple-workflows

- name: Execution environments
  icon: icons/sidebar/builds.svg
  children:
    - name: Overview
      children:
        - name: Execution environments overview
          link: executor-intro
        - name: Resource class overview
          link: resource-class-overview
        - name: Migrating Docker to machine
          link: docker-to-machine
    - name: Docker
      children:
        - name: Using Docker
          link: using-docker
        - name: Convenience images
          link: circleci-images
        - name: Migrating to next-gen images
          link: next-gen-migration-guide
        - name: Using custom images
          link: custom-images
        - name: Docker authenticated pulls
          link: private-images
        - name: Running Docker commands
          link: building-docker-images
        - name: Run a job in a container
          link: run-a-job-in-a-container
    - name: Linux VM
      children:
        - name: Using Linux VM
          link: using-linuxvm
        - name: Android machine image
          link: android-machine-image

    - name: macOS
      children:
        - name: Using macOS
          link: using-macos
        - name: Configuring a macOS app
          link: hello-world-macos
        - name: iOS code signing
          link: ios-codesigning
        - name: Xcode image policy
          link: xcode-policy
        - name: Dedicated host resources
          link: dedicated-hosts-macos
    - name: Windows
      children:
        - name: Using Windows
          link: using-windows
        - name: Hello world
          link: hello-world-windows
    - name: GPU
      children:
        - name: Using GPUs
          link: using-gpu
    - name: Arm
      children:
        - name: Using Arm
          link: using-arm

    - name: Self-hosted runner
      children:
        - name: Self-hosted runner overview
          link: runner-overview
        - name: Self-hosted runner concepts
          link: runner-concepts
        - name: Web app installation
          link: runner-installation
        - name: Scaling self-hosted runner
          link: runner-scaling
        - name: Self-hosted runner API
          link: runner-api
        - name: Self-hosted runner FAQ
          link: runner-faqs
        - name: Troubleshoot self-hosted runner
          link: troubleshoot-self-hosted-runner
    - name: Container runner
      children:
        - name: Container runner installation
          link: container-runner-installation
        - name: Container runner reference guide
          link: container-runner
    - name: Machine runner
      children:
        - name: Linux installation
          link: runner-installation-linux
        - name: Windows installation
          link: runner-installation-windows
        - name: macOS installation
          link: runner-installation-mac
        - name: CLI installation
          link: runner-installation-cli
        - name: Upgrading machine runner on server
          link: runner-upgrading-on-server
        - name: Machine runner configuration reference
          link: runner-config-reference

- name: Configuration
  icon: icons/sidebar/cogs.svg
  children:
    - name: Overview
      children:
        - name: Configuration introduction
          link: config-intro
        - name: Dynamic configuration
          link: dynamic-config
        - name: Using the CircleCI configuration editor
          link: config-editor
    - name: Reference
      children:
        - name: Configuration reference
          link: configuration-reference
        - name: Reusing configuration
          link: reusing-config
        - name: Advanced configuration
          link: adv-config
        - name: Sample configuration
          link: sample-config
    - name: How-To Guides
      children:
        - name: Using matrix jobs
          link: using-matrix-jobs
        - name: Using branch filters
          link: using-branch-filters
        - name: Using dynamic configuration
          link: using-dynamic-configuration
        - name: Selecting a workflow to run
          link: selecting-a-workflow-to-run-using-pipeline-parameters
        - name: Installing and using docker-compose
          link: docker-compose
        - name: Rename organizations and repositories
          link: rename-organizations-and-repositories
        - name: Migrate from deploy to run
          link: migrate-from-deploy-to-run

- name: Package and re-use config with orbs
  icon: icons/sidebar/orb.svg
  children:
    - name: Use orbs
      children:
        - name: Orb introduction
          link: orb-intro
    - name: Author orbs
      children:
        - name: Intro to authoring an orb
          link: orb-author-intro
        - name: Author an orb
          link: orb-author
        - name: Orb authoring best practices
          link: orbs-best-practices
    - name: Test orbs
      children:
        - name: Orb testing methodologies
          link: testing-orbs
    - name: Publish orbs
      children:
        - name: Orb publishing process
          link: creating-orbs
    - name: Tutorials
      children:
        - name: Create an orb
          link: create-an-orb
        - name: Manually author an orb
          link: orb-author-validate-publish
        - name: Using the Slack orb
          link: slack-orb-tutorial
    - name: How-to guides
      children:
        - name: Deploy service update to EC2
          link: deploy-service-update-to-aws-ec2
        - name: Notify a Slack channel of a paused workflow
          link: notify-a-slack-channel-of-a-paused-workflow
    - name: Reference
      children:
        - name: Orbs concepts
          link: orb-concepts
        - name: Orbs FAQ
          link: orbs-faq
        - name: Orb author FAQ
          link: orb-author-faq
        - name: Configuration reference
          link: configuration-reference
        - name: Reusing configuration
          link: reusing-config

- name: Insights
  icon: icons/sidebar/insights-new.svg
  children:
    - name: Overview
      link: insights
    - name: Metrics glossary
      link: insights-glossary
    - name: Insights snapshot badge
      link: insights-snapshot-badge
    - name: Insights API
      link: https://circleci.com/docs/api/v2#tag/Insights

- name: Security and permissions
  icon: icons/sidebar/key.svg
  children:
    - name: Security features
      children:
        - name: How CircleCI handles security
          link: security
        - name: Using contexts
          link: contexts
        - name: IP ranges
          link: ip-ranges
        - name: Audit logs
          link: audit-logs
    - name: Security recommendations
      children:
        - name: Security overview
          link: security-overview
        - name: Protecting against supply chain attacks
          link: security-supply-chain
        - name: Secure secrets handling
          link: security-recommendations
    - name: Config policy management
      children:
        - name: Config policy management overview (Open preview)
          link: config-policy-management-overview
    - name: Authentication
      children:
        - name: Use OpenID Connect tokens in jobs
          link: openid-connect-tokens
    - name: How-to guides
      children:
        - name: Create and manage config policies (Open preview)
          link: create-and-manage-config-policies
        - name: Test config policies (Open preview)
          link: test-config-policies
        - name: Use the CLI for config and policy development (Open preview)
          link: use-the-cli-for-config-and-policy-development
        - name: Rotate project SSH keys
          link: rotate-project-ssh-keys
    - name: Reference
      children:
        - name: Config policy reference (Open preview)
          link: config-policy-reference

- name: Integration
  icon: icons/sidebar/webhook.svg
  children:
    - name: Integration features
      children:
        - name: Webhooks overview
          link: webhooks
        - name: Notifications overview
          link: notifications
    - name: Partnerships
      children:
        - name: Enabling GitHub Checks
          link: enable-checks
        - name: Connect with Jira
          link: jira-plugin
        - name: New Relic integration
          link: new-relic-integration
        - name: Datadog integration
          link: datadog-integration
        - name: Sumo Logic integration
          link: sumo-logic-integration
    - name: Tutorials
      children:
        - name: Authorize Google Cloud SDK
          link: authorize-google-cloud-sdk
    - name: How-to guides
      children:
        - name: Adding status badges
          link: status-badges
        - name: CircleCI webhooks with Airtable
          link: webhooks-airtable
    - name: Reference
      children:
        - name: Webhooks reference
          link: webhooks-reference

- name: Projects
  icon: icons/sidebar/project-new.svg
  children:
    - name: overview
      children:
        - name: Projects overview
          link: projects
        - name: Creating a project
          link: create-project
    - name: settings
      children:
        - name: Settings overview
          link: settings
        - name: Add additional SSH keys
          link: add-ssh-key
        - name: Open source projects
          link: oss


- name: Developer toolkit
  icon: icons/sidebar/code.svg
  children:
    - name: CLI
      children:
        - name: Installing the CircleCI local CLI
          link: local-cli
    - name: APIs
      children:
        - name: API v2 introduction
          link: api-intro
        - name: API v2 developers guide
          link: api-developers-guide
        - name: Managing API tokens
          link: managing-api-tokens
    - name: Config tools
      children:
        - name: CircleCI config SDK
          link: circleci-config-sdk
        - name: Orb development kit
          link: orb-development-kit
    - name: Example projects
      children:
        - name: Examples and guides overview
          link: examples-and-guides-overview
        - name: Sample config.yml files
          link: sample-config
    - name: How-to guides
      children:
        - name: How to use the CircleCI local CLI
          link: how-to-use-the-circleci-local-cli
    - name: Reference
      children:
        - name: API v2 reference
          link: https://circleci.com/docs/api/v2
        - name: API v1 reference
          link: https://circleci.com/docs/api/v1
        - name: CircleCI Academy FAQs
          link: cci-academy-faqs

- name: Examples and guides
  icon: icons/sidebar/config.svg
  children:
    - name: Languages
      children:
        - name: Node
          link: language-javascript
        - name: Python
          link: language-python
    - name: Databases
      children:
        - name: Configuring databases
          link: databases
        - name: Database examples
          link: postgres-config

- name: Test
  icon: icons/sidebar/passed.svg
  children:
    - name: Run tests
      children:
        - name: Automated testing
          link: test
        - name: Collect test data
          link: collect-test-data
    - name: Testing strategies
      children:
        - name: Browser testing
          link: browser-testing
        - name: Generate code coverage metrics
          link: code-coverage
        - name: Fail fast (Open preview)
          link: fail-fast
    - name: Monitor tests
      children:
        - name: Test Insights
          link: insights-tests
    - name: Tutorials
      children:
        - name: Speed up pipelines with test splitting
          link: test-splitting-tutorial
        - name: Testing iOS applications
          link: testing-ios
        - name: Testing macOS applications
          link: testing-macos
    - name: How-to guides
      children:
        - name: Use the CircleCI CLI to split tests
          link: use-the-circleci-cli-to-split-tests
    - name: Reference
      children:
        - name: Troubleshoot test splitting
          link: troubleshoot-test-splitting

- name: Deploy
  icon: icons/sidebar/getting-started-new.svg
  children:
<<<<<<< HEAD
    - name: Deployment
      children:
        - name: Deployment overview
          link: deployment-overview
    - name: How-to guides
      children:
        - name: Deploy Android applications
          link: deploy-android-applications
        - name: Deploy to Artifactory
          link: deploy-to-artifactory
        - name: Deploy to AWS
          link: deploy-to-aws
        - name: Deploy Service Update to AWS EC2
          link: deploy-service-update-to-aws-ec2
        - name: Deploy to Azure Container Registry
          link: deploy-to-azure-container-registry
        - name: Deploy to Capistrano
          link: deploy-to-capistrano
        - name: Deploy to Cloud Foundry
          link: deploy-to-cloud-foundry
        - name: Deploy to Firebase
          link: deploy-to-firebase
        - name: Authorize Google Cloud SDK
          link: authorize-google-cloud-sdk
        - name: Deploy to Google Cloud Platform
          link: deploy-to-google-cloud-platform
        - name: Deploy to Heroku
          link: deploy-to-heroku
        - name: Deploy iOS applications
          link: deploy-ios-applications
        - name: Deploy over SSH
          link: deploy-over-ssh
        - name: Publish packages to Packagecloud
          link: publish-packages-to-packagecloud
        - name: Publish to NPM registry
          link: deploy-to-npm-registry
=======
    - name: Deployment overview
      link: deployment-overview
    - name: Deploy Android applications
      link: deploy-android-applications
    - name: Deploy to Artifactory
      link: deploy-to-artifactory
    - name: Deploy to AWS
      link: deploy-to-aws
    - name: Deploy Service Update to AWS EC2
      link: deploy-service-update-to-aws-ec2
    - name: Deploy to Azure Container Registry
      link: deploy-to-azure-container-registry
    - name: Deploy to Capistrano
      link: deploy-to-capistrano
    - name: Deploy to Cloud Foundry
      link: deploy-to-cloud-foundry
    - name: Deploy to Firebase
      link: deploy-to-firebase
    - name: Deploy to Google Cloud Platform
      link: deploy-to-google-cloud-platform
    - name: Deploy to Heroku
      link: deploy-to-heroku
    - name: Deploy iOS applications
      link: deploy-ios-applications
    - name: Deploy to NPM registry
      link: deploy-to-npm-registry
    - name: Deploy over SSH
      link: deploy-over-ssh
    - name: Publish packages to Packagecloud
      link: publish-packages-to-packagecloud
>>>>>>> 99bc3c7a

- name: Reference
  icon: icons/sidebar/folder-open.svg
  children:
    - children:
      - name: Configuration reference
        link: configuration-reference
      - name: Project values and variables
        link: variables
      - name: Prebuilt images
        link: circleci-images
      - name: Glossary
        link: glossary
      - name: Help and support
        link: help-and-support

- name: Server administration v4.x
  icon: icons/sidebar/admin-new.svg
  children:
    - name: Server v4.x overview
      children:
        - name: CircleCI server v4.x overview
          link: server/overview/circleci-server-v4-overview
        - name: Release notes
          link: server/overview/release-notes
    - name: Server v4.x installation
      children:
        - name: Phase 1 - Prerequisites
          link: server/installation/phase-1-prerequisites
        - name: Phase 2 - Core
          link: server/installation/phase-2-core-services
        - name: Phase 3 - Execution
          link: server/installation/phase-3-execution-environments
        - name: Phase 4 - Post-installation
          link: server/installation/phase-4-post-installation
        - name: Hardening your cluster
          link: server/installation/hardening-your-cluster
        - name: Installing server behind a proxy
          link: server/installation/installing-server-behind-a-proxy
        - name: Migrate from server v3 to v4
          link: server/installation/migrate-from-server-3-to-server-4
        - name: Upgrade server v4.x
          link: server/installation/upgrade-server-4
        - name: Installation reference
          link: server/installation/installation-reference
    - name: Server v4.x operations
      children:
        - name: Operator overview
          link: server/operator/operator-overview
        - name: Introduction to Nomad cluster operation
          link: server/operator/introduction-to-nomad-cluster-operation
        - name: Using metrics
          link: server/operator/using-metrics
        - name: Managing user accounts
          link: server/operator/managing-user-accounts
        - name: Managing orbs
          link: server/operator/managing-orbs
        - name: Manage virtual machines with VM service
          link: server/operator/manage-virtual-machines-with-vm-service
        - name: Configuring external services
          link: server/operator/configuring-external-services
        - name: Expanding internal database volumes
          link: server/operator/expanding-internal-database-volumes
        - name: Managing load balancers
          link: server/operator/managing-load-balancers
        - name: User authentication
          link: server/operator/user-authentication
        - name: Managing build artifacts
          link: server/operator/managing-build-artifacts
        - name: Usage data collection
          link: server/operator/usage-data-collection
        - name: CircleCI server security features
          link: server/operator/circleci-server-security-features
        - name: Application lifecycle
          link: server/operator/application-lifecycle
        - name: Troubleshooting and support
          link: server/operator/troubleshooting-and-support
        - name: Backup and restore
          link: server/operator/backup-and-restore
    - name: Server v4.0.0 PDFs
      children:
        - name: v4.0.0 Overview
          link: server-pdfs/CircleCI-Server-4.0.0-Overview.pdf
        - name: v4.0.0 Installation Guide for AWS
          link: server-pdfs/CircleCI-Server-4.0.0-AWS-Installation-Guide.pdf
        - name: v4.0.0 Installation Guide for GCP
          link: server-pdfs/CircleCI-Server-4.0.0-GCP-Installation-Guide.pdf
        - name: v4.0.0 Operations Guide
          link: server-pdfs/CircleCI-Server-4.0.0-Operations-Guide.pdf

- name: Server administration v3.x
  icon: icons/sidebar/admin-new.svg
  children:
    - name: Server v3.x overview
      children:
        - name: Overview
          link: server-3-overview
        - name: What's new in v3.x
          link: server-3-whats-new
        - name: Upgrade
          link: server-3-upgrade
        - name: FAQ
          link: server-3-faq
    - name: Server v3.x install
      children:
        - name: Phase 1 - Prerequisites
          link: server-3-install-prerequisites
        - name: Phase 2 - Install core services
          link: server-3-install
        - name: Phase 3 - Install execution environment
          link: server-3-install-build-services
        - name: Phase 4 - Post installation
          link: server-3-install-post
        - name: Migration
          link: server-3-install-migration
        - name: Hardening your cluster
          link: server-3-install-hardening-your-cluster
    - name: Server v3.x operations
      children:
        - name: Overview
          link: server-3-operator-overview
        - name: Metrics and monitoring
          link: server-3-operator-metrics-and-monitoring
        - name: Introduction to Nomad
          link: server-3-operator-nomad
        - name: Configuring a proxy
          link: server-3-operator-proxy
        - name: User accounts
          link: server-3-operator-user-accounts
        - name: Managing orbs
          link: server-3-operator-orbs
        - name: VM service
          link: server-3-operator-vm-service
        - name: Externalizing services
          link: server-3-operator-externalizing-services
        - name: Expanding internal database volumes
          link: server-3-operator-extending-internal-volumes
        - name: Load balancers
          link: server-3-operator-load-balancers
        - name: Authentication
          link: server-3-operator-authentication
        - name: Docker authenticated pulls
          link: private-images
        - name: Build artifacts
          link: server-3-operator-build-artifacts
        - name: Usage data
          link: server-3-operator-usage-data
        - name: Security
          link: security-server
        - name: Application lifecycle
          link: server-3-operator-application-lifecycle
        - name: Troubleshooting and support
          link: server-3-operator-troubleshooting-and-support
        - name: Backup and restore
          link: server-3-operator-backup-and-restore
    - name: Server v3.4.x PDFs
      children:
        - name: v3.4 Overview
          link: CircleCI-Server-3.4.1-Overview.pdf
        - name: v3.4 Installation Guide for AWS
          link: CircleCI-Server-3.4.1-AWS-Installation-Guide.pdf
        - name: v3.4 Installation Guide for GCP
          link: CircleCI-Server-3.4.1-GCP-Installation-Guide.pdf
        - name: v3.4 Operations Guide
          link: CircleCI-Server-3.4.1-Operations-Guide.pdf
    - name: Server v3.3.x PDFs
      children:
        - name: v3.3 Overview
          link: CircleCI-Server-3.3.0-Overview.pdf
        - name: v3.3 Installation Guide for AWS
          link: CircleCI-Server-3.3.0-AWS-Installation-Guide.pdf
        - name: v3.3 Installation Guide for GCP
          link: CircleCI-Server-3.3.0-GCP-Installation-Guide.pdf
        - name: v3.3 Operations Guide
          link: CircleCI-Server-3.3.0-Operations-Guide.pdf
    - name: Server v3.2.x PDFs
      children:
        - name: v3.2 Overview
          link: CircleCI-Server-3.2.0-Overview.pdf
        - name: v3.2 Installation Guide
          link: CircleCI-Server-3.2.0-Installation-Guide.pdf
        - name: v3.2 Operations Guide
          link: CircleCI-Server-3.2.0-Operations-Guide.pdf
    - name: Server v3.1.x PDFs
      children:
        - name: v3.1 Overview
          link: CircleCI-Server-3.1.0-Overview.pdf
        - name: v3.1 Installation Guide
          link: CircleCI-Server-3.1.0-Installation-Guide.pdf
        - name: v3.1 Operations Guide
          link: CircleCI-Server-3.1.0-Operations-Guide.pdf
    - name: Server v3.0.x PDFs
      children:
        - name: v3.0 Overview
          link: CircleCI-Server-3.0.1-Overview.pdf
        - name: v3.0 Installation Guide
          link: CircleCI-Server-3.0.1-Installation-Guide.pdf
        - name: v3.0 Operations Guide
          link: CircleCI-Server-3.0.1-Operations-Guide.pdf

- name: Server administration v2.x
  icon: icons/sidebar/admin-new.svg
  children:
    - name: Server v2.19.x install
      children:
        - name: Overview
          link: install-overview
        - name: What's new in v2.19.x
          link: v.2.19-overview
        - name: Upgrade to v2.19.x
          link: updating-server
        - name: Updating replicated
          link: updating-server-replicated-version
        - name: System requirements
          link: server-ports
        - name: Prerequisites and planning
          link: aws-prereq
        - name: Installation
          link: aws
        - name: Teardown
          link: aws-teardown
    - name: Server v2.19.x operations
      children:
        - name: Overview
          link: overview
        - name: Intro to Nomad
          link: nomad
        - name: Metrics & monitoring
          link: monitoring
        - name: Nomad metrics
          link: nomad-metrics
        - name: Proxies
          link: proxy
        - name: Docker Hub pull through mirror
          link: docker-hub-pull-through-mirror
        - name: Authentication
          link: authentication
        - name: VM service
          link: vm-service
        - name: GPU builders
          link: gpu
        - name: Certificates
          link: certificates
        - name: User accounts
          link: user-accounts
        - name: Build artifacts
          link: build-artifacts
        - name: Usage statistics
          link: usage-stats
        - name: JVM heap size
          link: jvm-heap-size-configuration
        - name: SSH reruns
          link: ssh-server
        - name: Maintenance
          link: ops
        - name: Backup and recovery
          link: backup
        - name: Security
          link: security-server
        - name: Troubleshooting
          link: troubleshooting
        - name: Faq
          link: admin-faq
        - name: Customization & config
          link: customizations
        - name: Architecture
          link: architecture
        - name: Storage lifecycle
          link: storage-lifecycle
        - name: Acknowledgments
          link: open-source
    - name: Server v2.19 PDFs
      children:
        - name: What's New in v2.19
          link: v.2.19-overview
        - name: v2.19 Installation Guide
          link: CircleCI-Server-AWS-Installation-Guide.pdf
        - name: v2.19 Operations Guide
          link: CircleCI-Server-Operations-Guide.pdf
    - name: Server v2.18 PDFs
      children:
        - name: What's New in v2.18
          link: v.2.18-overview
        - name: v2.18.3 Installation Guide
          link: CircleCI-Server-AWS-Installation-Guide-v2-18-3.pdf
        - name: v2.18.3 Operations Guide
          link: CircleCI-Server-Operations-Guide-v2-18-3.pdf
    - name: Server v2.17.3 PDFs
      children:
        - name: What's New in v2.17
          link: v.2.17-overview
        - name: v2.17.3 Installation Guide
          link: CircleCI-Server-AWS-Installation-Guide-v2-17.pdf
        - name: v2.17.3 Operations Guide
          link: CircleCI-Server-Operations-Guide-v2-17.pdf
    - name: Server v2.16 PDFs
      children:
        - name: What's New in v2.16
          link: v.2.16-overview
        - name: v2.16 Installation Guide
          link: circleci-install-doc.pdf
        - name: v2.16 Operations Guide
          link: circleci-ops-guide.pdf

- name: Plans and pricing
  icon: icons/sidebar/plans-outline.svg
  children:
    - name: Overview
      children:
        - name: Plans overview
          link: plan-overview
        - name: Credits overview
          link: credits
    - name: Free
      children:
        - name: Free plan overview
          link: plan-free
    - name: Performance
      children:
      - name: Performance plan overview
        link: plan-performance
    - name: Scale
      children:
      - name: Scale plan overview
        link: plan-scale
    - name: Server
      children:
      - name: Server plan overview
        link: plan-server

- name: Contributing to CircleCI docs
  icon: icons/sidebar/changelog.svg
  children:
    - name: Docs style guide
      children:
        - name: Style guide overview
          link: style/style-guide-overview
        - name: Formatting
          link: style/formatting
        - name: Style and voice
          link: style/style-and-voice
        - name: Headings
          link: style/headings
        - name: Using lists
          link: style/using-lists
        - name: Cross references and links
          link: style/links
        - name: Using images
          link: style/using-images
        - name: Using tables
          link: style/using-tables
        - name: Using code samples
          link: style/using-code-samples

ja:
- name: Getting Started
  i18n_name: はじめよう
  icon: icons/sidebar/continue.svg
  children:
    - name: Overview
      i18n_name: 概要
      children:
        - name: Welcome
          i18n_name: ようこそ
          link: ja
        - name: Sign up and try
          link: ja/first-steps
          i18n_name: ユーザー登録
        - name: About CircleCI
          link: ja/about-circleci
          i18n_name: CircleCIの概要
        - name: Concepts
          link: ja/concepts
          i18n_name: コンセプト
        - name: FAQ
          link: ja/faq
    - name: Onboarding
      i18n_name: オンボーディング
      children:
      - name: YAML configuration intro
        link: ja/introduction-to-yaml-configurations
        i18n_name: YAML概要
      - name: Web app introduction
        link: ja/introduction-to-the-circleci-web-app
        i18n_name: Webアプリ概要
      - name: In-app configuration editor
        link: ja/config-editor
        i18n_name: 設定ファイルエディター
    - name: Beginner tutorials
      i18n_name: 初心者向けチュートリアル
      children:
        - name: Configuration tutorial
          link: ja/config-intro
          i18n_name: 設定ファイル概要
        - name: Quickstart guide
          link: ja/getting-started
          i18n_name: スタートガイド
        - name: Hello World
          link: ja/hello-world
          i18n_name: Hello World
        - name: Set up the Slack orb
          link: ja/slack-orb-tutorial
          i18n_name: Slack Orbを使う
    - name: VCS Integration
      i18n_name: VCSとの連携
      children:
        - name: GitHub
          link: ja/github-integration
        - name: Bitbucket
          link: ja/bitbucket-integration
        - name: GitLab
          link: ja/gitlab-integration
    - name: Migration
      i18n_name: 移行
      children:
        - name: Introduction to CircleCI migration
          link: ja/migration-intro
          i18n_name: CircleCIへの移行の概要
        - name: Migrate from AWS
          link: ja/migrating-from-aws
          i18n_name: AWSからの移行
        - name: Migrate from Azure DevOps
          link: ja/migrating-from-azuredevops
          i18n_name: Azure DevOpsからの移行
        - name: Migrate from Buildkite
          link: ja/migrating-from-buildkite
          i18n_name: Buildkiteからの移行
        - name: Migrate from GitHub Actions
          link: ja/migrating-from-github
          i18n_name: GitHub Actionsからの移行
        - name: Migrate from GitLab
          link: ja/migrating-from-gitlab
          i18n_name: GitLabからの移行
        - name: Migrate from Jenkins
          link: ja/migrating-from-jenkins
          i18n_name: Jenkinsからの移行
        - name: Migrate from TeamCity
          link: ja/migrating-from-teamcity
          i18n_name: TeamCityからの移行
        - name: Migrate from Travis CI
          link: ja/migrating-from-travis
          i18n_name: Travis CIからの移行

- name: Pipelines
  i18n_name: パイプライン
  icon: icons/sidebar/pipeline.svg
  children:
  - name: Overview
    i18n_name: 概要
    children:
      - name: Pipelines overview
        link: ja/pipelines
        i18n_name: パイプラインの概要
      - name: Triggers overview
        link: ja/triggers-overview
        i18n_name: トリガーの概要
      - name: Skip or cancel pipelines
        link: ja/skip-build
        i18n_name: スキップとキャンセル
  - name: Features
    i18n_name: 機能
    children:
      - name: Scheduled pipelines
        link: ja/scheduled-pipelines
        i18n_name: パイプラインのスケジュール実行
      - name: Workflows
        link: ja/workflows
        i18n_name: ワークフロー
      - name: Jobs and steps
        link: ja/jobs-steps
        i18n_name: ジョブとステップ
      - name: Workspaces
        link: ja/workspaces
        i18n_name: ワークスペース
      - name: Artifacts
        link: ja/artifacts
        i18n_name: アーティファクト
      - name: Docker layer caching
        link: ja/docker-layer-caching
        i18n_name: Docker レイヤーキャッシュ
      - name: Concurrency
        link: ja/concurrency
        i18n_name: 同時実行
      - name: Environment variables
        link: ja/env-vars
        i18n_name: 環境変数の概要
      - name: Collecting test data
        link: ja/collect-test-data
        i18n_name: テストデータの収集
      - name: Code coverage
        link: ja/code-coverage
        i18n_name: コードカバレッジ
      - name: Debugging with SSH
        link: ja/ssh-access-jobs
        i18n_name: SSHデバッグ
      - name: Test splitting and parallelism
        link: ja/parallelism-faster-jobs
        i18n_name: テストの分割と並列実行
      - name: Troubleshooting test splitting
        link: ja/troubleshoot-test-splitting
        i18n_name: テスト分割のトラブルシュート
      - name: Using Webhooks with 3rd party tools
        link: ja/webhooks-airtable
        i18n_name: Webhookの利用例
  - name: Optimizations
    i18n_name: 最適化
    children:
      - name: Overview
        link: ja/optimizations
        i18n_name: 概要
      - name: Persisting data
        link: ja/persist-data
        i18n_name: データの永続化
      - name: Caching dependencies
        link: ja/caching
        i18n_name: 依存関係のキャッシュ
      - name: Caching strategies
        link: ja/caching-strategy
        i18n_name: キャッシュ戦略
      - name: Pipeline values and parameters
        link: ja/pipeline-variables
        i18n_name: パイプラインの値とパラメータ
  - name: How-to guides
    i18n_name: ガイド
    children:
      - name: Set an environment variable
        link: ja/set-environment-variable
        i18n_name: 環境変数の設定
      - name: Inject environment variables with the API
        link: ja/inject-environment-variables-with-api
        i18n_name: 環境変数の挿入(APIを使用)
      - name: Migrate scheduled workflows to scheduled pipelines
        link: ja/migrate-scheduled-workflows-to-scheduled-pipelines
        i18n_name: ワークフローのスケジュール実行からパイプラインのスケジュール実行への移行
      - name: Set a nightly scheduled pipeline
        link: ja/set-a-nightly-scheduled-pipeline
        i18n_name: パイプラインのスケジュール実行を夜間に設定する
      - name: Schedule pipelines with multiple workflows
        link: ja/schedule-pipelines-with-multiple-workflows
        i18n_name: 複数のワークフローを使ったパイプラインのスケジュール実行
  - name: Tutorials
    i18n_name: チュートリアル
    children:
      - name: Test splitting
        link: ja/test-splitting-tutorial
        i18n_name: テスト分割

- name: Execution environments
  icon: icons/sidebar/builds.svg
  i18n_name: 実行環境
  children:
    - name: Overview
      i18n_name: 概要
      children:
        - name: Introduction
          link: ja/executor-intro
          i18n_name: 実行環境の概要
        - name: Migrating Docker to machine
          link: ja/docker-to-machine
          i18n_name: DockerからMachineへの移行
    - name: Docker
      children:
        - name: Using Docker
          link: ja/using-docker
          i18n_name: Dockerの使用
          hash: using-docker
        - name: Convenience images
          link: ja/circleci-images
          i18n_name: CircleCIイメージ
        - name: Migrating to next-gen images
          link: ja/next-gen-migration-guide
          i18n_name: 次世代イメージへの移行
        - name: Using custom images
          link: ja/custom-images
          i18n_name: カスタムイメージ
        - name: Docker authenticated pulls
          link: ja/private-images
          i18n_name: 認証付きプル
        - name: Running docker commands
          link: ja/building-docker-images
          i18n_name: Dockerコマンド
        - name: Run a job in a container
          link: ja/run-a-job-in-a-container
          i18n_name: コンテナでのジョブの実行
    - name: Linux VM
      children:
        - name: Using Linux VM
          link: ja/using-linuxvm
          i18n_name: Linux VMの使用
        - name: Android machine image
          i18n_name: Androidマシンイメージ
          link: ja/android-machine-image

    - name: macOS
      children:
        - name: Using macOS
          link: ja/using-macos
          i18n_name: macOSの使用
        - name: Configuring a macOS app
          link: ja/hello-world-macos
          i18n_name: macOSアプリの設定
        - name: Testing iOS applications
          link: ja/testing-ios
          i18n_name: iOSアプリをテストする
        - name: Testing macOS applications
          link: ja/testing-macos
          i18n_name: macOSアプリのテスト
        - name: iOS code signing
          link: ja/ios-codesigning
          i18n_name: iOSコードサインの設定
        - name: Xcode image policy
          link: ja/xcode-policy
          i18n_name: Xcodeイメージポリシー
        - name: Dedicated host resources
          link: ja/dedicated-hosts-macos
          i18n_name: macOS専有ホスト
    - name: Windows
      children:
        - name: Using Windows
          link: ja/using-windows
          i18n_name: Windowsの使用
        - name: Hello World
          link: ja/hello-world-windows
          i18n_name: 概要
    - name: GPU
      children:
        - name: Using GPUs
          link: ja/using-gpu
          i18n_name: GPUの使用
    - name: Arm
      children:
        - name: Using Arm
          link: ja/using-arm
          i18n_name: Armの使用

    - name: Self-hosted runner
      i18n_name: セルフホストランナー
      children:
        - name: Self-hosted runner overview
          link: ja/runner-overview
          i18n_name: 概要
        - name: Self-hosted runner concepts
          link: ja/runner-concepts
          i18n_name: コンセプト
        - name: Web app installation
          link: ja/runner-installation
          i18n_name: Webアプリでのインストール
        - name: Scaling self-hosted runner
          link: ja/runner-scaling
          i18n_name: セルフホストランナーのスケール
        - name: Self-hosted runner API
          link: ja/runner-api
          i18n_name: セルフホストランナーAPI
        - name: Self-hosted runner FAQ
          link: ja/runner-faqs
          i18n_name: セルフホストランナーFAQ
        - name: Troubleshoot self-hosted runner
          link: ja/troubleshoot-self-hosted-runner
          i18n_name: トラブルシューティング
    - name: Container runner
      i18n_name: コンテナランナー
      children:
        - name: Container runner installation
          link: ja/container-runner-installation
          i18n_name: コンテナランナーのインストール
        - name: Container runner reference guide
          link: ja/container-runner
          i18n_name: コンテナランナーのリファレンス
    - name: Machine runner
      i18n_name: マシンランナー
      children:
        - name: Linux installation
          link: ja/runner-installation-linux
          i18n_name: Linuxへのインストール
        - name: Windows installation
          link: ja/runner-installation-windows
          i18n_name: Windowsへのインストール
        - name: macOS installation
          link: ja/runner-installation-mac
          i18n_name: macOSへのインストール
        - name: CLI installation
          link: ja/runner-installation-cli
          i18n_name: CLIでのインストール
        - name: Upgrading machine runner on server
          link: ja/runner-upgrading-on-server
          i18n_name: Serverマシンランナーのアップグレード
        - name: Machine runner configuration reference
          link: ja/runner-config-reference
          i18n_name: マシンランナーの設定リファレンス

- name: Configuration
  icon: icons/sidebar/cogs.svg
  i18n_name: 設定ファイル
  children:
    - name: Overview
      i18n_name: 概要
      children:
        - name: Configuration introduction
          link: ja/config-intro
          i18n_name: 設定概要
        - name: Dynamic configuration
          link: ja/dynamic-config
          i18n_name: ダイナミックコンフィグ
        - name: Using the CircleCI configuration editor
          link: ja/config-editor
          i18n_name: 設定ファイルエディター
    - name: Reference
      i18n_name: リファレンス
      children:
        - name: Configuration reference
          link: ja/configuration-reference
          i18n_name: 設定リファレンス
        - name: Reusing configuration
          link: ja/reusing-config
          i18n_name: 設定ファイル再利用(Orb)
        - name: Advanced configuration
          link: ja/adv-config
          i18n_name: 高度な設定
        - name: Sample configuration
          link: ja/sample-config
          i18n_name: 設定ファイルサンプル
        - name: Installing the CircleCI CLI
          link: ja/local-cli
          i18n_name: CircleCI CLIのインストール
    - name: How-To Guides
      i18n_name: ガイド
      children:
        - name: Using matrix jobs
          link: ja/using-matrix-jobs
          i18n_name: マトリックスジョブ
        - name: Using branch filters
          link: ja/using-branch-filters
          i18n_name: ブランチフィルター
        - name: Using dynamic configuration
          link: ja/using-dynamic-configuration
          i18n_name: ダイナミックコンフィグ
        - name: Selecting a workflow to run
          link: ja/selecting-a-workflow-to-run-using-pipeline-parameters
          i18n_name: 実行するワークフローの指定
        - name: Installing and using docker-compose
          link: ja/docker-compose
          i18n_name: docker-composeの使用
        - name: Migrate from deploy to run
          link: ja/migrate-from-deploy-to-run
          i18n_name: deployからrunへの移行

- name: Orbs
  i18n_name: Orb
  icon: icons/sidebar/orb.svg
  children:
    - name: Using orbs
      i18n_name: Orbの利用
      children:
        - name: Orb introduction
          link: ja/orb-intro
          i18n_name: Orb概要
        - name: Orbs concepts
          link: ja/orb-concepts
          i18n_name: Orbコンセプト
        - name: Orbs FAQ
          link: ja/orbs-faq
          i18n_name: Orb FAQ
    - name: Authoring orbs
      i18n_name: Orbの作成
      children:
        - name: Intro to authoring an Orb
          link: ja/orb-author-intro
          i18n_name: 概要
        - name: Author an Orb
          link: ja/orb-author
          i18n_name: Orbの作成
        - name: Orb author FAQ
          link: ja/orb-author-faq
          i18n_name: Orbs作成のFAQ
        - name: Orb authoring best practices
          link: ja/orbs-best-practices
          i18n_name: Orbのベストプラクティス
        - name: Orb testing methodologies
          link: ja/testing-orbs
          i18n_name: Orbのテスト手法
        - name: Orb publishing process
          link: ja/creating-orbs
          i18n_name: Orbのパブリッシュ
        - name: Orb development kit
          link: ja/orb-development-kit
          i18n_name: Orb開発キット
        - name: Manual orb authoring
          link: ja/orb-author-validate-publish
          i18n_name: Orbの記述
    - name: Tutorials
      children:
        - name: Using the Slack orb
          link: ja/slack-orb-tutorial
          i18n_name: Slack Orbを使う
    - name: How-To Guides
      i18n_name: ガイド
      children:
        - name: Deploy service update to EC2
          link: ja/deploy-service-update-to-aws-ec2
          i18n_name: 変更のEC2へのデプロイ
        - name: Notify a Slack channel of a paused workflow
          link: ja/notify-a-slack-channel-of-a-paused-workflow
          i18n_name: 停止したワークフローのSlackチャンネルへの通知

- name: Insights
  icon: icons/sidebar/insights-new.svg
  i18n_name: インサイト
  children:
    - name: Overview
      i18n_name: 概要
      link: ja/insights
    - name: Metrics glossary
      i18n_name: メトリクスの用語集
      link: ja/insights-glossary
    - name: Insights snapshot badge
      i18n_name: インサイト スナップショットバッジ
      link: insights-snapshot-badge
    - name: Test Insights
      i18n_name: テストインサイト
      link: ja/insights-tests
    - name: Data partnerships
      i18n_name: データ連携
      link: ja/insights-partnerships
    - name: Insights API
      i18n_name: インサイトAPI
      link: https://circleci.com/docs/api/v2#tag/Insights

- name: Projects
  i18n_name: プロジェクト
  icon: icons/sidebar/project-new.svg
  children:
    - name: overview
      i18n_name: 概要
      children:
        - name: Projects overview
          link: ja/projects
          i18n_name: プロジェクトの概要
        - name: Creating a project
          link: ja/create-project
          i18n_name: プロジェクトの作成
    - name: settings
      i18n_name: 設定
      children:
        - name: Settings Overview
          link: ja/settings
          i18n_name: 概要
        - name: Enabling GitHub Checks
          link: ja/enable-checks
          i18n_name: GitHub Checks有効化
        - name: Adding SSH keys
          link: ja/add-ssh-key
          i18n_name: SSHキーの登録
        - name: Rotate project SSH keys
          link: ja/rotate-project-ssh-keys
          i18n_name: プロジェクトの SSH キーをローテーションする
        - name: Open source projects
          link: ja/oss
          i18n_name: OSSプロジェクト
        - name: Using notifications
          link: ja/notifications
          i18n_name: 通知の使用
        - name: Connect with JIRA
          link: ja/jira-plugin
          i18n_name: Jiraとの連携
        - name: Managing API tokens
          link: ja/managing-api-tokens
          i18n_name: APIトークン
        - name: Status badges
          link: ja/status-badges
          i18n_name: ステータスバッジ
        - name: Webhooks
          link: ja/webhooks
          i18n_name: Webhook
        - name: Using Credits
          link: ja/credits
          i18n_name: クレジットの使用
    - name: security
      i18n_name: セキュリティ
      children:
        - name: Security overview
          link: ja/security-overview
          i18n_name: セキュリティ概要
        - name: Contexts
          link: ja/contexts
          i18n_name: コンテキスト
        - name: Secure secrets handling
          link: ja/security-recommendations
          i18n_name: シークレットの安全な取り扱い
        - name: Using shell scripts
          link: ja/using-shell-scripts
          i18n_name: シェルスクリプトの使用
        - name: Protecting against supply chain attacks
          link: ja/security-supply-chain
          i18n_name: サプライチェーン攻撃への対策
        - name: IP ranges
          link: ja/ip-ranges
          i18n_name: IPアドレスの範囲
        - name: OpenID Connect tokens
          link: ja/openid-connect-tokens
          i18n_name: OpenID Connectトークン
        - name: Audit logs
          link: ja/audit-logs
          i18n_name: 監査ログ
        - name: How CircleCI handles security
          link: ja/security
          i18n_name: CircleCIのセキュリティ対策
    - name: config policy management
      i18n_name: 設定ファイルのポリシー管理
      children:
        - name: Config policy management overview
          link: ja/config-policy-management-overview
          i18n_name: 概要
        - name: Use the CLI and VCS for config policy management
          link: ja/use-the-cli-and-vcs-for-config-policy-management
          i18n_name: CLIとVCSを使用したポリシー管理
        - name: Use the CLI for config and policy development
          link: ja/use-the-cli-for-config-and-policy-development
          i18n_name: CLIを使用したポリシー作成
        - name: Config policy reference
          link: ja/config-policy-reference
          i18n_name: リファレンス

- name: Examples and guides
  i18n_name: サンプル
  icon: icons/sidebar/config.svg
  children:
    - name: Languages
      i18n_name: 言語
      children:
        - name: Overview
          link: ja/examples-and-guides-overview
          i18n_name: 概要
        - name: Node
          link: ja/language-javascript
        - name: Python
          link: ja/language-python

    - name: Databases
      i18n_name: データベース
      children:
        - name: Configuring databases
          link: ja/databases
          i18n_name: 設定方法
        - name: Database examples
          link: ja/postgres-config
          i18n_name: 設定例

    - name: Testing
      i18n_name: テスト
      children:
        - name: Overview
          link: ja/test
          i18n_name: テストの概要
        - name: Browser testing
          link: ja/browser-testing
          i18n_name: ブラウザーテスト

- name: Deployment
  icon: icons/sidebar/getting-started-new.svg
  i18n_name: デプロイ
  children:
    - name: Deployment overview
      link: ja/deployment-overview
      i18n_name: デプロイの概要
    - name: Deploy Android applications
      link: ja/deploy-android-applications
      i18n_name: Androidアプリのデプロイ
    - name: Deploy to Artifactory
      link: ja/deploy-to-artifactory
      i18n_name: Artifactoryへのデプロイ
    - name: Deploy to AWS
      link: ja/deploy-to-aws
      i18n_name: AWSへのデプロイ
    - name: Deploy Service Update to AWS EC2
      link: ja/deploy-service-update-to-aws-ec2
      i18n_name: 変更のEC2へのデプロイ
    - name: Deploy to Azure Container Registry
      link: ja/deploy-to-azure-container-registry
      i18n_name: Azure Container Registryへのデプロイ
    - name: Deploy to Capistrano
      link: ja/deploy-to-capistrano
      i18n_name: Capistranoへのデプロイ
    - name: Deploy to Cloud Foundry
      link: ja/deploy-to-cloud-foundry
      i18n_name: Cloud Foundryへのデプロイ
    - name: Deploy to Firebase
      link: ja/deploy-to-firebase
      i18n_name: Firebaseへのデプロイ
    - name: Authorize Google Cloud SDK
      link: ja/authorize-google-cloud-sdk
      i18n_name: Google Cloud SDK認証
    - name: Deploy to Google Cloud Platform
      link: ja/deploy-to-google-cloud-platform
      i18n_name: Google Cloud Platformへのデプロイ
    - name: Deploy to Heroku
      link: ja/deploy-to-heroku
      i18n_name: Herokuへのデプロイ
    - name: Deploy iOS applications
      link: ja/deploy-ios-applications
      i18n_name: iOSアプリのデプロイ
    - name: Deploy to NPM registry
      link: ja/deploy-to-npm-registry
      i18n_name: NPMレジストリへのデプロイ
    - name: Deploy over SSH
      link: ja/deploy-over-ssh
      i18n_name: SSHを使用したデプロイ
    - name: Publish packages to Packagecloud
      link: ja/publish-packages-to-packagecloud
      i18n_name: Packagecloudへのデプロイ

- name: Reference
  icon: icons/sidebar/folder-open.svg
  i18n_name: リファレンス
  children:
    - children:
      - name: Configuration Reference
        link: ja/configuration-reference
        i18n_name: 設定ファイルリファレンス
      - name: API v2 Reference
        link: https://circleci.com/docs/api/v2
        i18n_name: API v2リファレンス
      - name: API v2 Introduction
        link: ja/api-intro
        i18n_name: API v2概要
      - name: API v2 Developer's guide
        link: ja/api-developers-guide
        i18n_name: API v2開発ガイド
      - name: API v1.1 Reference
        link: https://circleci.com/docs/api/v1
        i18n_name: API v1.1リファレンス
      - name: CircleCI config SDK
        link: ja/circleci-config-sdk
        i18n_name: CircleCIコンフィグSDK
      - name: Project values and variables
        link: ja/variables
        i18n_name: プロジェクトの値と変数
      - name: Prebuilt images
        link: ja/circleci-images
        i18n_name: CircleCI公式イメージ
      - name: Glossary
        link: ja/glossary
        i18n_name: 用語集
      - name: Help and support
        link: ja/help-and-support
        i18n_name: ヘルプとサポート

- name: Server Administration v4.x
  i18n_name: Server v4.x 管理
  icon: icons/sidebar/admin-new.svg
  children:
    - name: Server v4.x Overview
      i18n_name: Server v4.xの概要
      children:
        - name: CircleCI server v4.x overview
          link: ja/server/overview/circleci-server-v4-overview
          i18n_name: 概要
        - name: Release notes
          link: ja/server/overview/release-notes
          i18n_name: リリースノート
    - name: Server v4.x Installation
      i18n_name: Server v4.xのインストール
      children:
        - name: Phase 1 - Prerequisites
          link: ja/server/installation/phase-1-prerequisites
          i18n_name: ステップ1 - 前提条件
        - name: Phase 2 - Core
          link: ja/server/installation/phase-2-core-services
          i18n_name: ステップ2 - コアサービス
        - name: Phase 3 - Execution
          link: ja/server/installation/phase-3-execution-environments
          i18n_name: ステップ3 - 実行環境
        - name: Phase 4 - Post-installation
          link: ja/server/installation/phase-4-post-installation
          i18n_name: ステップ4 - インストールの後処理
        - name: Hardening your cluster
          link: ja/server/installation/hardening-your-cluster
          i18n_name: クラスタのセキュリティ強化
        - name: Installing server behind a proxy
          link: ja/server/installation/installing-server-behind-a-proxy
          i18n_name: プロキシ経由のインストール
        - name: Migrate from server v3 to v4
          link: ja/server/installation/migrate-from-server-3-to-server-4
          i18n_name: v3からv4への移行
        - name: Upgrade server v4.x
          link: ja/server/installation/upgrade-server-4
          i18n_name: v4.xのアップグレード
        - name: Installation reference
          link: ja/server/installation/installation-reference
          i18n_name: インストールのリファレンスガイド
    - name: Server v4.x operations
      i18n_name: v3.x 管理者ガイド
      children:
        - name: Operator overview
          link: ja/server/operator/operator-overview
          i18n_name: 概要
        - name: Introduction to Nomad cluster operation
          link: ja/server/operator/introduction-to-nomad-cluster-operation
          i18n_name: Nomadクラスタの操作
        - name: Using metrics
          link: ja/server/operator/using-metrics
          i18n_name: メトリクスの使用
        - name: Managing user accounts
          link: ja/server/operator/managing-user-accounts
          i18n_name: ユーザーアカウントの管理
        - name: Managing orbs
          link: ja/server/operator/managing-orbs
          i18n_name: Orbの管理
        - name: Manage virtual machines with VM service
          link: ja/server/operator/manage-virtual-machines-with-vm-service
          i18n_name: VMの管理
        - name: Configuring external services
          link: ja/server/operator/configuring-external-services
          i18n_name: 外部サービスの設定
        - name: Expanding internal database volumes
          link: ja/server/operator/expanding-internal-database-volumes
          i18n_name: 内部データベースのボリューム拡張
        - name: Managing load balancers
          link: ja/server/operator/managing-load-balancers
          i18n_name: ロードバランサーの管理
        - name: User authentication
          link: ja/server/operator/user-authentication
          i18n_name: ユーザー認証
        - name: Managing build artifacts
          link: ja/server/operator/managing-build-artifacts
          i18n_name: ビルドアーティファクトの管理
        - name: Usage data collection
          link: ja/server/operator/usage-data-collection
          i18n_name: 使用状況データの収集
        - name: CircleCI server security features
          link: ja/server/operator/circleci-server-security-features
          i18n_name: セキュリティ機能
        - name: Application lifecycle
          link: ja/server/operator/application-lifecycle
          i18n_name: アプリケーション ライフサイクル
        - name: Troubleshooting and support
          link: ja/server/operator/troubleshooting-and-support
          i18n_name: トラブルシュートとサポート
        - name: Backup and restore
          link: ja/server/operator/backup-and-restore
          i18n_name: バックアップと復元
    - name: Server v4.0.0 PDF
      children:
        - name: v4.0.0 Overview
          link: server-pdfs/CircleCI-Server-4.0.0-Overview.pdf
          i18n_name: v4.0.0 概要
        - name: v4.0.0 Installation Guide for AWS
          link: server-pdfs/CircleCI-Server-4.0.0-AWS-Installation-Guide.pdf
          i18n_name: v4.0.0 インストールガイド AWS
        - name: v4.0.0 Installation Guide for GCP
          link: server-pdfs/CircleCI-Server-4.0.0-GCP-Installation-Guide.pdf
          i18n_name: v4.0.0 インストールガイド GCP
        - name: v4.0.0 Operations Guide
          link: server-pdfs/CircleCI-Server-4.0.0-Operations-Guide.pdf
          i18n_name: v4.0.0 管理者ガイド

- name: Server Administration v3.x
  i18n_name: Server v3.x 管理
  icon: icons/sidebar/admin-new.svg
  children:
    - name: Server v3.x Overview
      i18n_name: v3.x の概要
      children:
        - name: Overview
          link: ja/server-3-overview
          i18n_name: 概要
        - name: What's New in v3.x
          link: ja/server-3-whats-new
          i18n_name: v3.x の新機能
        - name: Upgrade
          link: ja/server-3-upgrade
          i18n_name: v3.x へのアップグレード
        - name: FAQ
          link: ja/server-3-faq
          i18n_name: Server 3.x FAQ
    - name: Server v3.x Install
      i18n_name: Server v3.x のインストール
      children:
        - name: Phase 1 - Prerequisites
          link: ja/server-3-install-prerequisites
          i18n_name: ステップ1 - 必須要件
        - name: Phase 2 - Install core services
          link: ja/server-3-install
          i18n_name: ステップ2 - コアサービスのインストール
        - name: Phase 3 - Install execution environment
          link: ja/server-3-install-build-services
          i18n_name: ステップ3 - 実行環境のインストール
        - name: Phase 4 - Post installation
          link: ja/server-3-install-post
          i18n_name: ステップ4 - インストールの後処理
        - name: Migration
          link: ja/server-3-install-migration
          i18n_name: 移行
        - name: Hardening your cluster
          link: ja/server-3-install-hardening-your-cluster
          i18n_name: クラスタのハードニング
    - name: Server v3.x operations
      i18n_name: v3.x 管理者ガイド
      children:
        - name: Overview
          link: ja/server-3-operator-overview
          i18n_name: 概要
        - name: Metrics and monitoring
          i18n_name: メトリクスとモニタリング
          link: ja/server-3-operator-metrics-and-monitoring
        - name: Introduction to Nomad
          i18n_name: Nomad 概要
          link: ja/server-3-operator-nomad
        - name: Configuring a proxy
          i18n_name: プロキシの設定
          link: ja/server-3-operator-proxy
        - name: User accounts
          i18n_name: ユーザー管理
          link: ja/server-3-operator-user-accounts
        - name: Managing orbs
          i18n_name: Orbの管理
          link: ja/server-3-operator-orbs
        - name: VM service
          i18n_name: VM サービスの設定
          link: ja/server-3-operator-vm-service
        - name: Externalizing services
          i18n_name: サービスの外部化
          link: ja/server-3-operator-externalizing-services
        - name: Expanding internal database volumes
          i18n_name: 内部データベースボリュームの拡張
          link: ja/server-3-operator-extending-internal-volumes
        - name: Load balancers
          i18n_name: ロードバランサー
          link: ja/server-3-operator-load-balancers
        - name: Authentication
          i18n_name: 認証
          link: ja/server-3-operator-authentication
        - name: Docker authenticated pulls
          i18n_name: Docker の認証つきプル
          link: ja/private-images
        - name: Build artifacts
          i18n_name: アーティファクト
          link: ja/server-3-operator-build-artifacts
        - name: Usage data
          i18n_name: 利用状況データ
          link: ja/server-3-operator-usage-data
        - name: Security
          i18n_name: セキュリティ
          link: ja/security-server
        - name: Application lifecycle
          i18n_name: アプリケーションライフサイクル
          link: ja/server-3-operator-application-lifecycle
        - name: Troubleshooting and support
          i18n_name: トラブルシューティング
          link: ja/server-3-operator-troubleshooting-and-support
        - name: Backup and restore
          i18n_name: バックアップと復元
          link: ja/server-3-operator-backup-and-restore
    - name: Server v3.4.x PDFs
      children:
        - name: v3.4 Overview
          link: ja/CircleCI-Server-3.4.1-Overview.pdf
          i18n_name: v3.4 の概要
        - name: v3.4 Installation Guide for AWS
          link: ja/CircleCI-Server-3.4.1-AWS-Installation-Guide.pdf
          i18n_name: v3.4 インストールガイド AWS
        - name: v3.4 Installation Guide for GCP
          link: ja/CircleCI-Server-3.4.1-GCP-Installation-Guide.pdf
          i18n_name: v3.4 インストールガイド GCP
        - name: v3.4 Operations Guide
          link: ja/CircleCI-Server-3.4.1-Operations-Guide.pdf
          i18n_name: v3.4 管理者ガイド
    - name: Server v3.3.x PDFs
      children:
        - name: v3.3 Overview
          link: ja/CircleCI-Server-3.3.0-Overview.pdf
          i18n_name: v3.3 の概要
        - name: v3.3 Installation Guide for AWS
          link: ja/CircleCI-Server-3.3.0-AWS-Installation-Guide.pdf
          i18n_name: v3.3 インストールガイド AWS
        - name: v3.3 Installation Guide for GCP
          link: ja/CircleCI-Server-3.3.0-GCP-Installation-Guide.pdf
          i18n_name: v3.3 インストールガイド GCP
        - name: v3.3 Operations Guide
          link: ja/CircleCI-Server-3.3.0-Operations-Guide.pdf
          i18n_name: v3.3 管理者ガイド
    - name: Server v3.2.x PDFs
      children:
        - name: v3.2 Overview
          link: ja/CircleCI-Server-3.2.0-Overview.pdf
          i18n_name: v3.2 の概要
        - name: v3.2 Installation Guide
          link: ja/CircleCI-Server-3.2.0-Installation-Guide.pdf
          i18n_name: v3.2 インストールガイド
        - name: v3.2 Operations Guide
          link: ja/CircleCI-Server-3.2.0-Operations-Guide.pdf
          i18n_name: v3.2 管理者ガイド
    - name: Server v3.1.x PDFs
      i18n_name: Server v3.1.x PDFs
      children:
        - name: v3.1 Overview
          i18n_name: v3.1 の新機能
          link: ja/CircleCI-Server-3.1.0-Overview.pdf
        - name: v3.1 Installation Guide
          i18n_name: v3.1 インストールガイド
          link: ja/CircleCI-Server-3.1.0-Installation-Guide.pdf
        - name: v3.1 Operations Guide
          i18n_name: v3.1 管理者ガイド
          link: ja/CircleCI-Server-3.1.0-Operations-Guide.pdf
    - name: Server v3.0.x PDFs
      i18n_name: Server v3.0.x PDFs
      children:
        - name: v3.0 Overview
          i18n_name: v3.0 の新機能
          link: ja/CircleCI-Server-3.0.1-Overview.pdf
        - name: v3.0 Installation Guide
          i18n_name: v3.0 インストールガイド
          link: ja/CircleCI-Server-3.0.1-Installation-Guide.pdf
        - name: v3.0 Operations Guide
          i18n_name: v3.0 管理者ガイド
          link: ja/CircleCI-Server-3.0.1-Operations-Guide.pdf
- name: Server administration v2.x
  i18n_name: Server v2.x 管理
  icon: icons/sidebar/admin-new.svg
  children:
    - name: Server v2.19.x Install
      i18n_name: v2.19.x インストール
      children:
        - name: Overview
          link: ja/install-overview
          i18n_name: 概要
        - name: What's new in v2.19.x
          link: ja/v.2.19-overview
          i18n_name: v2.19.x の新機能
        - name: Upgrade to v2.19.x
          link: ja/updating-server
          i18n_name: アップグレード方法
        - name: Updating Replicated
          link: ja/updating-server-replicated-version
          i18n_name: Replicated の更新
        - name: System requirements
          link: ja/server-ports
          i18n_name: 使用ポート
        - name: Prerequisites and planning
          link: ja/aws-prereq
          i18n_name: 必須要件
        - name: Installation
          link: ja/aws
          i18n_name: インストール
        - name: Teardown
          link: ja/aws-teardown
          i18n_name: アンインストール
    - name: Server v2.19.x Operations
      i18n_name: 管理者ガイド
      children:
        - name: Overview
          link: ja/overview
          i18n_name: 概要
        - name: Intro to Nomad
          link: ja/nomad
          i18n_name: Nomadガイド
        - name: Metrics & Monitoring
          link: ja/monitoring
          i18n_name: 設定・モニタリング
        - name: Nomad metrics
          link: ja/nomad-metrics
          i18n_name: Nomadメトリクス
        - name: Proxies
          link: ja/proxy
          i18n_name: プロキシ
        - name: Docker Hub pull through mirror
          link: ja/docker-hub-pull-through-mirror
          i18n_name: DockerHubミラー
        - name: Authentication
          link: ja/authentication
          i18n_name: 認証
        - name: VM service
          link: ja/vm-service
          i18n_name: VMサービスの設定
        - name: GPU builders
          link: ja/gpu
          i18n_name: GPUビルダー
        - name: Certificates
          link: ja/certificates
          i18n_name: 証明書
        - name: User Accounts
          link: ja/user-accounts
          i18n_name: ユーザアカウント
        - name: Build artifacts
          link: ja/build-artifacts
          i18n_name: アーティファクト
        - name: Usage statistics
          link: ja/usage-stats
          i18n_name: 利用状況データ
        - name: JVM heap size
          link: ja/jvm-heap-size-configuration
          i18n_name: JVMヒープサイズ
        - name: SSH reruns
          link: ja/ssh-server
          i18n_name: SSH再実行
        - name: Maintenance
          link: ja/ops
          i18n_name: メンテナンス
        - name: Backup and recovery
          link: ja/backup
          i18n_name: バックアップとリカバリ
        - name: Security
          link: ja/security-server
          i18n_name: セキュリティ
        - name: Troubleshooting
          link: ja/troubleshooting
          i18n_name: トラブルシューティング
        - name: Faq
          link: ja/admin-faq
          i18n_name: FAQ
        - name: Customization & config
          link: ja/customizations
          i18n_name: カスタマイズ・設定
        - name: Architecture
          link: ja/architecture
          i18n_name: アーキテクチャ
        - name: Storage lifecycle
          link: ja/storage-lifecycle
          i18n_name: ストレージライフサイクル
        - name: Acknowledgments
          link: ja/open-source
          i18n_name: 謝辞(OSS)
    - name: Server v2.19 PDFs
      i18n_name: Server v2.19 PDF
      children:
        - name: What's New in v2.19
          link: ja/v.2.19-overview
          i18n_name: v2.19 の新機能
        - name: v2.19 Installation Guide
          link: ja/CircleCI-Server-AWS-Installation-Guide.pdf
          i18n_name: v2.19 インストールガイド
        - name: v2.19 Operations Guide
          link: ja/CircleCI-Server-Operations-Guide.pdf
          i18n_name: v2.19 管理者ガイド
    - name: Server v2.18 PDFs
      i18n_name: Server v2.18 PDF
      children:
        - name: What's New in v2.18
          link: ja/v.2.18-overview
          i18n_name: v2.18 の新機能
        - name: v2.18.3 Installation Guide
          link: ja/CircleCI-Server-AWS-Installation-Guide-v2-18-3.pdf
          i18n_name: v2.18.3 インストールガイド
        - name: v2.18.3 Operations Guide
          link: ja/CircleCI-Server-Operations-Guide-v2-18-3.pdf
          i18n_name: v2.18.3 管理者ガイド
    - name: Server v2.17.3 PDFs
      i18n_name: Server v2.17.3 PDF
      children:
        - name: What's New in v2.17
          link: ja/v.2.17-overview
          i18n_name: v2.17 の新機能
        - name: v2.17.3 Installation Guide
          link: ja/CircleCI-Server-AWS-Installation-Guide-v2-17.pdf
          i18n_name: v2.17 インストールガイド
        - name: v2.17.3 Operations Guide
          link: ja/CircleCI-Server-Operations-Guide-v2-17.pdf
          i18n_name: v2.17 管理者ガイド
    - name: Server v2.16 PDFs
      i18n_name: Server v2.16 PDF
      children:
        - name: What's New in v2.16
          i18n_name: v2.16 の新機能
          link: ja/v.2.16-overview
        - name: v2.16 Installation Guide
          link: ja/circleci-install-doc.pdf
          i18n_name: v2.16 インストールガイド
        - name: v2.16 Operations Guide
          link: ja/circleci-ops-guide.pdf
          i18n_name: v2.16 管理者ガイド

- name: CircleCI Plans
  i18n_name: CircleCIのプラン設定
  icon: icons/sidebar/plans-outline.svg
  children:
    - name: Plan Overview
      i18n_name: プランの概要
      link: ja/plan-overview
    - name: Free
      i18n_name: Free
      link: ja/plan-free
    - name: Performance
      i18n_name: Performance
      link: ja/plan-performance
    - name: Scale
      i18n_name: Scale
      link: ja/plan-scale
    - name: Server
      link: ja/plan-server

- name: Contributing to CircleCI docs
  i18n_name: スタイルガイド(英語)
  icon: icons/sidebar/changelog.svg
  children:
    - name: Docs style guide
      children:
        - name: Style guide overview
          link: style/style-guide-overview
        - name: Formatting
          link: style/formatting
        - name: Style and Voice
          link: style/style-and-voice
        - name: Headings
          link: style/headings
        - name: Using lists
          link: style/using-lists
        - name: Cross references and links
          link: style/links
        - name: Using images
          link: style/using-images
        - name: Using tables
          link: style/using-tables
        - name: Using code samples
          link: style/using-code-samples<|MERGE_RESOLUTION|>--- conflicted
+++ resolved
@@ -527,7 +527,6 @@
 - name: Deploy
   icon: icons/sidebar/getting-started-new.svg
   children:
-<<<<<<< HEAD
     - name: Deployment
       children:
         - name: Deployment overview
@@ -564,38 +563,6 @@
           link: publish-packages-to-packagecloud
         - name: Publish to NPM registry
           link: deploy-to-npm-registry
-=======
-    - name: Deployment overview
-      link: deployment-overview
-    - name: Deploy Android applications
-      link: deploy-android-applications
-    - name: Deploy to Artifactory
-      link: deploy-to-artifactory
-    - name: Deploy to AWS
-      link: deploy-to-aws
-    - name: Deploy Service Update to AWS EC2
-      link: deploy-service-update-to-aws-ec2
-    - name: Deploy to Azure Container Registry
-      link: deploy-to-azure-container-registry
-    - name: Deploy to Capistrano
-      link: deploy-to-capistrano
-    - name: Deploy to Cloud Foundry
-      link: deploy-to-cloud-foundry
-    - name: Deploy to Firebase
-      link: deploy-to-firebase
-    - name: Deploy to Google Cloud Platform
-      link: deploy-to-google-cloud-platform
-    - name: Deploy to Heroku
-      link: deploy-to-heroku
-    - name: Deploy iOS applications
-      link: deploy-ios-applications
-    - name: Deploy to NPM registry
-      link: deploy-to-npm-registry
-    - name: Deploy over SSH
-      link: deploy-over-ssh
-    - name: Publish packages to Packagecloud
-      link: publish-packages-to-packagecloud
->>>>>>> 99bc3c7a
 
 - name: Reference
   icon: icons/sidebar/folder-open.svg
