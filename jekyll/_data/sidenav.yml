en:
- name: About CircleCI
  icon: icons/sidebar/circle-logo.svg
  children:
    - name: Overview
      children:
        - name: What is continuous integration?
          link: about-circleci
        - name: Benefits of CircleCI
          link: benefits-of-circleci
        - name: Concepts
          link: concepts
        - name: Glossary
          link: glossary
        - name: Web app introduction
          link: introduction-to-the-circleci-web-app
        - name: FAQ
          link: faq

- name: Getting started
  icon: icons/sidebar/continue.svg
  children:
    - name: First steps
      children:
        - name: Sign up and try
          link: first-steps
        - name: YAML configuration intro
          link: introduction-to-yaml-configurations
        - name: In-app configuration editor
          link: config-editor
    - name: VCS integration
      children:
        - name: GitHub
          link: github-integration
        - name: Bitbucket
          link: bitbucket-integration
        - name: GitLab
          link: gitlab-integration
    - name: Migration
      children:
        - name: Introduction to CircleCI migration
          link: migration-intro
        - name: Migrate from AWS
          link: migrating-from-aws
        - name: Migrate from Azure DevOps
          link: migrating-from-azuredevops
        - name: Migrate from Buildkite
          link: migrating-from-buildkite
        - name: Migrate from GitHub Actions
          link: migrating-from-github
        - name: Migrate from GitLab
          link: migrating-from-gitlab
        - name: Migrate from Jenkins
          link: migrating-from-jenkins
        - name: Migrate from TeamCity
          link: migrating-from-teamcity
        - name: Migrate from Travis CI
          link: migrating-from-travis
    - name: Tutorials
      children:
        - name: Quickstart guide
          link: getting-started
        - name: Configuration tutorial
          link: config-intro
        - name: Hello world
          link: hello-world
        - name: Set up the Slack orb
          link: slack-orb-tutorial

- name: Pipelines
  icon: icons/sidebar/pipeline.svg
  children:
    - name: Overview
      children:
        - name: Pipelines overview
          link: pipelines
        - name: Triggers overview
          link: triggers-overview
        - name: Skip or cancel pipelines
          link: skip-build
    - name: Features
      children:
        - name: Scheduled pipelines
          link: scheduled-pipelines
        - name: Workflows
          link: workflows
        - name: Jobs and steps
          link: jobs-steps
        - name: Workspaces
          link: workspaces
        - name: Intro to environment variables
          link: env-vars
        - name: Debugging with SSH
          link: ssh-access-jobs
    - name: How-to guides
      children:
        - name: Set an environment variable
          link: set-environment-variable
        - name: Inject environment variables with the API
          link: inject-environment-variables-with-api
        - name: Migrate scheduled workflows to scheduled pipelines
          link: migrate-scheduled-workflows-to-scheduled-pipelines
        - name: Set a nightly scheduled pipeline
          link: set-a-nightly-scheduled-pipeline
        - name: Schedule pipelines with multiple workflows
          link: schedule-pipelines-with-multiple-workflows

- name: Execution environments
  icon: icons/sidebar/builds.svg
  children:
    - name: Overview
      children:
        - name: Execution environments overview
          link: executor-intro
        - name: Resource class overview
          link: resource-class-overview
        - name: Migrating Docker to machine
          link: docker-to-machine
    - name: Docker
      children:
        - name: Using Docker
          link: using-docker
        - name: Convenience images
          link: circleci-images
        - name: Migrating to next-gen images
          link: next-gen-migration-guide
        - name: Using custom images
          link: custom-images
        - name: Docker authenticated pulls
          link: private-images
        - name: Running Docker commands
          link: building-docker-images
        - name: Run a job in a container
          link: run-a-job-in-a-container
    - name: Linux VM
      children:
        - name: Using Linux VM
          link: using-linuxvm
        - name: Android machine image
          link: android-machine-image

    - name: macOS
      children:
        - name: Using macOS
          link: using-macos
        - name: Configuring a macOS app
          link: hello-world-macos
        - name: iOS code signing
          link: ios-codesigning
        - name: Xcode image policy
          link: xcode-policy
        - name: Dedicated host resources
          link: dedicated-hosts-macos
    - name: Windows
      children:
        - name: Using Windows
          link: using-windows
        - name: Hello world
          link: hello-world-windows
    - name: GPU
      children:
        - name: Using GPUs
          link: using-gpu
    - name: Arm
      children:
        - name: Using Arm
          link: using-arm

    - name: Self-hosted runner
      children:
        - name: Self-hosted runner overview
          link: runner-overview
        - name: Self-hosted runner concepts
          link: runner-concepts
        - name: Web app installation
          link: runner-installation
        - name: Scaling self-hosted runner
          link: runner-scaling
        - name: Self-hosted runner API
          link: runner-api
        - name: Self-hosted runner FAQ
          link: runner-faqs
        - name: Troubleshoot self-hosted runner
          link: troubleshoot-self-hosted-runner
    - name: Container runner
      children:
        - name: Container runner installation
          link: container-runner-installation
        - name: Container runner reference guide
          link: container-runner
    - name: Machine runner
      children:
        - name: Linux installation
          link: runner-installation-linux
        - name: Windows installation
          link: runner-installation-windows
        - name: macOS installation
          link: runner-installation-mac
        - name: CLI installation
          link: runner-installation-cli
        - name: Upgrading machine runner on server
          link: runner-upgrading-on-server
        - name: Machine runner configuration reference
          link: runner-config-reference

- name: Configuration
  icon: icons/sidebar/cogs.svg
  children:
    - name: Overview
      children:
        - name: Configuration introduction
          link: config-intro
        - name: Using the CircleCI configuration editor
          link: config-editor
    - name: Reference
      children:
<<<<<<< HEAD
        - name: Reusing configuration
          link: reusing-config
=======
        - name: Configuration reference
          link: configuration-reference
>>>>>>> 05ddf7bb
        - name: Advanced configuration
          link: adv-config
        - name: Sample configuration
          link: sample-config
    - name: How-To Guides
      children:
        - name: Using branch filters
          link: using-branch-filters
        - name: Selecting a workflow to run
          link: selecting-a-workflow-to-run-using-pipeline-parameters
        - name: Installing and using docker-compose
          link: docker-compose
        - name: Rename organizations and repositories
          link: rename-organizations-and-repositories
        - name: Migrate from deploy to run
          link: migrate-from-deploy-to-run
          
- name: Optimize
  icon: icons/sidebar/sparkle.svg
  children:
    - name: Data
      children:
        - name: Persisting data overview
          link: persist-data
        - name: Caching dependencies
          link: caching
        - name: Caching strategies
          link: caching-strategy
        - name: Store build artifacts
          link: artifacts
    - name: Speed
      children:
        - name: Concurrency
          link: concurrency
        - name: Test splitting and parallelism
          link: parallelism-faster-jobs
        - name: Enable Docker layer caching
          link: docker-layer-caching
    - name: Configuration
      children:
        - name: Dynamic configuration
          link: dynamic-config
    - name: How-to guides
      children:
        - name: Use matrix jobs
          link: using-matrix-jobs
        - name: Use dynamic configuration
          link: using-dynamic-configuration
    - name: Reference
      children:
        - name: Reusable configuration reference
          link: reusing-config

- name: Project Insights
  icon: icons/sidebar/insights-new.svg
  children:
    - name: Monitor projects with Insights
      children:
      - name: Use Insights
        link: insights
    - name: How-to guides
      children:
      - name: Generate an Insights snapshot badge
        link: insights-snapshot-badge
    - name: Reference
      children:
      - name: Insights glossary
        link: insights-glossary
      - name: Insights API
        link: https://circleci.com/docs/api/v2#tag/Insights

- name: Package and re-use config with orbs
  icon: icons/sidebar/orb.svg
  children:
    - name: Use orbs
      children:
        - name: Orb introduction
          link: orb-intro
    - name: Author orbs
      children:
        - name: Intro to authoring an orb
          link: orb-author-intro
        - name: Author an orb
          link: orb-author
        - name: Orb authoring best practices
          link: orbs-best-practices
    - name: Test orbs
      children:
        - name: Orb testing methodologies
          link: testing-orbs
    - name: Publish orbs
      children:
        - name: Orb publishing process
          link: creating-orbs
    - name: Tutorials
      children:
        - name: Create an orb
          link: create-an-orb
        - name: Manually author an orb
          link: orb-author-validate-publish
        - name: Using the Slack orb
          link: slack-orb-tutorial
    - name: How-to guides
      children:
        - name: Deploy service update to EC2
          link: deploy-service-update-to-aws-ec2
        - name: Notify a Slack channel of a paused workflow
          link: notify-a-slack-channel-of-a-paused-workflow
    - name: Reference
      children:
        - name: Orbs concepts
          link: orb-concepts
        - name: Orbs FAQ
          link: orbs-faq
        - name: Orb author FAQ
          link: orb-author-faq
        - name: Reusing configuration
          link: reusing-config

- name: Security and permissions
  icon: icons/sidebar/key.svg
  children:
    - name: Security features
      children:
        - name: How CircleCI handles security
          link: security
        - name: Using contexts
          link: contexts
        - name: IP ranges
          link: ip-ranges
        - name: Audit logs
          link: audit-logs
    - name: Security recommendations
      children:
        - name: Security overview
          link: security-overview
        - name: Protecting against supply chain attacks
          link: security-supply-chain
        - name: Secure secrets handling
          link: security-recommendations
    - name: Config policy management
      children:
        - name: Config policies overview (Open preview)
          link: config-policy-management-overview
    - name: Authentication
      children:
        - name: Use OpenID Connect tokens in jobs
          link: openid-connect-tokens
    - name: How-to guides
      children:
        - name: Create and manage config policies (Open preview)
          link: create-and-manage-config-policies
        - name: Test config policies (Open preview)
          link: test-config-policies
        - name: Use the CLI for config and policy development (Open preview)
          link: use-the-cli-for-config-and-policy-development
        - name: Rotate project SSH keys
          link: rotate-project-ssh-keys
    - name: Reference
      children:
        - name: Config policy reference (Open preview)
          link: config-policy-reference

- name: Integration
  icon: icons/sidebar/webhook.svg
  children:
    - name: Integration features
      children:
        - name: Webhooks overview
          link: webhooks
        - name: Notifications overview
          link: notifications
    - name: Partnerships
      children:
        - name: Build open source projects
          link: oss
        - name: Enable GitHub Checks
          link: enable-checks
        - name: Connect with Jira
          link: jira-plugin
        - name: New Relic integration
          link: new-relic-integration
        - name: Datadog integration
          link: datadog-integration
        - name: Sumo Logic integration
          link: sumo-logic-integration
    - name: Tutorials
      children:
        - name: Authorize Google Cloud SDK
          link: authorize-google-cloud-sdk
    - name: How-to guides
      children:
        - name: Adding status badges
          link: status-badges
        - name: CircleCI webhooks with Airtable
          link: webhooks-airtable
        - name: Add additional SSH keys
          link: add-ssh-key
    - name: Reference
      children:
        - name: Webhooks reference
          link: webhooks-reference

- name: Projects
  icon: icons/sidebar/project-new.svg
  children:
    - name: overview
      children:
        - name: Projects overview
          link: projects
        - name: Creating a project
          link: create-project

- name: Developer toolkit
  icon: icons/sidebar/code.svg
  children:
    - name: CLI
      children:
        - name: Installing the CircleCI local CLI
          link: local-cli
    - name: APIs
      children:
        - name: API v2 introduction
          link: api-intro
        - name: API v2 developers guide
          link: api-developers-guide
        - name: Managing API tokens
          link: managing-api-tokens
    - name: Config tools
      children:
        - name: CircleCI config SDK
          link: circleci-config-sdk
        - name: Orb development kit
          link: orb-development-kit
    - name: Example projects
      children:
        - name: Examples and guides overview
          link: examples-and-guides-overview
        - name: Sample config.yml files
          link: sample-config
    - name: How-to guides
      children:
        - name: How to use the CircleCI local CLI
          link: how-to-use-the-circleci-local-cli
    - name: Reference
      children:
        - name: Configuration reference
          link: configuration-reference
        - name: API v2 reference
          link: https://circleci.com/docs/api/v2
        - name: API v1 reference
          link: https://circleci.com/docs/api/v1

- name: Examples and guides
  icon: icons/sidebar/config.svg
  children:
    - name: Languages
      children:
        - name: Node
          link: language-javascript
        - name: Python
          link: language-python
    - name: Databases
      children:
        - name: Configuring databases
          link: databases
        - name: Database examples
          link: postgres-config

- name: Test
  icon: icons/sidebar/passed.svg
  children:
    - name: Run tests
      children:
        - name: Automated testing
          link: test
        - name: Collect test data
          link: collect-test-data
    - name: Testing strategies
      children:
        - name: Browser testing
          link: browser-testing
        - name: Generate code coverage metrics
          link: code-coverage
        - name: Fail fast (Open preview)
          link: fail-fast
    - name: Monitor tests
      children:
        - name: Test Insights
          link: insights-tests
    - name: Tutorials
      children:
        - name: Speed up pipelines with test splitting
          link: test-splitting-tutorial
        - name: Testing iOS applications
          link: testing-ios
        - name: Testing macOS applications
          link: testing-macos
    - name: How-to guides
      children:
        - name: Use the CircleCI CLI to split tests
          link: use-the-circleci-cli-to-split-tests
    - name: Reference
      children:
        - name: Troubleshoot test splitting
          link: troubleshoot-test-splitting

- name: Deploy
  icon: icons/sidebar/getting-started-new.svg
  children:
    - name: Deployment
      children:
        - name: Deployment overview
          link: deployment-overview
    - name: How-to guides
      children:
        - name: Deploy Android applications
          link: deploy-android-applications
        - name: Deploy to Artifactory
          link: deploy-to-artifactory
        - name: Deploy to AWS
          link: deploy-to-aws
        - name: Deploy Service Update to AWS EC2
          link: deploy-service-update-to-aws-ec2
        - name: Deploy to Azure Container Registry
          link: deploy-to-azure-container-registry
        - name: Deploy to Capistrano
          link: deploy-to-capistrano
        - name: Deploy to Cloud Foundry
          link: deploy-to-cloud-foundry
        - name: Deploy to Firebase
          link: deploy-to-firebase
        - name: Authorize Google Cloud SDK
          link: authorize-google-cloud-sdk
        - name: Deploy to Google Cloud Platform
          link: deploy-to-google-cloud-platform
        - name: Deploy to Heroku
          link: deploy-to-heroku
        - name: Deploy iOS applications
          link: deploy-ios-applications
        - name: Deploy over SSH
          link: deploy-over-ssh
        - name: Publish packages to Packagecloud
          link: publish-packages-to-packagecloud
        - name: Publish to NPM registry
          link: deploy-to-npm-registry

- name: Reference
  icon: icons/sidebar/folder-open.svg
  children:
    - children:
      - name: Project values and variables
        link: variables
      - name: Prebuilt images
        link: circleci-images
      - name: Help and support
        link: help-and-support

- name: Server administration v4.x
  icon: icons/sidebar/admin-new.svg
  children:
    - name: Server v4.x overview
      children:
        - name: CircleCI server v4.x overview
          link: server/overview/circleci-server-v4-overview
        - name: Release notes
          link: server/overview/release-notes
    - name: Server v4.x installation
      children:
        - name: Phase 1 - Prerequisites
          link: server/installation/phase-1-prerequisites
        - name: Phase 2 - Core
          link: server/installation/phase-2-core-services
        - name: Phase 3 - Execution
          link: server/installation/phase-3-execution-environments
        - name: Phase 4 - Post-installation
          link: server/installation/phase-4-post-installation
        - name: Hardening your cluster
          link: server/installation/hardening-your-cluster
        - name: Installing server behind a proxy
          link: server/installation/installing-server-behind-a-proxy
        - name: Migrate from server v3 to v4
          link: server/installation/migrate-from-server-3-to-server-4
        - name: Migrate from server v2 to v4
          link: server/installation/migrate-from-server-2-to-server-4
        - name: Upgrade server v4.x
          link: server/installation/upgrade-server-4
        - name: Installation reference
          link: server/installation/installation-reference
    - name: Server v4.x operations
      children:
        - name: Operator overview
          link: server/operator/operator-overview
        - name: Introduction to Nomad cluster operation
          link: server/operator/introduction-to-nomad-cluster-operation
        - name: Managing user accounts
          link: server/operator/managing-user-accounts
        - name: Managing orbs
          link: server/operator/managing-orbs
        - name: Manage virtual machines with VM service
          link: server/operator/manage-virtual-machines-with-vm-service
        - name: Configuring external services
          link: server/operator/configuring-external-services
        - name: Expanding internal database volumes
          link: server/operator/expanding-internal-database-volumes
        - name: Managing load balancers
          link: server/operator/managing-load-balancers
        - name: User authentication
          link: server/operator/user-authentication
        - name: Managing build artifacts
          link: server/operator/managing-build-artifacts
        - name: Usage data collection
          link: server/operator/usage-data-collection
        - name: CircleCI server security features
          link: server/operator/circleci-server-security-features
        - name: Application lifecycle
          link: server/operator/application-lifecycle
        - name: Troubleshooting and support
          link: server/operator/troubleshooting-and-support
        - name: Backup and restore
          link: server/operator/backup-and-restore
    - name: Server v4.0.0 PDFs
      children:
        - name: v4.0.0 Overview
          link: server-pdfs/CircleCI-Server-4.0.0-Overview.pdf
        - name: v4.0.0 Installation Guide for AWS
          link: server-pdfs/CircleCI-Server-4.0.0-AWS-Installation-Guide.pdf
        - name: v4.0.0 Installation Guide for GCP
          link: server-pdfs/CircleCI-Server-4.0.0-GCP-Installation-Guide.pdf
        - name: v4.0.0 Operations Guide
          link: server-pdfs/CircleCI-Server-4.0.0-Operations-Guide.pdf

- name: Server administration v3.x
  icon: icons/sidebar/admin-new.svg
  children:
    - name: Server v3.x overview
      children:
        - name: Overview
          link: server-3-overview
        - name: What's new in v3.x
          link: server-3-whats-new
        - name: Upgrade
          link: server-3-upgrade
        - name: FAQ
          link: server-3-faq
    - name: Server v3.x install
      children:
        - name: Phase 1 - Prerequisites
          link: server-3-install-prerequisites
        - name: Phase 2 - Install core services
          link: server-3-install
        - name: Phase 3 - Install execution environment
          link: server-3-install-build-services
        - name: Phase 4 - Post installation
          link: server-3-install-post
        - name: Migration
          link: server-3-install-migration
        - name: Hardening your cluster
          link: server-3-install-hardening-your-cluster
    - name: Server v3.x operations
      children:
        - name: Overview
          link: server-3-operator-overview
        - name: Metrics and monitoring
          link: server-3-operator-metrics-and-monitoring
        - name: Introduction to Nomad
          link: server-3-operator-nomad
        - name: Configuring a proxy
          link: server-3-operator-proxy
        - name: User accounts
          link: server-3-operator-user-accounts
        - name: Managing orbs
          link: server-3-operator-orbs
        - name: VM service
          link: server-3-operator-vm-service
        - name: Externalizing services
          link: server-3-operator-externalizing-services
        - name: Expanding internal database volumes
          link: server-3-operator-extending-internal-volumes
        - name: Load balancers
          link: server-3-operator-load-balancers
        - name: Authentication
          link: server-3-operator-authentication
        - name: Docker authenticated pulls
          link: private-images
        - name: Build artifacts
          link: server-3-operator-build-artifacts
        - name: Usage data
          link: server-3-operator-usage-data
        - name: Security
          link: security-server
        - name: Application lifecycle
          link: server-3-operator-application-lifecycle
        - name: Troubleshooting and support
          link: server-3-operator-troubleshooting-and-support
        - name: Backup and restore
          link: server-3-operator-backup-and-restore
    - name: Server v3.4.x PDFs
      children:
        - name: v3.4 Overview
          link: server-pdfs/CircleCI-Server-3.4.1-Overview.pdf
        - name: v3.4 Installation Guide for AWS
          link: server-pdfs/CircleCI-Server-3.4.1-AWS-Installation-Guide.pdf
        - name: v3.4 Installation Guide for GCP
          link: server-pdfs/CircleCI-Server-3.4.1-GCP-Installation-Guide.pdf
        - name: v3.4 Operations Guide
          link: server-pdfs/CircleCI-Server-3.4.1-Operations-Guide.pdf
    - name: Server v3.3.x PDFs
      children:
        - name: v3.3 Overview
          link: server-pdfs/CircleCI-Server-3.3.0-Overview.pdf
        - name: v3.3 Installation Guide for AWS
          link: server-pdfs/CircleCI-Server-3.3.0-AWS-Installation-Guide.pdf
        - name: v3.3 Installation Guide for GCP
          link: server-pdfs/CircleCI-Server-3.3.0-GCP-Installation-Guide.pdf
        - name: v3.3 Operations Guide
          link: server-pdfs/CircleCI-Server-3.3.0-Operations-Guide.pdf
    - name: Server v3.2.x PDFs
      children:
        - name: v3.2 Overview
          link: server-pdfs/CircleCI-Server-3.2.0-Overview.pdf
        - name: v3.2 Installation Guide
          link: server-pdfs/CircleCI-Server-3.2.0-Installation-Guide.pdf
        - name: v3.2 Operations Guide
          link: server-pdfs/CircleCI-Server-3.2.0-Operations-Guide.pdf
    - name: Server v3.1.x PDFs
      children:
        - name: v3.1 Overview
          link: server-pdfs/CircleCI-Server-3.1.0-Overview.pdf
        - name: v3.1 Installation Guide
          link: server-pdfs/CircleCI-Server-3.1.0-Installation-Guide.pdf
        - name: v3.1 Operations Guide
          link: server-pdfs/CircleCI-Server-3.1.0-Operations-Guide.pdf
    - name: Server v3.0.x PDFs
      children:
        - name: v3.0 Overview
          link: server-pdfs/CircleCI-Server-3.0.1-Overview.pdf
        - name: v3.0 Installation Guide
          link: server-pdfs/CircleCI-Server-3.0.1-Installation-Guide.pdf
        - name: v3.0 Operations Guide
          link: server-pdfs/CircleCI-Server-3.0.1-Operations-Guide.pdf

- name: Server administration v2.x
  icon: icons/sidebar/admin-new.svg
  children:
    - name: Server v2.19.x install
      children:
        - name: Overview
          link: install-overview
        - name: What's new in v2.19.x
          link: v.2.19-overview
        - name: Upgrade to v2.19.x
          link: updating-server
        - name: Updating replicated
          link: updating-server-replicated-version
        - name: System requirements
          link: server-ports
        - name: Prerequisites and planning
          link: aws-prereq
        - name: Installation
          link: aws
        - name: Teardown
          link: aws-teardown
    - name: Server v2.19.x operations
      children:
        - name: Overview
          link: overview
        - name: Intro to Nomad
          link: nomad
        - name: Metrics & monitoring
          link: monitoring
        - name: Nomad metrics
          link: nomad-metrics
        - name: Proxies
          link: proxy
        - name: Docker Hub pull through mirror
          link: docker-hub-pull-through-mirror
        - name: Authentication
          link: authentication
        - name: VM service
          link: vm-service
        - name: GPU builders
          link: gpu
        - name: Certificates
          link: certificates
        - name: User accounts
          link: user-accounts
        - name: Build artifacts
          link: build-artifacts
        - name: Usage statistics
          link: usage-stats
        - name: JVM heap size
          link: jvm-heap-size-configuration
        - name: SSH reruns
          link: ssh-server
        - name: Maintenance
          link: ops
        - name: Backup and recovery
          link: backup
        - name: Security
          link: security-server
        - name: Troubleshooting
          link: troubleshooting
        - name: Faq
          link: admin-faq
        - name: Customization & config
          link: customizations
        - name: Architecture
          link: architecture
        - name: Storage lifecycle
          link: storage-lifecycle
        - name: Acknowledgments
          link: open-source
    - name: Server v2.19 PDFs
      children:
        - name: What's New in v2.19
          link: server-pdfs/v.2.19-overview
        - name: v2.19 Installation Guide
          link: server-pdfs/CircleCI-Server-AWS-Installation-Guide.pdf
        - name: v2.19 Operations Guide
          link: server-pdfs/CircleCI-Server-Operations-Guide.pdf
    - name: Server v2.18 PDFs
      children:
        - name: What's New in v2.18
          link: server-pdfs/v.2.18-overview
        - name: v2.18.3 Installation Guide
          link: server-pdfs/CircleCI-Server-AWS-Installation-Guide-v2-18-3.pdf
        - name: v2.18.3 Operations Guide
          link: server-pdfs/CircleCI-Server-Operations-Guide-v2-18-3.pdf
    - name: Server v2.17.3 PDFs
      children:
        - name: What's New in v2.17
          link: server-pdfs/v.2.17-overview
        - name: v2.17.3 Installation Guide
          link: server-pdfs/CircleCI-Server-AWS-Installation-Guide-v2-17.pdf
        - name: v2.17.3 Operations Guide
          link: server-pdfs/CircleCI-Server-Operations-Guide-v2-17.pdf
    - name: Server v2.16 PDFs
      children:
        - name: What's New in v2.16
          link: server-pdfs/v.2.16-overview
        - name: v2.16 Installation Guide
          link: server-pdfs/circleci-install-doc.pdf
        - name: v2.16 Operations Guide
          link: server-pdfs/circleci-ops-guide.pdf

- name: Plans and pricing
  icon: icons/sidebar/plans-outline.svg
  children:
    - name: Overview
      children:
        - name: Plans overview
          link: plan-overview
        - name: Credits overview
          link: credits
    - name: Free
      children:
        - name: Free plan overview
          link: plan-free
    - name: Performance
      children:
      - name: Performance plan overview
        link: plan-performance
    - name: Scale
      children:
      - name: Scale plan overview
        link: plan-scale
    - name: Server
      children:
      - name: Server plan overview
        link: plan-server

- name: Contributing to CircleCI docs
  icon: icons/sidebar/changelog.svg
  children:
    - name: Docs style guide
      children:
        - name: Style guide overview
          link: style/style-guide-overview
        - name: Formatting
          link: style/formatting
        - name: Style and voice
          link: style/style-and-voice
        - name: Headings
          link: style/headings
        - name: Using lists
          link: style/using-lists
        - name: Cross references and links
          link: style/links
        - name: Using images
          link: style/using-images
        - name: Using tables
          link: style/using-tables
        - name: Using code samples
          link: style/using-code-samples

ja:
- name: Getting Started
  i18n_name: はじめよう
  icon: icons/sidebar/continue.svg
  children:
    - name: Overview
      i18n_name: 概要
      children:
        - name: Welcome
          i18n_name: ようこそ
          link: ja
        - name: Sign up and try
          link: ja/first-steps
          i18n_name: ユーザー登録
        - name: About CircleCI
          link: ja/about-circleci
          i18n_name: CircleCIの概要
        - name: Concepts
          link: ja/concepts
          i18n_name: コンセプト
        - name: FAQ
          link: ja/faq
    - name: Onboarding
      i18n_name: オンボーディング
      children:
      - name: YAML configuration intro
        link: ja/introduction-to-yaml-configurations
        i18n_name: YAML概要
      - name: Web app introduction
        link: ja/introduction-to-the-circleci-web-app
        i18n_name: Webアプリ概要
      - name: In-app configuration editor
        link: ja/config-editor
        i18n_name: 設定ファイルエディター
    - name: Beginner tutorials
      i18n_name: 初心者向けチュートリアル
      children:
        - name: Configuration tutorial
          link: ja/config-intro
          i18n_name: 設定ファイル概要
        - name: Quickstart guide
          link: ja/getting-started
          i18n_name: スタートガイド
        - name: Hello World
          link: ja/hello-world
          i18n_name: Hello World
        - name: Set up the Slack orb
          link: ja/slack-orb-tutorial
          i18n_name: Slack Orbを使う
    - name: VCS Integration
      i18n_name: VCSとの連携
      children:
        - name: GitHub
          link: ja/github-integration
        - name: Bitbucket
          link: ja/bitbucket-integration
        - name: GitLab
          link: ja/gitlab-integration
    - name: Migration
      i18n_name: 移行
      children:
        - name: Introduction to CircleCI migration
          link: ja/migration-intro
          i18n_name: CircleCIへの移行の概要
        - name: Migrate from AWS
          link: ja/migrating-from-aws
          i18n_name: AWSからの移行
        - name: Migrate from Azure DevOps
          link: ja/migrating-from-azuredevops
          i18n_name: Azure DevOpsからの移行
        - name: Migrate from Buildkite
          link: ja/migrating-from-buildkite
          i18n_name: Buildkiteからの移行
        - name: Migrate from GitHub Actions
          link: ja/migrating-from-github
          i18n_name: GitHub Actionsからの移行
        - name: Migrate from GitLab
          link: ja/migrating-from-gitlab
          i18n_name: GitLabからの移行
        - name: Migrate from Jenkins
          link: ja/migrating-from-jenkins
          i18n_name: Jenkinsからの移行
        - name: Migrate from TeamCity
          link: ja/migrating-from-teamcity
          i18n_name: TeamCityからの移行
        - name: Migrate from Travis CI
          link: ja/migrating-from-travis
          i18n_name: Travis CIからの移行

- name: Pipelines
  i18n_name: パイプライン
  icon: icons/sidebar/pipeline.svg
  children:
  - name: Overview
    i18n_name: 概要
    children:
      - name: Pipelines overview
        link: ja/pipelines
        i18n_name: パイプラインの概要
      - name: Triggers overview
        link: ja/triggers-overview
        i18n_name: トリガーの概要
      - name: Skip or cancel pipelines
        link: ja/skip-build
        i18n_name: スキップとキャンセル
  - name: Features
    i18n_name: 機能
    children:
      - name: Scheduled pipelines
        link: ja/scheduled-pipelines
        i18n_name: パイプラインのスケジュール実行
      - name: Workflows
        link: ja/workflows
        i18n_name: ワークフロー
      - name: Jobs and steps
        link: ja/jobs-steps
        i18n_name: ジョブとステップ
      - name: Workspaces
        link: ja/workspaces
        i18n_name: ワークスペース
      - name: Artifacts
        link: ja/artifacts
        i18n_name: アーティファクト
      - name: Docker layer caching
        link: ja/docker-layer-caching
        i18n_name: Docker レイヤーキャッシュ
      - name: Concurrency
        link: ja/concurrency
        i18n_name: 同時実行
      - name: Environment variables
        link: ja/env-vars
        i18n_name: 環境変数の概要
      - name: Collecting test data
        link: ja/collect-test-data
        i18n_name: テストデータの収集
      - name: Code coverage
        link: ja/code-coverage
        i18n_name: コードカバレッジ
      - name: Debugging with SSH
        link: ja/ssh-access-jobs
        i18n_name: SSHデバッグ
      - name: Test splitting and parallelism
        link: ja/parallelism-faster-jobs
        i18n_name: テストの分割と並列実行
      - name: Troubleshooting test splitting
        link: ja/troubleshoot-test-splitting
        i18n_name: テスト分割のトラブルシュート
      - name: Using Webhooks with 3rd party tools
        link: ja/webhooks-airtable
        i18n_name: Webhookの利用例
  - name: Optimizations
    i18n_name: 最適化
    children:
      - name: Overview
        link: ja/optimizations
        i18n_name: 概要
      - name: Persisting data
        link: ja/persist-data
        i18n_name: データの永続化
      - name: Caching dependencies
        link: ja/caching
        i18n_name: 依存関係のキャッシュ
      - name: Caching strategies
        link: ja/caching-strategy
        i18n_name: キャッシュ戦略
      - name: Pipeline values and parameters
        link: ja/pipeline-variables
        i18n_name: パイプラインの値とパラメータ
  - name: How-to guides
    i18n_name: ガイド
    children:
      - name: Set an environment variable
        link: ja/set-environment-variable
        i18n_name: 環境変数の設定
      - name: Inject environment variables with the API
        link: ja/inject-environment-variables-with-api
        i18n_name: 環境変数の挿入(APIを使用)
      - name: Migrate scheduled workflows to scheduled pipelines
        link: ja/migrate-scheduled-workflows-to-scheduled-pipelines
        i18n_name: ワークフローのスケジュール実行からパイプラインのスケジュール実行への移行
      - name: Set a nightly scheduled pipeline
        link: ja/set-a-nightly-scheduled-pipeline
        i18n_name: パイプラインのスケジュール実行を夜間に設定する
      - name: Schedule pipelines with multiple workflows
        link: ja/schedule-pipelines-with-multiple-workflows
        i18n_name: 複数のワークフローを使ったパイプラインのスケジュール実行
  - name: Tutorials
    i18n_name: チュートリアル
    children:
      - name: Test splitting
        link: ja/test-splitting-tutorial
        i18n_name: テスト分割

- name: Execution environments
  icon: icons/sidebar/builds.svg
  i18n_name: 実行環境
  children:
    - name: Overview
      i18n_name: 概要
      children:
        - name: Introduction
          link: ja/executor-intro
          i18n_name: 実行環境の概要
        - name: Migrating Docker to machine
          link: ja/docker-to-machine
          i18n_name: DockerからMachineへの移行
    - name: Docker
      children:
        - name: Using Docker
          link: ja/using-docker
          i18n_name: Dockerの使用
          hash: using-docker
        - name: Convenience images
          link: ja/circleci-images
          i18n_name: CircleCIイメージ
        - name: Migrating to next-gen images
          link: ja/next-gen-migration-guide
          i18n_name: 次世代イメージへの移行
        - name: Using custom images
          link: ja/custom-images
          i18n_name: カスタムイメージ
        - name: Docker authenticated pulls
          link: ja/private-images
          i18n_name: 認証付きプル
        - name: Running docker commands
          link: ja/building-docker-images
          i18n_name: Dockerコマンド
        - name: Run a job in a container
          link: ja/run-a-job-in-a-container
          i18n_name: コンテナでのジョブの実行
    - name: Linux VM
      children:
        - name: Using Linux VM
          link: ja/using-linuxvm
          i18n_name: Linux VMの使用
        - name: Android machine image
          i18n_name: Androidマシンイメージ
          link: ja/android-machine-image

    - name: macOS
      children:
        - name: Using macOS
          link: ja/using-macos
          i18n_name: macOSの使用
        - name: Configuring a macOS app
          link: ja/hello-world-macos
          i18n_name: macOSアプリの設定
        - name: Testing iOS applications
          link: ja/testing-ios
          i18n_name: iOSアプリをテストする
        - name: Testing macOS applications
          link: ja/testing-macos
          i18n_name: macOSアプリのテスト
        - name: iOS code signing
          link: ja/ios-codesigning
          i18n_name: iOSコードサインの設定
        - name: Xcode image policy
          link: ja/xcode-policy
          i18n_name: Xcodeイメージポリシー
        - name: Dedicated host resources
          link: ja/dedicated-hosts-macos
          i18n_name: macOS専有ホスト
    - name: Windows
      children:
        - name: Using Windows
          link: ja/using-windows
          i18n_name: Windowsの使用
        - name: Hello World
          link: ja/hello-world-windows
          i18n_name: 概要
    - name: GPU
      children:
        - name: Using GPUs
          link: ja/using-gpu
          i18n_name: GPUの使用
    - name: Arm
      children:
        - name: Using Arm
          link: ja/using-arm
          i18n_name: Armの使用

    - name: Self-hosted runner
      i18n_name: セルフホストランナー
      children:
        - name: Self-hosted runner overview
          link: ja/runner-overview
          i18n_name: 概要
        - name: Self-hosted runner concepts
          link: ja/runner-concepts
          i18n_name: コンセプト
        - name: Web app installation
          link: ja/runner-installation
          i18n_name: Webアプリでのインストール
        - name: Scaling self-hosted runner
          link: ja/runner-scaling
          i18n_name: セルフホストランナーのスケール
        - name: Self-hosted runner API
          link: ja/runner-api
          i18n_name: セルフホストランナーAPI
        - name: Self-hosted runner FAQ
          link: ja/runner-faqs
          i18n_name: セルフホストランナーFAQ
        - name: Troubleshoot self-hosted runner
          link: ja/troubleshoot-self-hosted-runner
          i18n_name: トラブルシューティング
    - name: Container runner
      i18n_name: コンテナランナー
      children:
        - name: Container runner installation
          link: ja/container-runner-installation
          i18n_name: コンテナランナーのインストール
        - name: Container runner reference guide
          link: ja/container-runner
          i18n_name: コンテナランナーのリファレンス
    - name: Machine runner
      i18n_name: マシンランナー
      children:
        - name: Linux installation
          link: ja/runner-installation-linux
          i18n_name: Linuxへのインストール
        - name: Windows installation
          link: ja/runner-installation-windows
          i18n_name: Windowsへのインストール
        - name: macOS installation
          link: ja/runner-installation-mac
          i18n_name: macOSへのインストール
        - name: CLI installation
          link: ja/runner-installation-cli
          i18n_name: CLIでのインストール
        - name: Upgrading machine runner on server
          link: ja/runner-upgrading-on-server
          i18n_name: Serverマシンランナーのアップグレード
        - name: Machine runner configuration reference
          link: ja/runner-config-reference
          i18n_name: マシンランナーの設定リファレンス

- name: Configuration
  icon: icons/sidebar/cogs.svg
  i18n_name: 設定ファイル
  children:
    - name: Overview
      i18n_name: 概要
      children:
        - name: Configuration introduction
          link: ja/config-intro
          i18n_name: 設定概要
        - name: Dynamic configuration
          link: ja/dynamic-config
          i18n_name: ダイナミックコンフィグ
        - name: Using the CircleCI configuration editor
          link: ja/config-editor
          i18n_name: 設定ファイルエディター
    - name: Reference
      i18n_name: リファレンス
      children:
        - name: Configuration reference
          link: ja/configuration-reference
          i18n_name: 設定リファレンス
        - name: Reusing configuration
          link: ja/reusing-config
          i18n_name: 設定ファイル再利用(Orb)
        - name: Advanced configuration
          link: ja/adv-config
          i18n_name: 高度な設定
        - name: Sample configuration
          link: ja/sample-config
          i18n_name: 設定ファイルサンプル
        - name: Installing the CircleCI CLI
          link: ja/local-cli
          i18n_name: CircleCI CLIのインストール
    - name: How-To Guides
      i18n_name: ガイド
      children:
        - name: Using matrix jobs
          link: ja/using-matrix-jobs
          i18n_name: マトリックスジョブ
        - name: Using branch filters
          link: ja/using-branch-filters
          i18n_name: ブランチフィルター
        - name: Using dynamic configuration
          link: ja/using-dynamic-configuration
          i18n_name: ダイナミックコンフィグ
        - name: Selecting a workflow to run
          link: ja/selecting-a-workflow-to-run-using-pipeline-parameters
          i18n_name: 実行するワークフローの指定
        - name: Installing and using docker-compose
          link: ja/docker-compose
          i18n_name: docker-composeの使用
        - name: Migrate from deploy to run
          link: ja/migrate-from-deploy-to-run
          i18n_name: deployからrunへの移行

- name: Orbs
  i18n_name: Orb
  icon: icons/sidebar/orb.svg
  children:
    - name: Using orbs
      i18n_name: Orbの利用
      children:
        - name: Orb introduction
          link: ja/orb-intro
          i18n_name: Orb概要
        - name: Orbs concepts
          link: ja/orb-concepts
          i18n_name: Orbコンセプト
        - name: Orbs FAQ
          link: ja/orbs-faq
          i18n_name: Orb FAQ
    - name: Authoring orbs
      i18n_name: Orbの作成
      children:
        - name: Intro to authoring an Orb
          link: ja/orb-author-intro
          i18n_name: 概要
        - name: Author an Orb
          link: ja/orb-author
          i18n_name: Orbの作成
        - name: Orb author FAQ
          link: ja/orb-author-faq
          i18n_name: Orbs作成のFAQ
        - name: Orb authoring best practices
          link: ja/orbs-best-practices
          i18n_name: Orbのベストプラクティス
        - name: Orb testing methodologies
          link: ja/testing-orbs
          i18n_name: Orbのテスト手法
        - name: Orb publishing process
          link: ja/creating-orbs
          i18n_name: Orbのパブリッシュ
        - name: Orb development kit
          link: ja/orb-development-kit
          i18n_name: Orb開発キット
        - name: Manual orb authoring
          link: ja/orb-author-validate-publish
          i18n_name: Orbの記述
    - name: Tutorials
      children:
        - name: Using the Slack orb
          link: ja/slack-orb-tutorial
          i18n_name: Slack Orbを使う
    - name: How-To Guides
      i18n_name: ガイド
      children:
        - name: Deploy service update to EC2
          link: ja/deploy-service-update-to-aws-ec2
          i18n_name: 変更のEC2へのデプロイ
        - name: Notify a Slack channel of a paused workflow
          link: ja/notify-a-slack-channel-of-a-paused-workflow
          i18n_name: 停止したワークフローのSlackチャンネルへの通知

- name: Insights
  icon: icons/sidebar/insights-new.svg
  i18n_name: インサイト
  children:
    - name: Overview
      i18n_name: 概要
      link: ja/insights
    - name: Metrics glossary
      i18n_name: メトリクスの用語集
      link: ja/insights-glossary
    - name: Insights snapshot badge
      i18n_name: インサイト スナップショットバッジ
      link: insights-snapshot-badge
    - name: Test Insights
      i18n_name: テストインサイト
      link: ja/insights-tests
    - name: Data partnerships
      i18n_name: データ連携
      link: ja/insights-partnerships
    - name: Insights API
      i18n_name: インサイトAPI
      link: https://circleci.com/docs/api/v2#tag/Insights

- name: Projects
  i18n_name: プロジェクト
  icon: icons/sidebar/project-new.svg
  children:
    - name: overview
      i18n_name: 概要
      children:
        - name: Projects overview
          link: ja/projects
          i18n_name: プロジェクトの概要
        - name: Creating a project
          link: ja/create-project
          i18n_name: プロジェクトの作成
    - name: settings
      i18n_name: 設定
      children:
        - name: Settings Overview
          link: ja/settings
          i18n_name: 概要
        - name: Enabling GitHub Checks
          link: ja/enable-checks
          i18n_name: GitHub Checks有効化
        - name: Adding SSH keys
          link: ja/add-ssh-key
          i18n_name: SSHキーの登録
        - name: Rotate project SSH keys
          link: ja/rotate-project-ssh-keys
          i18n_name: プロジェクトの SSH キーをローテーションする
        - name: Open source projects
          link: ja/oss
          i18n_name: OSSプロジェクト
        - name: Using notifications
          link: ja/notifications
          i18n_name: 通知の使用
        - name: Connect with JIRA
          link: ja/jira-plugin
          i18n_name: Jiraとの連携
        - name: Managing API tokens
          link: ja/managing-api-tokens
          i18n_name: APIトークン
        - name: Status badges
          link: ja/status-badges
          i18n_name: ステータスバッジ
        - name: Webhooks
          link: ja/webhooks
          i18n_name: Webhook
        - name: Using Credits
          link: ja/credits
          i18n_name: クレジットの使用
    - name: security
      i18n_name: セキュリティ
      children:
        - name: Security overview
          link: ja/security-overview
          i18n_name: セキュリティ概要
        - name: Contexts
          link: ja/contexts
          i18n_name: コンテキスト
        - name: Secure secrets handling
          link: ja/security-recommendations
          i18n_name: シークレットの安全な取り扱い
        - name: Using shell scripts
          link: ja/using-shell-scripts
          i18n_name: シェルスクリプトの使用
        - name: Protecting against supply chain attacks
          link: ja/security-supply-chain
          i18n_name: サプライチェーン攻撃への対策
        - name: IP ranges
          link: ja/ip-ranges
          i18n_name: IPアドレスの範囲
        - name: OpenID Connect tokens
          link: ja/openid-connect-tokens
          i18n_name: OpenID Connectトークン
        - name: Audit logs
          link: ja/audit-logs
          i18n_name: 監査ログ
        - name: How CircleCI handles security
          link: ja/security
          i18n_name: CircleCIのセキュリティ対策
    - name: config policy management
      i18n_name: 設定ファイルのポリシー管理
      children:
        - name: Config policy management overview
          link: ja/config-policy-management-overview
          i18n_name: 概要
        - name: Use the CLI and VCS for config policy management
          link: ja/use-the-cli-and-vcs-for-config-policy-management
          i18n_name: CLIとVCSを使用したポリシー管理
        - name: Use the CLI for config and policy development
          link: ja/use-the-cli-for-config-and-policy-development
          i18n_name: CLIを使用したポリシー作成
        - name: Config policy reference
          link: ja/config-policy-reference
          i18n_name: リファレンス

- name: Examples and guides
  i18n_name: サンプル
  icon: icons/sidebar/config.svg
  children:
    - name: Languages
      i18n_name: 言語
      children:
        - name: Overview
          link: ja/examples-and-guides-overview
          i18n_name: 概要
        - name: Node
          link: ja/language-javascript
        - name: Python
          link: ja/language-python

    - name: Databases
      i18n_name: データベース
      children:
        - name: Configuring databases
          link: ja/databases
          i18n_name: 設定方法
        - name: Database examples
          link: ja/postgres-config
          i18n_name: 設定例

    - name: Testing
      i18n_name: テスト
      children:
        - name: Overview
          link: ja/test
          i18n_name: テストの概要
        - name: Browser testing
          link: ja/browser-testing
          i18n_name: ブラウザーテスト

- name: Deployment
  icon: icons/sidebar/getting-started-new.svg
  i18n_name: デプロイ
  children:
    - name: Deployment overview
      link: ja/deployment-overview
      i18n_name: デプロイの概要
    - name: Deploy Android applications
      link: ja/deploy-android-applications
      i18n_name: Androidアプリのデプロイ
    - name: Deploy to Artifactory
      link: ja/deploy-to-artifactory
      i18n_name: Artifactoryへのデプロイ
    - name: Deploy to AWS
      link: ja/deploy-to-aws
      i18n_name: AWSへのデプロイ
    - name: Deploy Service Update to AWS EC2
      link: ja/deploy-service-update-to-aws-ec2
      i18n_name: 変更のEC2へのデプロイ
    - name: Deploy to Azure Container Registry
      link: ja/deploy-to-azure-container-registry
      i18n_name: Azure Container Registryへのデプロイ
    - name: Deploy to Capistrano
      link: ja/deploy-to-capistrano
      i18n_name: Capistranoへのデプロイ
    - name: Deploy to Cloud Foundry
      link: ja/deploy-to-cloud-foundry
      i18n_name: Cloud Foundryへのデプロイ
    - name: Deploy to Firebase
      link: ja/deploy-to-firebase
      i18n_name: Firebaseへのデプロイ
    - name: Authorize Google Cloud SDK
      link: ja/authorize-google-cloud-sdk
      i18n_name: Google Cloud SDK認証
    - name: Deploy to Google Cloud Platform
      link: ja/deploy-to-google-cloud-platform
      i18n_name: Google Cloud Platformへのデプロイ
    - name: Deploy to Heroku
      link: ja/deploy-to-heroku
      i18n_name: Herokuへのデプロイ
    - name: Deploy iOS applications
      link: ja/deploy-ios-applications
      i18n_name: iOSアプリのデプロイ
    - name: Deploy to NPM registry
      link: ja/deploy-to-npm-registry
      i18n_name: NPMレジストリへのデプロイ
    - name: Deploy over SSH
      link: ja/deploy-over-ssh
      i18n_name: SSHを使用したデプロイ
    - name: Publish packages to Packagecloud
      link: ja/publish-packages-to-packagecloud
      i18n_name: Packagecloudへのデプロイ

- name: Reference
  icon: icons/sidebar/folder-open.svg
  i18n_name: リファレンス
  children:
    - children:
      - name: Configuration Reference
        link: ja/configuration-reference
        i18n_name: 設定ファイルリファレンス
      - name: API v2 Reference
        link: https://circleci.com/docs/api/v2
        i18n_name: API v2リファレンス
      - name: API v2 Introduction
        link: ja/api-intro
        i18n_name: API v2概要
      - name: API v2 Developer's guide
        link: ja/api-developers-guide
        i18n_name: API v2開発ガイド
      - name: API v1.1 Reference
        link: https://circleci.com/docs/api/v1
        i18n_name: API v1.1リファレンス
      - name: CircleCI config SDK
        link: ja/circleci-config-sdk
        i18n_name: CircleCIコンフィグSDK
      - name: Project values and variables
        link: ja/variables
        i18n_name: プロジェクトの値と変数
      - name: Prebuilt images
        link: ja/circleci-images
        i18n_name: CircleCI公式イメージ
      - name: Glossary
        link: ja/glossary
        i18n_name: 用語集
      - name: Help and support
        link: ja/help-and-support
        i18n_name: ヘルプとサポート

- name: Server Administration v4.x
  i18n_name: Server v4.x 管理
  icon: icons/sidebar/admin-new.svg
  children:
    - name: Server v4.x Overview
      i18n_name: Server v4.xの概要
      children:
        - name: CircleCI server v4.x overview
          link: ja/server/overview/circleci-server-v4-overview
          i18n_name: 概要
        - name: Release notes
          link: ja/server/overview/release-notes
          i18n_name: リリースノート
    - name: Server v4.x Installation
      i18n_name: Server v4.xのインストール
      children:
        - name: Phase 1 - Prerequisites
          link: ja/server/installation/phase-1-prerequisites
          i18n_name: ステップ1 - 前提条件
        - name: Phase 2 - Core
          link: ja/server/installation/phase-2-core-services
          i18n_name: ステップ2 - コアサービス
        - name: Phase 3 - Execution
          link: ja/server/installation/phase-3-execution-environments
          i18n_name: ステップ3 - 実行環境
        - name: Phase 4 - Post-installation
          link: ja/server/installation/phase-4-post-installation
          i18n_name: ステップ4 - インストールの後処理
        - name: Hardening your cluster
          link: ja/server/installation/hardening-your-cluster
          i18n_name: クラスタのセキュリティ強化
        - name: Installing server behind a proxy
          link: ja/server/installation/installing-server-behind-a-proxy
          i18n_name: プロキシ経由のインストール
        - name: Migrate from server v3 to v4
          link: ja/server/installation/migrate-from-server-3-to-server-4
          i18n_name: v3からv4への移行
        - name: Upgrade server v4.x
          link: ja/server/installation/upgrade-server-4
          i18n_name: v4.xのアップグレード
        - name: Installation reference
          link: ja/server/installation/installation-reference
          i18n_name: インストールのリファレンスガイド
    - name: Server v4.x operations
      i18n_name: v3.x 管理者ガイド
      children:
        - name: Operator overview
          link: ja/server/operator/operator-overview
          i18n_name: 概要
        - name: Introduction to Nomad cluster operation
          link: ja/server/operator/introduction-to-nomad-cluster-operation
          i18n_name: Nomadクラスタの操作
        - name: Managing user accounts
          link: ja/server/operator/managing-user-accounts
          i18n_name: ユーザーアカウントの管理
        - name: Managing orbs
          link: ja/server/operator/managing-orbs
          i18n_name: Orbの管理
        - name: Manage virtual machines with VM service
          link: ja/server/operator/manage-virtual-machines-with-vm-service
          i18n_name: VMの管理
        - name: Configuring external services
          link: ja/server/operator/configuring-external-services
          i18n_name: 外部サービスの設定
        - name: Expanding internal database volumes
          link: ja/server/operator/expanding-internal-database-volumes
          i18n_name: 内部データベースのボリューム拡張
        - name: Managing load balancers
          link: ja/server/operator/managing-load-balancers
          i18n_name: ロードバランサーの管理
        - name: User authentication
          link: ja/server/operator/user-authentication
          i18n_name: ユーザー認証
        - name: Managing build artifacts
          link: ja/server/operator/managing-build-artifacts
          i18n_name: ビルドアーティファクトの管理
        - name: Usage data collection
          link: ja/server/operator/usage-data-collection
          i18n_name: 使用状況データの収集
        - name: CircleCI server security features
          link: ja/server/operator/circleci-server-security-features
          i18n_name: セキュリティ機能
        - name: Application lifecycle
          link: ja/server/operator/application-lifecycle
          i18n_name: アプリケーション ライフサイクル
        - name: Troubleshooting and support
          link: ja/server/operator/troubleshooting-and-support
          i18n_name: トラブルシュートとサポート
        - name: Backup and restore
          link: ja/server/operator/backup-and-restore
          i18n_name: バックアップと復元
    - name: Server v4.0.0 PDF
      children:
        - name: v4.0.0 Overview
          link: server-pdfs/CircleCI-Server-4.0.0-Overview.pdf
          i18n_name: v4.0.0 概要
        - name: v4.0.0 Installation Guide for AWS
          link: server-pdfs/CircleCI-Server-4.0.0-AWS-Installation-Guide.pdf
          i18n_name: v4.0.0 インストールガイド AWS
        - name: v4.0.0 Installation Guide for GCP
          link: server-pdfs/CircleCI-Server-4.0.0-GCP-Installation-Guide.pdf
          i18n_name: v4.0.0 インストールガイド GCP
        - name: v4.0.0 Operations Guide
          link: server-pdfs/CircleCI-Server-4.0.0-Operations-Guide.pdf
          i18n_name: v4.0.0 管理者ガイド

- name: Server Administration v3.x
  i18n_name: Server v3.x 管理
  icon: icons/sidebar/admin-new.svg
  children:
    - name: Server v3.x Overview
      i18n_name: v3.x の概要
      children:
        - name: Overview
          link: ja/server-3-overview
          i18n_name: 概要
        - name: What's New in v3.x
          link: ja/server-3-whats-new
          i18n_name: v3.x の新機能
        - name: Upgrade
          link: ja/server-3-upgrade
          i18n_name: v3.x へのアップグレード
        - name: FAQ
          link: ja/server-3-faq
          i18n_name: Server 3.x FAQ
    - name: Server v3.x Install
      i18n_name: Server v3.x のインストール
      children:
        - name: Phase 1 - Prerequisites
          link: ja/server-3-install-prerequisites
          i18n_name: ステップ1 - 必須要件
        - name: Phase 2 - Install core services
          link: ja/server-3-install
          i18n_name: ステップ2 - コアサービスのインストール
        - name: Phase 3 - Install execution environment
          link: ja/server-3-install-build-services
          i18n_name: ステップ3 - 実行環境のインストール
        - name: Phase 4 - Post installation
          link: ja/server-3-install-post
          i18n_name: ステップ4 - インストールの後処理
        - name: Migration
          link: ja/server-3-install-migration
          i18n_name: 移行
        - name: Hardening your cluster
          link: ja/server-3-install-hardening-your-cluster
          i18n_name: クラスタのハードニング
    - name: Server v3.x operations
      i18n_name: v3.x 管理者ガイド
      children:
        - name: Overview
          link: ja/server-3-operator-overview
          i18n_name: 概要
        - name: Metrics and monitoring
          i18n_name: メトリクスとモニタリング
          link: ja/server-3-operator-metrics-and-monitoring
        - name: Introduction to Nomad
          i18n_name: Nomad 概要
          link: ja/server-3-operator-nomad
        - name: Configuring a proxy
          i18n_name: プロキシの設定
          link: ja/server-3-operator-proxy
        - name: User accounts
          i18n_name: ユーザー管理
          link: ja/server-3-operator-user-accounts
        - name: Managing orbs
          i18n_name: Orbの管理
          link: ja/server-3-operator-orbs
        - name: VM service
          i18n_name: VM サービスの設定
          link: ja/server-3-operator-vm-service
        - name: Externalizing services
          i18n_name: サービスの外部化
          link: ja/server-3-operator-externalizing-services
        - name: Expanding internal database volumes
          i18n_name: 内部データベースボリュームの拡張
          link: ja/server-3-operator-extending-internal-volumes
        - name: Load balancers
          i18n_name: ロードバランサー
          link: ja/server-3-operator-load-balancers
        - name: Authentication
          i18n_name: 認証
          link: ja/server-3-operator-authentication
        - name: Docker authenticated pulls
          i18n_name: Docker の認証つきプル
          link: ja/private-images
        - name: Build artifacts
          i18n_name: アーティファクト
          link: ja/server-3-operator-build-artifacts
        - name: Usage data
          i18n_name: 利用状況データ
          link: ja/server-3-operator-usage-data
        - name: Security
          i18n_name: セキュリティ
          link: ja/security-server
        - name: Application lifecycle
          i18n_name: アプリケーションライフサイクル
          link: ja/server-3-operator-application-lifecycle
        - name: Troubleshooting and support
          i18n_name: トラブルシューティング
          link: ja/server-3-operator-troubleshooting-and-support
        - name: Backup and restore
          i18n_name: バックアップと復元
          link: ja/server-3-operator-backup-and-restore
    - name: Server v3.4.x PDFs
      children:
        - name: v3.4 Overview
          link: ja/CircleCI-Server-3.4.1-Overview.pdf
          i18n_name: v3.4 の概要
        - name: v3.4 Installation Guide for AWS
          link: ja/CircleCI-Server-3.4.1-AWS-Installation-Guide.pdf
          i18n_name: v3.4 インストールガイド AWS
        - name: v3.4 Installation Guide for GCP
          link: ja/CircleCI-Server-3.4.1-GCP-Installation-Guide.pdf
          i18n_name: v3.4 インストールガイド GCP
        - name: v3.4 Operations Guide
          link: ja/CircleCI-Server-3.4.1-Operations-Guide.pdf
          i18n_name: v3.4 管理者ガイド
    - name: Server v3.3.x PDFs
      children:
        - name: v3.3 Overview
          link: ja/CircleCI-Server-3.3.0-Overview.pdf
          i18n_name: v3.3 の概要
        - name: v3.3 Installation Guide for AWS
          link: ja/CircleCI-Server-3.3.0-AWS-Installation-Guide.pdf
          i18n_name: v3.3 インストールガイド AWS
        - name: v3.3 Installation Guide for GCP
          link: ja/CircleCI-Server-3.3.0-GCP-Installation-Guide.pdf
          i18n_name: v3.3 インストールガイド GCP
        - name: v3.3 Operations Guide
          link: ja/CircleCI-Server-3.3.0-Operations-Guide.pdf
          i18n_name: v3.3 管理者ガイド
    - name: Server v3.2.x PDFs
      children:
        - name: v3.2 Overview
          link: ja/CircleCI-Server-3.2.0-Overview.pdf
          i18n_name: v3.2 の概要
        - name: v3.2 Installation Guide
          link: ja/CircleCI-Server-3.2.0-Installation-Guide.pdf
          i18n_name: v3.2 インストールガイド
        - name: v3.2 Operations Guide
          link: ja/CircleCI-Server-3.2.0-Operations-Guide.pdf
          i18n_name: v3.2 管理者ガイド
    - name: Server v3.1.x PDFs
      i18n_name: Server v3.1.x PDFs
      children:
        - name: v3.1 Overview
          i18n_name: v3.1 の新機能
          link: ja/CircleCI-Server-3.1.0-Overview.pdf
        - name: v3.1 Installation Guide
          i18n_name: v3.1 インストールガイド
          link: ja/CircleCI-Server-3.1.0-Installation-Guide.pdf
        - name: v3.1 Operations Guide
          i18n_name: v3.1 管理者ガイド
          link: ja/CircleCI-Server-3.1.0-Operations-Guide.pdf
    - name: Server v3.0.x PDFs
      i18n_name: Server v3.0.x PDFs
      children:
        - name: v3.0 Overview
          i18n_name: v3.0 の新機能
          link: ja/CircleCI-Server-3.0.1-Overview.pdf
        - name: v3.0 Installation Guide
          i18n_name: v3.0 インストールガイド
          link: ja/CircleCI-Server-3.0.1-Installation-Guide.pdf
        - name: v3.0 Operations Guide
          i18n_name: v3.0 管理者ガイド
          link: ja/CircleCI-Server-3.0.1-Operations-Guide.pdf
- name: Server administration v2.x
  i18n_name: Server v2.x 管理
  icon: icons/sidebar/admin-new.svg
  children:
    - name: Server v2.19.x Install
      i18n_name: v2.19.x インストール
      children:
        - name: Overview
          link: ja/install-overview
          i18n_name: 概要
        - name: What's new in v2.19.x
          link: ja/v.2.19-overview
          i18n_name: v2.19.x の新機能
        - name: Upgrade to v2.19.x
          link: ja/updating-server
          i18n_name: アップグレード方法
        - name: Updating Replicated
          link: ja/updating-server-replicated-version
          i18n_name: Replicated の更新
        - name: System requirements
          link: ja/server-ports
          i18n_name: 使用ポート
        - name: Prerequisites and planning
          link: ja/aws-prereq
          i18n_name: 必須要件
        - name: Installation
          link: ja/aws
          i18n_name: インストール
        - name: Teardown
          link: ja/aws-teardown
          i18n_name: アンインストール
    - name: Server v2.19.x Operations
      i18n_name: 管理者ガイド
      children:
        - name: Overview
          link: ja/overview
          i18n_name: 概要
        - name: Intro to Nomad
          link: ja/nomad
          i18n_name: Nomadガイド
        - name: Metrics & Monitoring
          link: ja/monitoring
          i18n_name: 設定・モニタリング
        - name: Nomad metrics
          link: ja/nomad-metrics
          i18n_name: Nomadメトリクス
        - name: Proxies
          link: ja/proxy
          i18n_name: プロキシ
        - name: Docker Hub pull through mirror
          link: ja/docker-hub-pull-through-mirror
          i18n_name: DockerHubミラー
        - name: Authentication
          link: ja/authentication
          i18n_name: 認証
        - name: VM service
          link: ja/vm-service
          i18n_name: VMサービスの設定
        - name: GPU builders
          link: ja/gpu
          i18n_name: GPUビルダー
        - name: Certificates
          link: ja/certificates
          i18n_name: 証明書
        - name: User Accounts
          link: ja/user-accounts
          i18n_name: ユーザアカウント
        - name: Build artifacts
          link: ja/build-artifacts
          i18n_name: アーティファクト
        - name: Usage statistics
          link: ja/usage-stats
          i18n_name: 利用状況データ
        - name: JVM heap size
          link: ja/jvm-heap-size-configuration
          i18n_name: JVMヒープサイズ
        - name: SSH reruns
          link: ja/ssh-server
          i18n_name: SSH再実行
        - name: Maintenance
          link: ja/ops
          i18n_name: メンテナンス
        - name: Backup and recovery
          link: ja/backup
          i18n_name: バックアップとリカバリ
        - name: Security
          link: ja/security-server
          i18n_name: セキュリティ
        - name: Troubleshooting
          link: ja/troubleshooting
          i18n_name: トラブルシューティング
        - name: Faq
          link: ja/admin-faq
          i18n_name: FAQ
        - name: Customization & config
          link: ja/customizations
          i18n_name: カスタマイズ・設定
        - name: Architecture
          link: ja/architecture
          i18n_name: アーキテクチャ
        - name: Storage lifecycle
          link: ja/storage-lifecycle
          i18n_name: ストレージライフサイクル
        - name: Acknowledgments
          link: ja/open-source
          i18n_name: 謝辞(OSS)
    - name: Server v2.19 PDFs
      i18n_name: Server v2.19 PDF
      children:
        - name: What's New in v2.19
          link: ja/v.2.19-overview
          i18n_name: v2.19 の新機能
        - name: v2.19 Installation Guide
          link: ja/CircleCI-Server-AWS-Installation-Guide.pdf
          i18n_name: v2.19 インストールガイド
        - name: v2.19 Operations Guide
          link: ja/CircleCI-Server-Operations-Guide.pdf
          i18n_name: v2.19 管理者ガイド
    - name: Server v2.18 PDFs
      i18n_name: Server v2.18 PDF
      children:
        - name: What's New in v2.18
          link: ja/v.2.18-overview
          i18n_name: v2.18 の新機能
        - name: v2.18.3 Installation Guide
          link: ja/CircleCI-Server-AWS-Installation-Guide-v2-18-3.pdf
          i18n_name: v2.18.3 インストールガイド
        - name: v2.18.3 Operations Guide
          link: ja/CircleCI-Server-Operations-Guide-v2-18-3.pdf
          i18n_name: v2.18.3 管理者ガイド
    - name: Server v2.17.3 PDFs
      i18n_name: Server v2.17.3 PDF
      children:
        - name: What's New in v2.17
          link: ja/v.2.17-overview
          i18n_name: v2.17 の新機能
        - name: v2.17.3 Installation Guide
          link: ja/CircleCI-Server-AWS-Installation-Guide-v2-17.pdf
          i18n_name: v2.17 インストールガイド
        - name: v2.17.3 Operations Guide
          link: ja/CircleCI-Server-Operations-Guide-v2-17.pdf
          i18n_name: v2.17 管理者ガイド
    - name: Server v2.16 PDFs
      i18n_name: Server v2.16 PDF
      children:
        - name: What's New in v2.16
          i18n_name: v2.16 の新機能
          link: ja/v.2.16-overview
        - name: v2.16 Installation Guide
          link: ja/circleci-install-doc.pdf
          i18n_name: v2.16 インストールガイド
        - name: v2.16 Operations Guide
          link: ja/circleci-ops-guide.pdf
          i18n_name: v2.16 管理者ガイド

- name: CircleCI Plans
  i18n_name: CircleCIのプラン設定
  icon: icons/sidebar/plans-outline.svg
  children:
    - name: Plan Overview
      i18n_name: プランの概要
      link: ja/plan-overview
    - name: Free
      i18n_name: Free
      link: ja/plan-free
    - name: Performance
      i18n_name: Performance
      link: ja/plan-performance
    - name: Scale
      i18n_name: Scale
      link: ja/plan-scale
    - name: Server
      link: ja/plan-server

- name: Contributing to CircleCI docs
  i18n_name: スタイルガイド(英語)
  icon: icons/sidebar/changelog.svg
  children:
    - name: Docs style guide
      children:
        - name: Style guide overview
          link: style/style-guide-overview
        - name: Formatting
          link: style/formatting
        - name: Style and Voice
          link: style/style-and-voice
        - name: Headings
          link: style/headings
        - name: Using lists
          link: style/using-lists
        - name: Cross references and links
          link: style/links
        - name: Using images
          link: style/using-images
        - name: Using tables
          link: style/using-tables
        - name: Using code samples
          link: style/using-code-samples<|MERGE_RESOLUTION|>--- conflicted
+++ resolved
@@ -214,13 +214,8 @@
           link: config-editor
     - name: Reference
       children:
-<<<<<<< HEAD
         - name: Reusing configuration
           link: reusing-config
-=======
-        - name: Configuration reference
-          link: configuration-reference
->>>>>>> 05ddf7bb
         - name: Advanced configuration
           link: adv-config
         - name: Sample configuration
