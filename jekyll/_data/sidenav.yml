--- conflicted
+++ resolved
@@ -383,48 +383,35 @@
 - name: Deployment
   icon: icons/sidebar/deployment.svg
   children:
-    - name: Configuring Deploys
-<<<<<<< HEAD
-      link: 2.0/deployment-integrations/
+    - name: Deployment overview
+      link: deployment-overview
     - name: Deploy to Artifactory
-      link: 2.0/deploy-to-artifactory/
+      link: deploy-to-artifactory
     - name: Deploy to AWS
-      link: 2.0/deploy-to-aws
+      link: deploy-to-aws
     - name: Deploy to Azure Container Registry
-      link: 2.0/deploy-to-azure-container-registry
+      link: deploy-to-azure-container-registry
     - name: Deploy to Capistrano  
-      link: 2.0/deploy-to-capistrano 
+      link: deploy-to-capistrano 
     - name: Deploy to Cloud Foundry
-      link: 2.0/deploy-to-cloud-foundry
+      link: deploy-to-cloud-foundry
     - name: Deploy to Firebase
-      link: 2.0/deploy-to-firebase
+      link: deploy-to-firebase
     - name: Deploy to Google Cloud Platform
-      link: 2.0/deploy-to-google-cloud-platform
+      link: deploy-to-google-cloud-platform
     - name: Deploy to Heroku
-      link: 2.0/deploy-to-heroku
+      link: deploy-to-heroku
     - name: Deploy iOS applications
-      link: 2.0/deploying-ios/
+      link: deploy-ios-applications
     - name: Deploy to NPM registry
-      link: 2.0/deploy-to-npm-registry
+      link: deploy-to-npm-registry
     - name: Deploy over SSH
-      link: 2.0/deploy-over-ssh
+      link: deploy-over-ssh
     - name: Authorize Google Cloud SDK
-      link: 2.0/google-auth/
+      link: authorize-google-cloud-sdk
     - name: Publish packages to packagecloud
-      link: 2.0/publish-packages-to-packagecloud/
-=======
-      link: deployment-integrations
-    - name: Deployment Examples
-      link: deployment-examples
-    - name: Deploying iOS applications
-      link: deploying-ios
-    - name: Upload to Artifactory
-      link: artifactory
-    - name: Publishing to Packagecloud
-      link: packagecloud
-    - name: Google Cloud SDK
-      link: google-auth
->>>>>>> 3f0f1844
+      link: publish-packages-to-packagecloud
+
 
 - name: Reference
   icon: icons/sidebar/reference.svg
