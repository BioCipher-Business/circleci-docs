--- conflicted
+++ resolved
@@ -616,83 +616,6 @@
             link: sample-config
           - name: Database examples
             link: postgres-config
-
-<<<<<<< HEAD
-  - name: Test
-    icon: icons/sidebar/passed.svg
-    children:
-      - name: Run tests
-        children:
-          - name: Automated testing
-            link: test
-          - name: Collect test data
-            link: collect-test-data
-      - name: Testing strategies
-        children:
-          - name: Browser testing
-            link: browser-testing
-          - name: Generate code coverage metrics
-            link: code-coverage
-          - name: Re-run failed tests overview
-            link: rerun-failed-tests
-      - name: Monitor tests
-        children:
-          - name: Test Insights
-            link: insights-tests
-      - name: Tutorials
-        children:
-          - name: Speed up pipelines with test splitting
-            link: test-splitting-tutorial
-          - name: Testing iOS applications
-            link: testing-ios
-          - name: Testing macOS applications
-            link: testing-macos
-      - name: How-to guides
-        children:
-          - name: Use the CircleCI CLI to split tests
-            link: use-the-circleci-cli-to-split-tests
-      - name: Reference
-        children:
-          - name: Troubleshoot test splitting
-            link: troubleshoot-test-splitting
-
-  - name: Deploy
-    icon: icons/sidebar/getting-started-new.svg
-    children:
-      - name: Deployment
-        children:
-          - name: Deployment overview
-            link: deployment-overview
-      - name: How-to guides
-        children:
-          - name: Deploy Android applications
-            link: deploy-android-applications
-          - name: Deploy to Artifactory
-            link: deploy-to-artifactory
-          - name: Deploy to AWS
-            link: deploy-to-aws
-          - name: Push image to ECR and deploy to ECS
-            link: ecr-ecs
-          - name: Deploy to Azure Container Registry
-            link: deploy-to-azure-container-registry
-          - name: Deploy to Capistrano
-            link: deploy-to-capistrano
-          - name: Deploy to Cloud Foundry
-            link: deploy-to-cloud-foundry
-          - name: Deploy to Firebase
-            link: deploy-to-firebase
-          - name: Deploy to Google Cloud Platform
-            link: deploy-to-google-cloud-platform
-          - name: Deploy to Heroku
-            link: deploy-to-heroku
-          - name: Deploy iOS applications
-            link: deploy-ios-applications
-          - name: Deploy over SSH
-            link: deploy-over-ssh
-          - name: Publish packages to Packagecloud
-            link: publish-packages-to-packagecloud
-          - name: Publish to NPM registry
-            link: deploy-to-npm-registry
 
   - name: Server administration v4.3
     icon: icons/sidebar/admin-new.svg
@@ -774,8 +697,6 @@
           - name: FAQs
             link: server/v4.3/operator/faq
 
-=======
->>>>>>> 03cd0248
   - name: Server administration v4.2
     icon: icons/sidebar/admin-new.svg
     children:
