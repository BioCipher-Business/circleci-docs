en:
- name: Getting Started
  icon: icons/sidebar/getting_started.svg
  children:
    - name: Overview
      children:
        - name: Welcome
          link: 2.0/
        - name: About CircleCI
          link: 2.0/about-circleci/
        - name: Concepts
          link: 2.0/concepts/
        - name: Your First Green Build
          link: 2.0/getting-started/
        - name: Hello World
          link: 2.0/hello-world/
    - name: Migration
      link: 2.0/migration-intro/
      children:
        - name: Migration Introduction
          link: 2.0/migration-intro/
        - name: Migrating from AWS
          link: 2.0/migrating-from-aws/
        - name: Migrating from Azure
          link: 2.0/migrating-from-azuredevops/
        - name: Migrating from Buildkite
          link: 2.0/migrating-from-buildkite/
        - name: Migrating from GitHub
          link: 2.0/migrating-from-github/
        - name: Migrating from GitLab
          link: 2.0/migrating-from-gitlab/
        - name: Migrating from Jenkins
          link: 2.0/migrating-from-jenkins/
        - name: Migrating from TeamCity
          link: 2.0/migrating-from-teamcity/
        - name: Migrating from Travis CI
          link: 2.0/migrating-from-travis/
        - name: Jenkins Converter
          link: 2.0/jenkins-converter/

- name: Pipelines
  icon: icons/sidebar/pipelines.svg
  children:
    - name: Features
      children:
        - name: Workflows
          link: 2.0/workflows/
        - name: Environment variables
          link: 2.0/env-vars/
        - name: Caching
          link: 2.0/caching/
        - name: Artifacts
          link: 2.0/artifacts/
        - name: Collecting test data
          link: 2.0/collect-test-data/
        - name: Debugging with SSH
          link: 2.0/ssh-access-jobs/
        - name: Parallelism
          link: 2.0/parallelism-faster-jobs/
        - name: Contexts
          link: 2.0/contexts/
    - name: Optimizations
      children:
        - name: Pipeline variables
          link: 2.0/pipeline-variables/
        - name: Using shell scripts
          link: 2.0/using-shell-scripts/
        - name: Docker layer caching
          link: 2.0/docker-layer-caching/
        - name: Optimizations cookbook
          link: 2.0/optimization-cookbook/

- name: Executors and Images
  icon: icons/sidebar/executors.svg
  children:
    - name: Overview
      children:
        - name: Introduction
          link: 2.0/executor-types/
    - name: Docker
      children:
        - name: Overview
          link: 2.0/executor-types/
          hash: using-docker
        - name: CircleCI Images
          link: 2.0/circleci-images/
        - name: Docker compose
          link: 2.0/docker-compose/
        - name: Docker layer caching
          link: 2.0/docker-layer-caching/
        - name: Running docker commands
          link: 2.0/building-docker-images/
        - name: Using custom images
          link: 2.0/custom-images/
        - name: Docker authenticated pulls
          link: 2.0/private-images/
    - name: Machine
      children:
        - name: Overview
          link: 2.0/executor-types/
          hash: using-machine
        - name: Pre-installed software
          link: 2.0/docker-to-machine
          hash: pre-installed-software
        - name: Android Machine Image
          link: 2.0/android-machine-image
        - name: Arm Resources
          link: 2.0/arm-resources/

    - name: Mac
      children:
        - name: Overview
          link: 2.0/hello-world-macos/
        - name: Testing iOS applications
          link: 2.0/testing-ios/
        - name: iOS Code Signing
          link: 2.0/ios-codesigning/
        - name: Deploying iOS applications
          link: 2.0/deploying-ios/
        - name: Testing macOS applications
          link: 2.0/testing-macos/
        - name: Xcode Image Policy
          link: 2.0/xcode-policy/
    - name: Windows
      children:
        - name: Overview
          link: 2.0/hello-world-windows/
    - name: Runner
      link: 2.0/runner-overview/
      children:
        - name: Runner Overview
          link: 2.0/runner-overview/
        - name: Runner Installation
          link: 2.0/runner-installation/
        - name: Runner API
          link: 2.0/runner-api/
        - name: Runner FAQs
          link: 2.0/runner-faqs/

- name: Configuration
  icon: icons/sidebar/configure.svg
  children:
    - name: Introduction
      link: 2.0/config-intro/
      children:
        - name: Configuration Introduction
          link: 2.0/config-intro/
        - name: Configuration Reference
          link: 2.0/configuration-reference/
        - name: Reusing Configuration
          link: 2.0/reusing-config/
        - name: Dynamic Configuration
          link: 2.0/dynamic-config
        - name: Using the CircleCI CLI
          link: 2.0/local-cli/
        - name: Using the CircleCI Configuration Editor
          link: 2.0/config-editor/
    - name: Orbs
      link: 2.0/orb-intro/
      children:
        - name: Orb Introduction
          link: 2.0/orb-intro/
        - name: Orbs Concepts
          link: 2.0/orb-concepts/
        - name: Orbs FAQ
          link: 2.0/orbs-faq/
    - name: Authoring Orbs
      link: 2.0/orb-author-intro/
      children:
        - name: Intro to Authoring an Orb
          link: 2.0/orb-author-intro/
        - name: Author an Orb
          link: 2.0/orb-author/
        - name: Orb Author FAQ
          link: 2.0/orb-author-faq/
        - name: Orb Authoring Best Practices
          link: 2.0/orbs-best-practices/
        - name: Orb Testing Methodologies
          link: 2.0/testing-orbs/
        - name: Orb Publishing Process
          link: 2.0/creating-orbs/

- name: Insights
  icon: icons/sidebar/insights.svg
  children:
    - name: Overview
      link: 2.0/insights/
    - name: Metrics glossary
      link: 2.0/insights-glossary/
    - name: Test Insights
      link: 2.0/insights-tests/
    - name: Data Partnerships
      link: 2.0/insights-partnerships/
    - name: Insights API
      link: api/v2/
      hash: tag/Insights

- name: Projects
  icon: icons/sidebar/projects.svg
  children:
    - name: settings
      link: 2.0/settings/
      children:
        - name: Settings Overview
          link: 2.0/settings/
        - name: Enabling GitHub Checks
          link: 2.0/enable-checks/
        - name: GitHub and Bitbucket
          link: 2.0/gh-bb-integration/
        - name: Open Source Projects
          link: 2.0/oss/
        - name: Using Notifications
          link: 2.0/notifications/
        - name: Connect with JIRA
          link: 2.0/jira-plugin/
        - name: Managing API tokens
          link: 2.0/managing-api-tokens/
        - name: Using Credits
          link: 2.0/credits/

- name: Examples and Guides
  icon: icons/sidebar/examples.svg
  children:

    - name: Languages
      children:
        - name: Node
          link: 2.0/language-javascript/
        - name: Android
          link: 2.0/language-android/
        - name: Java
          link: 2.0/language-java/
        - name: Go
          link: 2.0/language-go/
        - name: Python
          link: 2.0/language-python/
        - name: Ruby
          link: 2.0/language-ruby/
        - name: Other supported languages
          link: 2.0/tutorials

    - name: Databases
      children:
        - name: Configuring Databases
          link: 2.0/databases/

    - name: Testing
      children:
        - name: Browser Testing
          link: 2.0/browser-testing/

    - name: Cookbooks
      children:
        - name: Optimizations
          link: 2.0/optimization-cookbook/
        - name: Configuration
          link: 2.0/configuration-cookbook/
        - name: Deployment
          link: 2.0/deployment-examples/

- name: Deployment
  icon: icons/sidebar/deployment.svg
  children:
    - name: Configuring Deploys
      link: 2.0/deployment-integrations/
    - name: Deploying iOS applications
      link: 2.0/deploying-ios/
    - name: Publishing Snap packages
      link: 2.0/build-publish-snap-packages/
    - name: Upload to Artifactory
      link: 2.0/artifactory/
    - name: Publishing to Packagecloud
      link: 2.0/packagecloud/

- name: Reference
  icon: icons/sidebar/reference.svg
  children:
    - children:
      - name: Configuration Reference
        link: 2.0/configuration-reference/
      - name: API v2 Reference
        link: api/v2
      - name: API v2 Introduction
        link: 2.0/api-intro/
      - name: API v2 Developer's Guide
        link: 2.0/api-developers-guide/
      - name: API v1.1 Reference
        link: api/v1
      - name: Prebuilt Images
        link: 2.0/circleci-images/
      - name: Glossary
        link: 2.0/glossary/
      - name: Help and Support
        link: 2.0/help-and-support/
      - name: Archive of 1.0 Docs
        link: 2.0/archive/


- name: Server Administration
  icon: icons/sidebar/admin.svg
  children:
    - name: Server v3.x Overview
      link: 2.0/server-3-overview
      children:
        - name: Overview
          link: 2.0/server-3-overview
        - name: What's New in v3.x
          link: 2.0/server-3-whats-new
        - name: FAQ
          link: 2.0/server-3-faq
    - name: Server v3.x Install
      link: 2.0/server-3-install-prerequisites
      children:
        - name: Prerequisites
          link: 2.0/server-3-install-prerequisites
        - name: Your First Cluster
          link: 2.0/server-3-install-creating-your-first-cluster
        - name: Installation
          link: 2.0/server-3-install
        - name: Migration
          link: 2.0/server-3-install-migration
        - name: Hardening Your Cluster
          link: 2.0/server-3-install-hardening-your-cluster
    - name: Server v3.x Operations
      link: 2.0/server-3-operator-overview
      children:
        - name: Overview
          link: 2.0/server-3-operator-overview
        - name: Metrics and Monitoring
          link: 2.0/server-3-operator-metrics-and-monitoring
        - name: User Accounts
          link: 2.0/server-3-operator-user-accounts
        - name: Orbs
          link: 2.0/server-3-operator-orbs
        - name: VM Service
          link: 2.0/server-3-operator-vm-service
<<<<<<< HEAD
        - name: Externalizing Services
          link: 2.0/server-3-operator-externalizing-services
=======
        - name: Load Balancers
          link: 2.0/server-3-operator-load-balancers
>>>>>>> 4c91e48f
        - name: Authentication
          link: 2.0/server-3-operator-authentication
        - name: Docker Authenticated Pulls
          link: 2.0/private-images
        - name: Build Artifacts
          link: 2.0/server-3-operator-build-artifacts
        - name: Usage Data
          link: 2.0/server-3-operator-usage-data
        - name: Security
          link: 2.0/security-server
        - name: Application Lifecycle
          link: 2.0/server-3-operator-application-lifecycle
        - name: Troubleshooting and Support
          link: 2.0/server-3-operator-troubleshooting-and-support
        - name: Backup and Restore
          link: 2.0/server-3-operator-backup-and-restore
    - name: Server v3.x PDFs
      link: 2.0/server-3-overview
      children:
        - name: v3.0 Overview
          link: 2.0/CircleCI-Server-3.0.1-Overview.pdf
        - name: v3.0 Installation Guide
          link: 2.0/CircleCI-Server-3.0.1-Installation-Guide.pdf
        - name: v3.0 Operations Guide
          link: 2.0/CircleCI-Server-3.0.1-Operations-Guide.pdf
    - name: Server v2.19.x Install
      link: 2.0/install-overview/
      children:
        - name: Overview
          link: 2.0/install-overview/
        - name: What's New in v2.19.x
          link: 2.0/v.2.19-overview/
        - name: Upgrade to v2.19.x
          link: 2.0/updating-server/
        - name: System Requirements
          link: 2.0/server-ports/
        - name: Prerequisites and Planning
          link: 2.0/aws-prereq/
        - name: Installation
          link: 2.0/aws/
        - name: Teardown
          link: 2.0/aws-teardown/
        - name: Upgrades from 1.0 to 2.0
          link: 2.0/upgrading/
    - name: Server v2.19.x Operations
      link: 2.0/overview/
      children:
        - name: Overview
          link: 2.0/overview/
        - name: Intro to Nomad
          link: 2.0/nomad/
        - name: Metrics & Monitoring
          link: 2.0/monitoring/
        - name: Nomad Metrics
          link: 2.0/nomad-metrics/
        - name: Proxies
          link: 2.0/proxy/
        - name: Docker Hub Pull Through Mirror
          link: 2.0/docker-hub-pull-through-mirror/
        - name: Authentication
          link: 2.0/authentication/
        - name: VM Service
          link: 2.0/vm-service/
        - name: GPU Builders
          link: 2.0/gpu/
        - name: Certificates
          link: 2.0/certificates/
        - name: User Accounts
          link: 2.0/user-accounts/
        - name: Build Artifacts
          link: 2.0/build-artifacts/
        - name: Usage statistics
          link: 2.0/usage-stats/
        - name: JVM Heap Size
          link: 2.0/jvm-heap-size-configuration/
        - name: SSH Reruns
          link: 2.0/ssh-server/
        - name: Maintenance
          link: 2.0/ops/
        - name: Backup and Recovery
          link: 2.0/backup/
        - name: Security
          link: 2.0/security-server/
        - name: Troubleshooting
          link: 2.0/troubleshooting/
        - name: Faq
          link: 2.0/admin-faq/
        - name: Customization & Config
          link: 2.0/customizations/
        - name: Architecture
          link: 2.0/architecture/
        - name: Storage Lifecycle
          link: 2.0/storage-lifecycle/
        - name: Acknowledgments
          link: 2.0/open-source/
    - name: Server v2.19 PDFs
      link: 2.0/v.2.19-overview/
      children:
        - name: What's New in v2.19
          link: 2.0/v.2.19-overview/
        - name: v2.19 Installation Guide
          link: 2.0/CircleCI-Server-AWS-Installation-Guide.pdf
        - name: v2.19 Operations Guide
          link: 2.0/CircleCI-Server-Operations-Guide.pdf
    - name: Server v2.18 PDFs
      link: 2.0/v.2.18-overview/
      children:
        - name: What's New in v2.18
          link: 2.0/v.2.18-overview/
        - name: v2.18.3 Installation Guide
          link: 2.0/CircleCI-Server-AWS-Installation-Guide-v2-18-3.pdf
        - name: v2.18.3 Operations Guide
          link: 2.0/CircleCI-Server-Operations-Guide-v2-18-3.pdf
    - name: Server v2.17.3 PDFs
      link: 2.0/v.2.17-overview/
      children:
        - name: What's New in v2.17
          link: 2.0/v.2.17-overview/
        - name: v2.17.3 Installation Guide
          link: 2.0/CircleCI-Server-AWS-Installation-Guide-v2-17.pdf
        - name: v2.17.3 Operations Guide
          link: 2.0/CircleCI-Server-Operations-Guide-v2-17.pdf
    - name: Server v2.16 PDFs
      link: 2.0/v.2.16-overview/
      children:
        - name: What's New in v2.16
          link: 2.0/v.2.16-overview/
        - name: v2.16 Installation Guide
          link: 2.0/circleci-install-doc.pdf
        - name: v2.16 Operations Guide
          link: 2.0/circleci-ops-guide.pdf



ja:
- name: Getting Started
  i18n_name: はじめよう
  icon: icons/sidebar/getting_started.svg
  children:
    - name: Overview
      i18n_name: 概要
      children:
        - name: Welcome
          i18n_name: ようこそ
          link: ja/2.0/
        - name: About CircleCI
          link: ja/2.0/about-circleci/
          i18n_name: CircleCIの概要
        - name: Concepts
          link: ja/2.0/concepts/
          i18n_name: コンセプト
        - name: Your First Green Build
          link: ja/2.0/getting-started/
          i18n_name: 入門ガイド
        - name: Hello World
          link: ja/2.0/hello-world/
          i18n_name: Hello World
    - name: Migration
      link: ja/2.0/migration-intro/
      i18n_name: 移行
      children:
        - name: Migration Introduction
          link: ja/2.0/migration-intro/
          i18n_name: 移行の概要
        - name: Migrating from AWS
          link: ja/2.0/migrating-from-aws/
          i18n_name: AWSからの移行
        - name: Migrating from Azure
          link: ja/2.0/migrating-from-azuredevops/
          i18n_name: Azureからの移行
        - name: Migrating from Buildkite
          link: ja/2.0/migrating-from-buildkite/
          i18n_name: Buildkiteからの移行
        - name: Migrating from GitHub
          link: ja/2.0/migrating-from-github/
          i18n_name: GitHubからの移行
        - name: Migrating from GitLab
          link: ja/2.0/migrating-from-gitlab/
          i18n_name: GitLabからの移行
        - name: Migrating from Jenkins
          link: ja/2.0/migrating-from-jenkins/
          i18n_name: Jenkinsからの移行
        - name: Migrating from TeamCity
          link: ja/2.0/migrating-from-teamcity/
          i18n_name: TeamCityからの移行
        - name: Migrating from Travis CI
          link: ja/2.0/migrating-from-travis/
          i18n_name: TravisCIからの移行
        - name: Jenkins Converter
          link: ja/2.0/jenkins-converter/

- name: Pipelines
  i18n_name: パイプライン
  icon: icons/sidebar/pipelines.svg
  children:
    - name: Features
      i18n_name: 機能
      children:
        - name: Workflows
          link: ja/2.0/workflows/
          i18n_name: ワークフロー
        - name: Environment variables
          link: ja/2.0/env-vars/
          i18n_name: 環境変数
        - name: Caching 
          link: ja/2.0/caching/
          i18n_name: キャッシュ
        - name: Artifacts
          link: ja/2.0/artifacts/
          i18n_name: アーティファクト
        - name: Insights
          link: ja/2.0/insights/
          i18n_name: インサイト
        - name: Collecting test data
          i18n_name: テストメタデータの収集
          link: ja/2.0/collect-test-data/
        - name: Debugging with SSH
          link: ja/2.0/ssh-access-jobs/
          i18n_name: SSHデバッグ
        - name: Parallelism
          link: ja/2.0/parallelism-faster-jobs/
          i18n_name: テストの並列実行
        - name: Contexts
          link: ja/2.0/contexts/
          i18n_name: コンテキスト
    - name: Optimizations
      i18n_name: 最適化
      children:
        - name: Pipeline variables
          link: ja/2.0/pipeline-variables/
          i18n_name: パイプライン変数
        - name: Using shell scripts
          link: ja/2.0/using-shell-scripts/
          i18n_name: シェルスクリプトを使う
        - name: Docker layer caching
          link: ja/2.0/docker-layer-caching/
          i18n_name: Dockerレイヤーキャッシュ
        - name: Optimizations cookbook
          link: ja/2.0/optimization-cookbook/
          i18n_name: クックブック

- name: Executors and Images
  icon: icons/sidebar/executors.svg
  i18n_name: Executorとイメージ
  children:
    - name: Overview
      i18n_name: 概要
      children:
        - name: Introduction
          link: ja/2.0/executor-types/
          i18n_name: Executorタイプ
    - name: Docker
      children:
        - name: Overview
          link: ja/2.0/executor-types/
          i18n_name: 概要
          hash: using-docker
        - name: CircleCI Images
          link: ja/2.0/circleci-images/
          i18n_name: CircleCIイメージ
        - name: Docker compose
          link: ja/2.0/docker-compose/
          i18n_name: docker-compose
        - name: Docker layer caching
          link: ja/2.0/docker-layer-caching/
          i18n_name: Dockerレイヤーキャッシュ
        - name: Running docker commands
          link: ja/2.0/building-docker-images/
          i18n_name: Dockerコマンド
        - name: Using custom images
          link: ja/2.0/custom-images/
          i18n_name: カスタムイメージ
        - name: Docker authenticated pulls
          link: ja/2.0/private-images/
          i18n_name: 認証付きプル
    - name: Machine
      children:
        - name: Overview
          link: ja/2.0/executor-types/
          i18n_name: 概要
          hash: using-machine
        - name: Pre-installed software
          link: ja/2.0/docker-to-machine
          i18n_name: インストール済ソフト
          hash: pre-installed-software
        - name: Arm Resources
        - i18n_name: Arm Resources # TODO: needs translation
          link: ja/2.0/arm-resources/
    - name: Mac
      children:
        - name: Overview
          link: ja/2.0/hello-world-macos/
          i18n_name: 概要
        - name: Testing iOS applications
          link: ja/2.0/testing-ios/
          i18n_name: iOSアプリをテストする
        - name: iOS Code Signing
          link: ja/2.0/ios-codesigning/
          i18n_name: iOSコードサインの設定
        - name: Deploying iOS applications
          link: ja/2.0/deploying-ios/
          i18n_name: iOSアプリのデプロイ
        - name: Testing macOS applications
          link: ja/2.0/testing-macos/
          i18n_name: macOSアプリのテスト
        - name: Xcode Image Policy
          link: ja/2.0/xcode-policy/
          i18n_name: Xcodeイメージポリシー
    - name: Windows
      children:
        - name: Overview
          i18n_name: 概要
          link: ja/2.0/hello-world-windows/
    - name: Runner
      link: ja/2.0/runner-overview/
      children:
        - name: Runner Overview
          link: ja/2.0/runner-overview/
          i18n_name: ランナーの概要
        - name: Runner Installation
          link: ja/2.0/runner-installation/
          i18n_name: ランナーのインストール
        - name: Runner API
          link: ja/2.0/runner-api/
          i18n_name: ランナーAPI 
        - name: Runner FAQs
          link: ja/2.0/runner-faqs/
          i18n_name: ランナーFAQ

- name: Configuration
  icon: icons/sidebar/configure.svg
  i18n_name: 設定ファイル
  children:
    - name: Introduction
      link: ja/2.0/config-intro/
      i18n_name: 概要
      children:
        - name: Configuration Introduction
          link: ja/2.0/config-intro/
          i18n_name: 設定ファイル概要
        - name: Configuration Reference
          link: ja/2.0/configuration-reference/
          i18n_name: リファレンス
        - name: Reusing Configuration
          link: ja/2.0/reusing-config/
          i18n_name: 設定ファイル再利用(Orbs)
        - name: Using the CircleCI CLI
          i18n_name: CircleCI CLIの使用
          link: ja/2.0/local-cli/
    - name: Orbs
      link: ja/2.0/orb-intro/
      i18n_name: Orbs
      children:
        - name: Orb Introduction
          link: ja/2.0/orb-intro/
          i18n_name: Orbs概要
        - name: Orbs Concepts
          link: ja/2.0/orb-concepts/
          i18n_name: Orbsコンセプト
        - name: Orbs FAQ
          link: ja/2.0/orbs-faq/
          i18n_name: Orbs FAQ
    - name: Authoring Orbs
      link: ja/2.0/orb-author-intro/
      i18n_name: Orbsオーサリング
      children:
        - name: Intro to Authoring an Orb
          link: ja/2.0/orb-author-intro/
          i18n_name: 概要
        - name: Author an Orb
          link: ja/2.0/orb-author/
          i18n_name: Orbsオーサリング
        - name: Orb Author FAQ
          link: ja/2.0/orb-author-faq/
          i18n_name: OrbsオーサリングFAQ
        - name: Orbs Best Practices
          link: ja/2.0/orbs-best-practices/
          i18n_name: Orbsベストプラクティス
        - name: Orb Testing Methodologies
          link: ja/2.0/testing-orbs/
          i18n_name: Orbsテスト手法
        - name: Orb Publishing Process
          link: ja/2.0/creating-orbs/
          i18n_name: Orbsパブリッシュ

# TODO - i18n names for insights.
- name: Insights
  icon: icons/sidebar/insights.svg
  children:
    - name: Overview
      link: 2.0/insights/
    - name: Metrics glossary
      link: 2.0/insights-glossary/
    - name: Test Insights
      link: 2.0/insights-tests/
    - name: Data Partnerships
      link: 2.0/insights-partnerships/
    - name: Insights API
      link: api/v2/
      hash: tag/Insights

- name: Projects
  i18n_name: プロジェクト
  icon: icons/sidebar/projects.svg
  children:
    - name: settings
      link: ja/2.0/settings/
      i18n_name: 設定
      children:
        - name: Settings Overview
          link: ja/2.0/settings/
          i18n_name: 概要
        - name: Enabling GitHub Checks
          link: ja/2.0/enable-checks/
          i18n_name: GitHub Checks有効化
        - name: GitHub and Bitbucket
          link: ja/2.0/gh-bb-integration/
          i18n_name: GitHubとBitbucket
        - name: Open Source Projects
          link: ja/2.0/oss/
          i18n_name: OSSのビルド
        - name: Using Notifications
          link: ja/2.0/notifications/
          i18n_name: 通知の使用
        - name: Connect with JIRA
          link: ja/2.0/jira-plugin/
          i18n_name: Jira連携
        - name: Managing API tokens
          link: ja/2.0/managing-api-tokens/
          i18n_name: APIトークン
        - name: Using Credits
          link: ja/2.0/credits/
          i18n_name: クレジット使用

- name: Examples and Guides
  i18n_name: サンプル
  icon: icons/sidebar/examples.svg
  children:
    - name: Languages
      i18n_name: 言語
      children:
        - name: Node
          link: ja/2.0/language-javascript/
        - name: Android
          link: ja/2.0/language-android/
        - name: Java
          link: ja/2.0/language-java/
        - name: Go
          link: ja/2.0/language-go/
        - name: Python
          link: ja/2.0/language-python/
        - name: Ruby
          link: ja/2.0/language-ruby/

    - name: Databases
      i18n_name: データベース
      children:
        - name: Configuring Databases
          link: ja/2.0/databases/
          i18n_name: 設定

    - name: Testing
      i18n_name: テスト
      children:
        - name: Browser Testing
          link: ja/2.0/browser-testing/
          i18n_name: ブラウザテスト

    - name: Cookbooks
      i18n_name: クックブック
      children:
        - name: Optimizations
          link: ja/2.0/optimization-cookbook/
          i18n_name: 最適化クックブック
        - name: Configuration
          link: ja/2.0/configuration-cookbook/
          i18n_name: コンフィグクックブック
        - name: Deployment
          link: ja/2.0/deployment-examples/
          i18n_name: デプロイクックブック

- name: Deployment
  icon: icons/sidebar/deployment.svg
  i18n_name: デプロイ
  children:
    - name: Configuring Deploys
      link: ja/2.0/deployment-integrations/
      i18n_name: デプロイ設定
    - name: Deploying iOS applications
      link: ja/2.0/deploying-ios/
      i18n_name: iOSアプリのデプロイ
    - name: Publishing Snap packages
      link: ja/2.0/build-publish-snap-packages/
      i18n_name: Snapパッケージのパブリッシュ
    - name: Upload to Artifactory
      link: ja/2.0/artifactory/
      i18n_name: Artifactoryの利用
    - name: Publishing to Packagecloud
      link: ja/2.0/packagecloud/
      i18n_name: Packagecloudへの公開

- name: Reference
  icon: icons/sidebar/reference.svg
  i18n_name: リファレンス
  children:
    - children:
      - name: Configuration Reference
        link: ja/2.0/configuration-reference/
        i18n_name: 設定ファイルリファレンス
      - name: API v2 Reference
        link: api/v2
        i18n_name: API v2リファレンス
      - name: API v2 Introduction
        link: ja/2.0/api-intro/
        i18n_name: API v2概要
      - name: API v2 Developer's Guide
        link: ja/2.0/api-developers-guide/
        i18n_name: API v2開発ガイド
      - name: API v1.1 Reference
        link: api/v1
        i18n_name: API v1リファレンス
      - name: Prebuilt Images
        link: ja/2.0/circleci-images/
        i18n_name: CircleCI公式イメージ
      - name: Glossary
        link: ja/2.0/glossary/
        i18n_name: 用語集
      - name: Help and Support
        link: ja/2.0/help-and-support/
        i18n_name: ヘルプとサポート
      - name: Archive of 1.0 Docs
        link: ja/2.0/archive/
        i18n_name: アーカイブ

- name: Server Administration
  i18n_name: Server管理
  icon: icons/sidebar/admin.svg
  children:
    - name: Server v2.19.x Install
      link: ja/2.0/install-overview/
      i18n_name: v2.19.xインストール
      children:
        - name: Overview
          link: ja/2.0/install-overview/
          i18n_name: 概要
        - name: What's New in v2.19.x
          link: ja/2.0/v.2.19-overview/
          i18n_name: v2.19.xの新機能
        - name: Upgrade to v2.19.x
          link: ja/2.0/updating-server/
          i18n_name: アップグレード方法
        - name: System Requirements
          link: ja/2.0/server-ports/
          i18n_name: 使用ポート
        - name: Prerequisites and Planning
          link: ja/2.0/aws-prereq/
          i18n_name: 必須要件
        - name: Installation
          link: ja/2.0/aws/
          i18n_name: インストール
        - name: Teardown
          link: ja/2.0/aws-teardown/
          i18n_name: アンインストール
        - name: Upgrades from 1.0 to 2.0
          link: ja/2.0/upgrading/
          i18n_name: v1からのアップグレード
    - name: Server v2.19.x Operations
      link: ja/2.0/overview/
      i18n_name: 管理者ガイド
      children:
        - name: Overview
          link: ja/2.0/overview/
          i18n_name: 概要
        - name: Intro to Nomad
          link: ja/2.0/nomad/
          i18n_name: Nomadガイド
        - name: Metrics & Monitoring
          link: ja/2.0/monitoring/
          i18n_name: 設定・モニタリング
        - name: Nomad Metrics
          link: ja/2.0/nomad-metrics/
          i18n_name: Nomadメトリクス
        - name: Proxies
          link: ja/2.0/proxy/
          i18n_name: プロキシ
        - name: Docker Hub Pull Through Mirror
          link: ja/2.0/docker-hub-pull-through-mirror/
          i18n_name: DockerHubミラー
        - name: Authentication
          link: ja/2.0/authentication/
          i18n_name: 認証
        - name: VM Service
          link: ja/2.0/vm-service/
          i18n_name: VMサービスの設定
        - name: GPU Builders
          link: ja/2.0/gpu/
          i18n_name: GPUビルダー
        - name: Certificates
          link: ja/2.0/certificates/
          i18n_name: 証明書
        - name: User Accounts
          link: ja/2.0/user-accounts/
          i18n_name: ユーザアカウント
        - name: Build Artifacts
          link: ja/2.0/build-artifacts/
          i18n_name: アーティファクト
        - name: Usage statistics
          link: ja/2.0/usage-stats/
          i18n_name: 利用状況データ
        - name: JVM Heap Size
          link: ja/2.0/jvm-heap-size-configuration/
          i18n_name: JVMヒープサイズ
        - name: SSH Reruns
          link: ja/2.0/ssh-server/
          i18n_name: SSH再実行
        - name: Maintenance
          link: ja/2.0/ops/
          i18n_name: メンテナンス
        - name: Backup and Recovery
          link: ja/2.0/backup/
          i18n_name: バックアップとリカバリ
        - name: Security
          link: ja/2.0/security-server/
          i18n_name: セキュリティ
        - name: Troubleshooting
          link: ja/2.0/troubleshooting/
          i18n_name: トラブルシューティング
        - name: Faq
          link: ja/2.0/admin-faq/
          i18n_name: FAQ
        - name: Customization & Config
          link: ja/2.0/customizations/
          i18n_name: カスタマイズ・設定
        - name: Architecture
          link: ja/2.0/architecture/
          i18n_name: アーキテクチャ
        - name: Storage Lifecycle
          link: ja/2.0/storage-lifecycle/
          i18n_name: ストレージライフサイクル
        - name: Acknowledgments
          link: ja/2.0/open-source/
          i18n_name: 謝辞(OSS)
    - name: Server v2.19 PDFs
      link: ja/2.0/v.2.19-overview/
      i18n_name: Server v2.19 PDF
      children:
        - name: What's New in v2.19
          link: ja/2.0/v.2.19-overview/
          i18n_name: v2.19の新機能
        - name: v2.19 Installation Guide
          link: ja/2.0/CircleCI-Server-AWS-Installation-Guide.pdf
        - name: v2.19 Operations Guide
          link: ja/2.0/CircleCI-Server-Operations-Guide.pdf
    - name: Server v2.18 PDFs
      link: ja/2.0/v.2.18-overview/
      i18n_name: Server v2.18 PDF
      children:
        - name: What's New in v2.18
          link: ja/2.0/v.2.18-overview/
          i18n_name: v2.18の新機能
        - name: v2.18.3 Installation Guide
          link: ja/2.0/CircleCI-Server-AWS-Installation-Guide-v2-18-3.pdf
        - name: v2.18.3 Operations Guide
          link: ja/2.0/CircleCI-Server-Operations-Guide-v2-18-3.pdf
    - name: Server v2.17.3 PDFs
      link: ja/2.0/v.2.17-overview/
      i18n_name: Server v2.17.3 PDF
      children:
        - name: What's New in v2.17
          link: ja/2.0/v.2.17-overview/
          i18n_name: v2.17の新機能
        - name: v2.17.3 Installation Guide
          link: ja/2.0/CircleCI-Server-AWS-Installation-Guide-v2-17.pdf
        - name: v2.17.3 Operations Guide
          link: ja/2.0/CircleCI-Server-Operations-Guide-v2-17.pdf
    - name: Server v2.16 PDFs
      link: ja/2.0/v.2.16-overview/
      i18n_name: Server v2.16 PDF
      children:
        - name: What's New in v2.16
          i18n_name: v2.16の新機能
          link: ja/2.0/v.2.16-overview/
        - name: v2.16 Installation Guide
          link: ja/2.0/circleci-install-doc.pdf
        - name: v2.16 Operations Guide
          link: ja/2.0/circleci-ops-guide.pdf<|MERGE_RESOLUTION|>--- conflicted
+++ resolved
@@ -334,13 +334,10 @@
           link: 2.0/server-3-operator-orbs
         - name: VM Service
           link: 2.0/server-3-operator-vm-service
-<<<<<<< HEAD
         - name: Externalizing Services
           link: 2.0/server-3-operator-externalizing-services
-=======
         - name: Load Balancers
           link: 2.0/server-3-operator-load-balancers
->>>>>>> 4c91e48f
         - name: Authentication
           link: 2.0/server-3-operator-authentication
         - name: Docker Authenticated Pulls
