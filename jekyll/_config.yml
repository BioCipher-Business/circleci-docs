--- conflicted
+++ resolved
@@ -78,11 +78,7 @@
       terraformversion: 0.15.4
       kubectlversion: 1.19
       helmversion: 3.4.0
-<<<<<<< HEAD
       kotsversion: 1.65.0
-=======
-      kotsversion: 1.64.0
->>>>>>> 666c9069
 
 asciidoctor:
   base_dir: _cci2/
@@ -95,11 +91,7 @@
     terraformversion: 0.15.4
     kubectlversion: 1.19
     helmversion: 3.4.0
-<<<<<<< HEAD
     kotsversion: 1.65.0
-=======
-    kotsversion: 1.64.0
->>>>>>> 666c9069
 
 collections:
   # this is named with an underscore because it needs to be processed
