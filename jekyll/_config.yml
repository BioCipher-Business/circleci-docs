# Site settings
title: "CircleCI Documentation"
email: docs@cirleci.com
description: > # this means to ignore newlines until "baseurl:"
  The documentation site for CircleCI, the fastest testing platform on the
  Internet.

url: "https://ui.circleci.com" # the base hostname & protocol for your site
baseurl: "/docs" # the subpath of your site, e.g. /blog
gh_help_articles_url: "https://help.github.com/articles"
gh_url: "https://github.com/circleci/circleci-docs"
gh_private_org_url: "https://github.com/circleci"
gh_public_org_url: "https://github.com/CircleCI-Public"
cci_public_org_url: "https://app.circleci.com/pipelines/github/CircleCI-Public"
devhub_base_url: "https://circleci.com/developer"
blog_base_url: "https://circleci.com/blog"
support_base_url: "https://support.circleci.com"
noindex: false

exclude:
  - .jekyll-cache

plugins:
  - jekyll-sitemap
  - jekyll-asciidoc
  - jekyll-last-modified-at

# Approximate distance, with customizable threshold,
# ie: at depth one 366 days becomes 1 year ago instead of 1 year and 1 day ago
jekyll_timeago:
  depth: 1

algolia:
  application_id: U0RXNGRK45
  api_key: dd49f5b81d238d474b49645a4daed322 # search-only API Key; safe for front-end code
  index_name: documentation
  index_name_orbs: orbs-prod
  index_name_cimgs: images_prod
  extensions_to_index:
    - html
    - md
    - adoc
  max_record_size: 20000
  nodes_to_index: "p,h1"
  settings:
    highlightPreTag: "<strong>"
    highlightPostTag: "</strong>"
    attributesToSnippet: ["content:80", "headings", "title"]
    attributesToHighlight: ["content:80", "headings", "title"]
    minProximity: 3

toc:
  min_level: 1
  max_level: 6

markdown: kramdown
kramdown:
  input: GFM

liquid:
  error_mode: strict

server-attributes: &server
  imagesdir: /docs/assets/img/docs/
  relfileprefix: ../
  relfilesuffix: /
  outfilesuffix: /index.html
  serverversion4: 4.0.4
<<<<<<< HEAD
  serverversion41: 4.1.2
  serverversion42: 4.2.0
=======
  serverversion41: 4.1.3
>>>>>>> 7b00db27
  serverversion: 3.4.6
  terraformversion: 0.15.4
  kubectlversion: 1.19
  helmversion: 3.9.2
  helmdiffversion: 3.5.0
  kotsversion: 1.65.0

asciidoc:
  attributes: *server

asciidoctor:
  base_dir: :docdir
  safe: unsafe
  attributes: *server

collections:
  cci2:
    name: "2.0 Docs"
    site_section: true
    output: true
    permalink: :path/
    prefix: "/"
    selectorName: "2.0"
  api:
    name: "API Docs"
    site_section: true
    output: true
    permalink: /api/:path/
    prefix: "/api"
    selectorName: "API"
  cci2_ja:
    name: "2.0 Docs"
    site_section: true
    output: true
    permalink: /ja/:path/
    prefix: "/ja"
    selectorName: "2.0"
  style:
    name: "Style Guide"
    site_section: true
    output: true
    permalink: /style/:path/
    prefix: "/style"
    selectorName: "style"

twitter_username: circleci
github_username: circleci

defaults:
  - scope:
      path: ""
      type: "cci2"
    values:
      lang: "en"

  - scope:
      path: ""
      type: "cci2_ja"
    values:
      lang: "ja"

  - scope:
      path: ""
      type: "style"
    values:
      lang: "en"

  - scope:
      path: ""
    values:
      hide: false
      search: true
      toc: true # Enable TOC by default
      suggested: false # Disable helpful resources section by default
      sitemap: true # Enable sitemap by default
      readtime: true # Enable Read Time by default
      contentTags: null

t:
  translation_in_progress:
    ja: "このページはただいま翻訳中です"

segment: "mAJ9W2SwLHgmJtFkpaXWCbwEeNk9D8CZ"

analytics:
  events:
    go_button_clicked: go-button-clicked
rollbar_env: development

# Optimizely SDK key for dev env
optimizely: "GfYszBpMkefBSwiiEkH3b3"
# server_version: "2.18.4"<|MERGE_RESOLUTION|>--- conflicted
+++ resolved
@@ -66,12 +66,8 @@
   relfilesuffix: /
   outfilesuffix: /index.html
   serverversion4: 4.0.4
-<<<<<<< HEAD
-  serverversion41: 4.1.2
+  serverversion41: 4.1.3
   serverversion42: 4.2.0
-=======
-  serverversion41: 4.1.3
->>>>>>> 7b00db27
   serverversion: 3.4.6
   terraformversion: 0.15.4
   kubectlversion: 1.19
