# Site settings
title: "CircleCI Documentation"
email: docs@cirleci.com
description: > # this means to ignore newlines until "baseurl:"
  The documentation site for CircleCI, the fastest testing platform on the
  Internet.

url: "https://ui.circleci.com" # the base hostname & protocol for your site
baseurl: "/docs" # the subpath of your site, e.g. /blog
gh_help_articles_url: "https://help.github.com/articles"
gh_url: "https://github.com/circleci/circleci-docs"
gh_private_org_url: "https://github.com/circleci"
gh_public_org_url: "https://github.com/CircleCI-Public"
cci_public_org_url: "https://app.circleci.com/pipelines/github/CircleCI-Public"
devhub_base_url: "https://circleci.com/developer"
blog_base_url: "https://circleci.com/blog"
support_base_url: "https://support.circleci.com"
noindex: false

exclude:
  - .jekyll-cache

plugins:
  - jekyll-sitemap
  - jekyll-asciidoc
  - jekyll-last-modified-at

# Approximate distance, with customizable threshold,
# ie: at depth one 366 days becomes 1 year ago instead of 1 year and 1 day ago
jekyll_timeago:
  depth: 1

algolia:
  application_id: U0RXNGRK45
  api_key: dd49f5b81d238d474b49645a4daed322 # search-only API Key; safe for front-end code
  index_name: documentation
  index_name_orbs: orbs-prod
  index_name_cimgs: images_prod
  extensions_to_index:
    - html
    - md
    - adoc
  max_record_size: 20000
  nodes_to_index: "p,h1"
  settings:
    highlightPreTag: "<strong>"
    highlightPostTag: "</strong>"
    attributesToSnippet: ["content:80", "headings", "title"]
    attributesToHighlight: ["content:80", "headings", "title"]
    minProximity: 3

toc:
  min_level: 1
  max_level: 6

markdown: kramdown
kramdown:
  input: GFM

liquid:
  error_mode: strict

server-attributes: &server
  imagesdir: /docs/assets/img/docs/
  relfileprefix: ../
  relfilesuffix: /
  outfilesuffix: /index.html
  serverversion4: 4.0.5
<<<<<<< HEAD
  serverversion41: 4.1.7
  serverversion42: 4.2.2
=======
  serverversion41: 4.1.6
  serverversion42: 4.2.4
>>>>>>> 768a1ead
  serverversion43: 4.3.1
  serverversion: 3.4.8
  terraformversion: 0.15.4
  kubectlversion: 1.19
  helmversion: 3.9.2
  helmdiffversion: 3.5.0
  kotsversion: 1.65.0

asciidoc:
  attributes: *server

asciidoctor:
  base_dir: :docdir
  safe: unsafe
  attributes: *server

collections:
  cci2:
    name: "2.0 Docs"
    site_section: true
    output: true
    permalink: :path/
    prefix: "/"
    selectorName: "2.0"
  api:
    name: "API Docs"
    site_section: true
    output: true
    permalink: /api/:path/
    prefix: "/api"
    selectorName: "API"
  cci2_ja:
    name: "2.0 Docs"
    site_section: true
    output: true
    permalink: /ja/:path/
    prefix: "/ja"
    selectorName: "2.0"
  style:
    name: "Style Guide"
    site_section: true
    output: true
    permalink: /style/:path/
    prefix: "/style"
    selectorName: "style"

twitter_username: circleci
github_username: circleci

defaults:
  - scope:
      path: ""
      type: "cci2"
    values:
      lang: "en"

  - scope:
      path: ""
      type: "cci2_ja"
    values:
      lang: "ja"

  - scope:
      path: ""
      type: "style"
    values:
      lang: "en"

  - scope:
      path: ""
    values:
      hide: false
      search: true
      toc: true # Enable TOC by default
      suggested: false # Disable helpful resources section by default
      sitemap: true # Enable sitemap by default
      readtime: true # Enable Read Time by default
      contentTags: null
      sectionTags: null

t:
  translation_in_progress:
    ja: "このページはただいま翻訳中です"

segment: "mAJ9W2SwLHgmJtFkpaXWCbwEeNk9D8CZ"

analytics:
  events:
    go_button_clicked: go-button-clicked
rollbar_env: development

# Optimizely SDK key for dev env
optimizely: "GfYszBpMkefBSwiiEkH3b3"
# server_version: "2.18.4"<|MERGE_RESOLUTION|>--- conflicted
+++ resolved
@@ -66,13 +66,8 @@
   relfilesuffix: /
   outfilesuffix: /index.html
   serverversion4: 4.0.5
-<<<<<<< HEAD
   serverversion41: 4.1.7
-  serverversion42: 4.2.2
-=======
-  serverversion41: 4.1.6
   serverversion42: 4.2.4
->>>>>>> 768a1ead
   serverversion43: 4.3.1
   serverversion: 3.4.8
   terraformversion: 0.15.4
