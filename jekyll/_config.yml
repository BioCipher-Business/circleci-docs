# Site settings
title: "CircleCI Documentation"
email: docs@cirleci.com
description: > # this means to ignore newlines until "baseurl:"
  The documentation site for CircleCI, the fastest testing platform on the
  Internet.

url: "https://ui.circleci.com" # the base hostname & protocol for your site
baseurl: "/docs" # the subpath of your site, e.g. /blog
gh_help_articles_url: "https://help.github.com/articles"
gh_url: "https://github.com/circleci/circleci-docs"
gh_private_org_url: "https://github.com/circleci"
gh_public_org_url: "https://github.com/CircleCI-Public"
cci_public_org_url: "https://app.circleci.com/pipelines/github/CircleCI-Public"
devhub_base_url: "https://circleci.com/developer"
blog_base_url: "https://circleci.com/blog"
support_base_url: "https://support.circleci.com"
noindex: false

exclude:
  - .jekyll-cache

plugins:
  - jekyll-sitemap
  - jekyll-asciidoc
  - jekyll-last-modified-at

# Approximate distance, with customizable threshold,
# ie: at depth one 366 days becomes 1 year ago instead of 1 year and 1 day ago
jekyll_timeago:
  depth: 1

algolia:
  application_id: U0RXNGRK45
  api_key: dd49f5b81d238d474b49645a4daed322 # search-only API Key; safe for front-end code
  index_name: documentation
  index_name_orbs: orbs-prod
  index_name_cimgs: images_prod
  extensions_to_index:
    - html
    - md
    - adoc
  max_record_size: 20000
  nodes_to_index: "p,h1"
  settings:
    highlightPreTag: "<strong>"
    highlightPostTag: "</strong>"
    attributesToSnippet: ["content:80", "headings", "title"]
    attributesToHighlight: ["content:80", "headings", "title"]
    minProximity: 3

toc:
  min_level: 1
  max_level: 6

markdown: kramdown
kramdown:
  input: GFM

liquid:
  error_mode: strict

server-attributes: &server
  imagesdir: /docs/assets/img/docs/
  relfileprefix: ../
  relfilesuffix: /
  outfilesuffix: /index.html
  serverversion4: 4.0.4
  serverversion41: 4.1.5
  serverversion42: 4.2.1
<<<<<<< HEAD
  serverversion: 3.4.8
=======
  serverversion43: 4.3.0
  serverversion: 3.4.6
>>>>>>> f357e26c
  terraformversion: 0.15.4
  kubectlversion: 1.19
  helmversion: 3.9.2
  helmdiffversion: 3.5.0
  kotsversion: 1.65.0

asciidoc:
  attributes: *server

asciidoctor:
  base_dir: :docdir
  safe: unsafe
  attributes: *server

collections:
  cci2:
    name: "2.0 Docs"
    site_section: true
    output: true
    permalink: :path/
    prefix: "/"
    selectorName: "2.0"
  api:
    name: "API Docs"
    site_section: true
    output: true
    permalink: /api/:path/
    prefix: "/api"
    selectorName: "API"
  cci2_ja:
    name: "2.0 Docs"
    site_section: true
    output: true
    permalink: /ja/:path/
    prefix: "/ja"
    selectorName: "2.0"
  style:
    name: "Style Guide"
    site_section: true
    output: true
    permalink: /style/:path/
    prefix: "/style"
    selectorName: "style"

twitter_username: circleci
github_username: circleci

defaults:
  - scope:
      path: ""
      type: "cci2"
    values:
      lang: "en"

  - scope:
      path: ""
      type: "cci2_ja"
    values:
      lang: "ja"

  - scope:
      path: ""
      type: "style"
    values:
      lang: "en"

  - scope:
      path: ""
    values:
      hide: false
      search: true
      toc: true # Enable TOC by default
      suggested: false # Disable helpful resources section by default
      sitemap: true # Enable sitemap by default
      readtime: true # Enable Read Time by default
      contentTags: null
      sectionTags: null

t:
  translation_in_progress:
    ja: "このページはただいま翻訳中です"

segment: "mAJ9W2SwLHgmJtFkpaXWCbwEeNk9D8CZ"

analytics:
  events:
    go_button_clicked: go-button-clicked
rollbar_env: development

# Optimizely SDK key for dev env
optimizely: "GfYszBpMkefBSwiiEkH3b3"
# server_version: "2.18.4"<|MERGE_RESOLUTION|>--- conflicted
+++ resolved
@@ -68,12 +68,8 @@
   serverversion4: 4.0.4
   serverversion41: 4.1.5
   serverversion42: 4.2.1
-<<<<<<< HEAD
+  serverversion43: 4.3.0
   serverversion: 3.4.8
-=======
-  serverversion43: 4.3.0
-  serverversion: 3.4.6
->>>>>>> f357e26c
   terraformversion: 0.15.4
   kubectlversion: 1.19
   helmversion: 3.9.2
