--- conflicted
+++ resolved
@@ -65,17 +65,10 @@
   relfileprefix: ../
   relfilesuffix: /
   outfilesuffix: /index.html
-<<<<<<< HEAD
-  serverversion4: 4.0.5
-  serverversion41: 4.1.6
-  serverversion42: 4.2.2
-  serverversion43: 4.3.2
-=======
   serverversion4: 4.0.6
   serverversion41: 4.1.7
   serverversion42: 4.2.4
-  serverversion43: 4.3.1
->>>>>>> b658a47b
+  serverversion43: 4.3.2
   serverversion: 3.4.8
   terraformversion: 0.15.4
   kubectlversion: 1.19
