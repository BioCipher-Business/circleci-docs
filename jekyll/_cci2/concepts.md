--- conflicted
+++ resolved
@@ -190,13 +190,8 @@
            # see circleci.com/docs/2.0/workflows/ for more examples.
       - build3:
           requires:
-<<<<<<< HEAD
-             - build1 # wait for build1 job to complete successfully before starting
-             # run build2 and build3 concurrently to save time.
-=======
            - build1 # wait for build1 job to complete successfully before starting
-           # run build2 and build3 in parallel to save time.
->>>>>>> 44b96263
+           # run build2 and build3 concurrently to save time.
 ```
 {% endraw %}
 
