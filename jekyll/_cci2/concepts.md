---
layout: classic-docs
title: "Concepts"
short-title: "Concepts"
description: "CircleCI 2.0 concepts"
categories: [getting-started]
order: 1
---

A CircleCI project shares the name of the associated code repository and is visible on the Projects page of the CircleCI app. Projects are added by using the Add Project button.

- TOC
  {:toc}

A CircleCI project shares the name of the associated code repository and is visible on the Projects page of the CircleCI app. Projects are added by using the Add Project button.

On the "Add Projects" page, you can either _Set Up_ any project that you are
the owner of on your VCS, or, _Follow_ any project in your organization to gain
access to its pipelines and to subscribe to [email notifications]({{
site.baseurl }}/2.0/notifications/) for the project's status.

## Add Projects Page

{:.tab.addprojectpage.Cloud}
![header]({{ site.baseurl }}/assets/img/docs/CircleCI-2.0-setup-project-circle101_cloud.png)

{:.tab.addprojectpage.Server}
![header]({{ site.baseurl }}/assets/img/docs/CircleCI-2.0-setup-project-circle101.png)

The _Project Administrator_ is the user who adds a GitHub or Bitbucket repository to CircleCI as a Project. A _User_ is an individual user within an org. A CircleCI user is anyone who can log in to the CircleCI platform with a username and password. Users must be added to a [GitHub or Bitbucket org]({{ site.baseurl }}/2.0/gh-bb-integration/) to view or follow associated CircleCI projects. Users may not view project data that is stored in environment variables.

## Steps

Steps are actions that need to be taken to perform your job. Steps are usually a collection of executable commands. For example, the `checkout` step checks out the source code for a job over SSH. Then, the `run` step executes the `make test` command using a non-login shell by default.

```yaml
#...
steps:
  - checkout # Special step to checkout your source code
  - run: # Run step to execute commands, see
      # circleci.com/docs/2.0/configuration-reference/#run
      name: Running tests
      command: make test # executable command run in
      # non-login shell with /bin/bash -eo pipefail option
      # by default.
#...
```

## Image

An image is a packaged system that has the instructions for creating a running container.
The Primary Container is defined by the first image listed in [`.circleci/config.yml`]({{ site.baseurl }}/2.0/configuration-reference/) file. This is where commands are executed for jobs using the Docker or machine executor. The Docker executor spins up a container with a Docker image. The machine executor spins up a complete Ubuntu virtual machine image. See [Choosing an Executor Type]({{ site.baseurl }}/2.0/executor-types/) document for a comparison table and considerations.

```yaml
version: 2
jobs:
  build1: # job name
    docker: # Specifies the primary container image,
      # see circleci.com/docs/2.0/circleci-images/ for
      # the list of pre-built CircleCI images on dockerhub.
      - image: buildpack-deps:trusty

      - image: postgres:9.4.1 # Specifies the database image
        # for the secondary or service container run in a common
        # network where ports exposed on the primary container are
        # available on localhost.
        environment: # Specifies the POSTGRES_USER authentication
          # environment variable, see circleci.com/docs/2.0/env-vars/
          # for instructions about using environment variables.
          POSTGRES_USER: root
---
build2:
  machine: # Specifies a machine image that uses
    # an Ubuntu version 14.04 image with Docker 17.06.1-ce
    # and docker-compose 1.14.0, follow CircleCI Discuss Announcements
    # for new image releases.
    image: circleci/classic:201708-01
---
build3:
  macos: # Specifies a macOS virtual machine with Xcode version 9.0
    xcode: "9.0"
```

## Jobs

Jobs are collections of [steps](#steps). Each job must declare an executor that is either `docker`, `machine`, `windows` or `macos`. `machine` includes a [default image](https://circleci.com/docs/2.0/executor-intro/#machine) if not specified, for `docker` you must [specify an image](https://circleci.com/docs/2.0/executor-intro/#docker) to use for the primary container, for `macos` you must specify an [Xcode version](https://circleci.com/docs/2.0/executor-intro/#macos), and for `windows` you must use the [Windows orb](https://circleci.com/docs/2.0/executor-intro/#windows).

![job illustration]( {{ site.baseurl }}/assets/img/docs/concepts1.png)

### Cache

{:.no_toc}

A cache stores a file or directory of files such as dependencies or source code in object storage.
Each job may contain special steps for caching dependencies from previous jobs to speed up the build.

{% raw %}

```yaml
version: 2
jobs:
  build1:
    docker: # Each job requires specifying an executor
      # (either docker, macos, or machine), see
      # circleci.com/docs/2.0/executor-types/ for a comparison
      # and more examples.
      - image: circleci/ruby:2.4-node
      - image: circleci/postgres:9.4.12-alpine
    steps:
      - checkout
      - save_cache: # Caches dependencies with a cache key
          # template for an environment variable,
          # see circleci.com/docs/2.0/caching/
          key: v1-repo-{{ .Environment.CIRCLE_SHA1 }}
          paths:
            - ~/circleci-demo-workflows

  build2:
    docker:
      - image: circleci/ruby:2.4-node
      - image: circleci/postgres:9.4.12-alpine
    steps:
      - restore_cache: # Restores the cached dependency.
          key: v1-repo-{{ .Environment.CIRCLE_SHA1 }}
```

{% endraw %}

## Workflows

Workflows define a list of jobs and their run order. It is possible to run jobs in parallel, sequentially, on a schedule, or with a manual gate using an approval job.

{:.tab.workflows.Cloud}
![workflows illustration]( {{ site.baseurl }}/assets/img/docs/workflow_detail_newui.png)

{:.tab.workflows.Server}
![workflows illustration]( {{ site.baseurl }}/assets/img/docs/workflow_detail.png)

{% raw %}

```yaml
version: 2
jobs:
  build1:
    docker:
      - image: circleci/ruby:2.4-node
      - image: circleci/postgres:9.4.12-alpine
    steps:
      - checkout
      - save_cache: # Caches dependencies with a cache key
          key: v1-repo-{{ .Environment.CIRCLE_SHA1 }}
          paths:
            - ~/circleci-demo-workflows

  build2:
    docker:
      - image: circleci/ruby:2.4-node
      - image: circleci/postgres:9.4.12-alpine
    steps:
      - restore_cache: # Restores the cached dependency.
          key: v1-repo-{{ .Environment.CIRCLE_SHA1 }}
      - run:
          name: Running tests
          command: make test
  build3:
    docker:
      - image: circleci/ruby:2.4-node
      - image: circleci/postgres:9.4.12-alpine
    steps:
      - restore_cache: # Restores the cached dependency.
          key: v1-repo-{{ .Environment.CIRCLE_SHA1 }}
      - run:
          name: Precompile assets
          command: bundle exec rake assets:precompile
---
workflows:
  version: 2
  build_and_test: # name of your workflow
    jobs:
      - build1
      - build2:
<<<<<<< HEAD
        requires:
          - build1 # wait for build1 job to complete successfully before starting
          # see circleci.com/docs/2.0/workflows/ for more examples.
      - build3:
        requires:
          - build1 # wait for build1 job to complete successfully before starting
          # run build2 and build3 in parallel to save time.
=======
          requires:
             - build1 # wait for build1 job to complete successfully before starting
             # see circleci.com/docs/2.0/workflows/ for more examples.
      - build3:
          requires:
             - build1 # wait for build1 job to complete successfully before starting
             # run build2 and build3 in parallel to save time.
>>>>>>> 83bb6a6b
```

{% endraw %}

### Workspaces and Artifacts

{:.no_toc}

Workspaces are a workflows-aware storage mechanism. A workspace stores data unique to the job, which may be needed in downstream jobs. Artifacts persist data after a workflow is completed and may be used for longer-term storage of the outputs of your build process.

Each workflow has a temporary workspace associated with it. The workspace can be used to pass along unique data built during a job to other jobs in the same workflow.

![workflow illustration]( {{ site.baseurl }}/assets/img/docs/concepts_workflow.png)

{% raw %}

```yaml
version: 2
jobs:
  build1:
...
    steps:
      - persist_to_workspace: # Persist the specified paths (workspace/echo-output)
      # into the workspace  for use in downstream job. Must be an absolute path,
      # or relative path from working_directory. This is a directory on the container which is
      # taken to be the root directory of the workspace.
          root: workspace
            # Must be relative path from root
          paths:
            - echo-output

  build2:
...
    steps:
      - attach_workspace:
        # Must be absolute path or relative path from working_directory
          at: /tmp/workspace
  build3:
...
    steps:
      - store_artifacts: # See circleci.com/docs/2.0/artifacts/ for more details.
          path: /tmp/artifact-1
          destination: artifact-file
...
```

{% endraw %}

Note the following distinctions between Artifacts, Workspaces, and Caches:

| Type       | Lifetime             | Use                                                                                     | Example                                                                                                                                                                                                                                    |
| ---------- | -------------------- | --------------------------------------------------------------------------------------- | ------------------------------------------------------------------------------------------------------------------------------------------------------------------------------------------------------------------------------------------ |
| Artifacts  | Months               | Preserve long-term artifacts.                                                           | Available in the Artifacts tab of the **Job page** under the `tmp/circle-artifacts.<hash>/container` or similar directory.                                                                                                                 |
| Workspaces | Duration of workflow | Attach the workspace in a downstream container with the `attach_workspace:` step.       | The `attach_workspace` copies and re-creates the entire workspace content when it runs.                                                                                                                                                    |
| Caches     | Months               | Store non-vital data that may help the job run faster, for example npm or Gem packages. | The `save_cache` job step with a `path` to a list of directories to add and a `key` to uniquely identify the cache (for example, the branch, build number, or revision). Restore the cache with `restore_cache` and the appropriate `key`. |

{: class="table table-striped"}

Refer to the [Persisting Data in Workflows: When to Use Caching, Artifacts, and Workspaces](https://circleci.com/blog/persisting-data-in-workflows-when-to-use-caching-artifacts-and-workspaces/) for additional conceptual information about using workspaces, caching, and artifacts.

## See Also

{:.no_toc}

Refer to the [Jobs and Steps]({{ site.baseurl }}/2.0/jobs-steps/) document for a summary of how to use the `jobs` and `steps` keys and options.<|MERGE_RESOLUTION|>--- conflicted
+++ resolved
@@ -179,15 +179,6 @@
     jobs:
       - build1
       - build2:
-<<<<<<< HEAD
-        requires:
-          - build1 # wait for build1 job to complete successfully before starting
-          # see circleci.com/docs/2.0/workflows/ for more examples.
-      - build3:
-        requires:
-          - build1 # wait for build1 job to complete successfully before starting
-          # run build2 and build3 in parallel to save time.
-=======
           requires:
              - build1 # wait for build1 job to complete successfully before starting
              # see circleci.com/docs/2.0/workflows/ for more examples.
@@ -195,7 +186,6 @@
           requires:
              - build1 # wait for build1 job to complete successfully before starting
              # run build2 and build3 in parallel to save time.
->>>>>>> 83bb6a6b
 ```
 
 {% endraw %}
