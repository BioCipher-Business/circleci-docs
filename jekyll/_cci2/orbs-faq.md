---
layout: classic-docs
title: "Orbs FAQ"
short-title: "Orbs FAQ"
description: "FAQs for Orbs"
categories: [configuring-jobs]
order: 20
---

This document describes various questions and technical issues that you may find helpful when working with Orbs.

* TOC
{:toc}

### Downloading, Integrating, and Testing Orbs
{:.no_toc}

* Question: How do I download, integrate and test orbs?

* Answer: You can invoke orbs using the `orbs` stanza in version 2.1 or higher of a CircleCI configuration. For example, if you want to publish an orb called  `hello-build` in the namespace `circleci` and have a published version `0.0.1`, invoke an orb like the example shown below:

```
orbs:
     hello: circleci/hello-build@0.0.5
```

You may then use the elements of that orb in your configuration by referencing these elements under the key `hello`. For example, if an orb has a job called `hello-build`, you can invoke that job in a workflow like the example shown below.

```
workflows:
  info:
    jobs:
      - hello/hello-build
```

CircleCI publishes a web-based registry viewer so orbs documentation can be auto-generated. You can always pull the source of Orbs directly as well. For example, you can run `circleci orb source circleci/hello-build@0.01`

### Build Error When Testing Locally

* Question: Why do I get the following error when testing locally:

```
circleci build -c .circleci/jobs.yml --job test
```

```
Error:
You attempted to run a local build with version 2.1 of configuration.
```

* Answer: To resolve this error, run `circleci config process` on your configuration and then save that configuration to disk. You then should run `circleci local execute` against the processed configuration.

### Rerun Error

* Question: Why do I get the following error when re-running the same workflow:

```
only certified orbs are permitted in this project.
```

* Answer: Try making a whitespace change or similar. Your config won't recompile until you've made a change. Config processing happens before the compiled code is passed into the workflows conductor. Because of that, the workflows conductor (where you trigger the rebuild) knows nothing of the original 2.1 config.

<!---
### Environment Variables Not Being Passed at Runtime

Occasionally, when you try to convert a configuration to a 2.0 compatible format, environment variables may not be passed at runtime. For example, if you create a simple configuration in your GitHub repository (for example `https://github.com/yourusername/circle-auto/blob/master/.circleci/echo.yml`) and then call the config using:

```export AUTO_FILE=/Users/yourusername/Desktop/apkpure_app_887.apk
export AUTO_DIR=.
circleci build -c .circleci/echo.yml --job test
```

The config shows:

```#!bin/bash -eo pipefail
echo file $(AUTO_FILE) dir $(AUTO_DIR)
file directlySuccess!
```
Upon execution, you may see the following response:

.circleci/echo.yml

```version: 2
jobs:
  build:
    docker:
    - image: circleci/openjdk:8-jdk
    steps:
    - checkout
  test:
    docker:
    - image: circleci/openjdk:8-jdk
    environment:
    - TERM: dumb
    steps:
    - checkout
    - run:
        command: "echo file ${AUTO_FILE} dir ${AUTO_DIR}"
workflows:
  version: 2
  workflow:
    jobs:
    - build
    - test```

yourusername/circle-autoAdded by GitHub
```
--->

### Logging Outputs

* Question: Is there a standard way to to log output? For example, Jenkins plugins provide console links to show the log output and provides hooks to log those messages. It is possible to log to stdout, but is there a better way to log those log messages.

* Answer: In CircleCI, all steps that run are logged, so any output from those steps will appear in the console. You can use SSH to `echo` things directly. CircleCI does not have a separate logging facility outside the console output.

### Failing Builds

* Question: How can I intentionally fail a job that invokes an orb from within an orb?

* Answer: You can always return a non-zero status code from the shell to fail the job. You can also use `run: circleci-agent step halt` as a step to exit the job without failing.

### Using Orb Elements For Other Orbs

* Question: May I use elements from a different orb when creating my own orb?

* Answer: Yes, orbs may be composed directly using elements of other orbs. For example:

<<<<<<< HEAD
### Private Installation of CircleCI When Using Orbs

* Question: Can I use a private installation of CircleCI Server when using working with orbs?

* Answer: No. CircleCI Server does not currently support private installations.
=======
{% raw %}
```
orbs:
  some-orb: some-ns/some-orb@volatile
executors:
  my-executor: some-orb/their-executor
commands:
  my-command: some-orb/their-command
jobs:
  my-job: some-orb/their-job
  another-job:
    executor: my-executor
    steps:
      - my-command
          param1: "hello"
```
{% endraw %}
>>>>>>> 1c46e911

## See Also
- Refer to [Orb Introduction]({{site.baseurl}}/2.0/orb-intro/), for a high-level overview.
- Refer to [Using Orbs]({{site.baseurl}}/2.0/using-orbs/), for more about how to use existing orbs.
- Refer to [Creating Orbs]({{site.baseurl}}/2.0/creating-orbs/), where you will find step-by-step instructions on how to create your own orb.
- Refer to [Reusing Config]({{site.baseurl}}/2.0/reusing-config/) for more detailed examples of reusable orbs, commands, parameters, and executors.<|MERGE_RESOLUTION|>--- conflicted
+++ resolved
@@ -119,19 +119,18 @@
 
 * Answer: You can always return a non-zero status code from the shell to fail the job. You can also use `run: circleci-agent step halt` as a step to exit the job without failing.
 
+### Private Installation of CircleCI When Using Orbs
+
+* Question: Can I use a private installation of CircleCI Server when using working with orbs?
+
+* Answer: No. CircleCI Server does not currently support private installations.
+
 ### Using Orb Elements For Other Orbs
 
 * Question: May I use elements from a different orb when creating my own orb?
 
 * Answer: Yes, orbs may be composed directly using elements of other orbs. For example:
 
-<<<<<<< HEAD
-### Private Installation of CircleCI When Using Orbs
-
-* Question: Can I use a private installation of CircleCI Server when using working with orbs?
-
-* Answer: No. CircleCI Server does not currently support private installations.
-=======
 {% raw %}
 ```
 orbs:
@@ -149,7 +148,7 @@
           param1: "hello"
 ```
 {% endraw %}
->>>>>>> 1c46e911
+
 
 ## See Also
 - Refer to [Orb Introduction]({{site.baseurl}}/2.0/orb-intro/), for a high-level overview.
