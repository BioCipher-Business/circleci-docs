---
contentTags:
  platform:
  - Cloud
---
<<<<<<< HEAD
= Re-run failed tests only overview
=======
= Re-run failed tests
>>>>>>> 246293da
:page-layout: classic-docs
:page-liquid:
:page-description: How to re-run only failed tests in a job and optimize credit usage.
:icons: font
:experimental:


<<<<<<< HEAD
Use the re-run failed tests only feature to only re-run a subset of tests instead of re-running the entire test suite when a transient test failure arises.
=======
CircleCI has functionality to **re-run failed tests**. When selecting this option (see image below), only a subset of tests are re-run, instead of re-running the entire test suite when a transient test failure arises.
>>>>>>> 246293da

[#introduction]
== Introduction

When you select **re-run failed tests** (see image below), only a subset of tests are re-run, instead of re-running the entire test suite when a transient test failure arises.

Historically, when a testing job in a workflow had flaky tests, the only option to get to a successful workflow was to link:https://support.circleci.com/hc/en-us/articles/360050303671-How-To-Rerun-a-Workflow[re-run your workflow from failed]. This type of re-run executes *all tests* from your testing job, including tests that passed, which prolongs time-to-feedback and consumes credits unnecessarily.

This re-run failed tests option re-runs failed tests from the _same_ commit, not from subsequent commits.

image::{{site.baseurl}}/assets/img/docs/rerun-failed-tests-option.png[Option to rerun failed tests from Rerun menu]

[#prerequisites]
== Prerequisites

* Your testing job in the workflow is configured to xref:collect-test-data/#[upload test results] to CircleCI. `file` or `classname` attributes **must be present** in the xref:use-the-circleci-cli-to-split-tests#junit-xml-reports[JUnit XML output].
* The testing job uses `circleci tests run` (see below for details) to execute tests.
+
NOTE: If your current job is using xref:test-splitting-tutorial#[intelligent test splitting], you must *change* the `circleci tests split` command to `circleci tests run` combined with a `--split-by=` flag  (see below for instructions).

[#quickstart]
== Quickstart

[#example-config-file-before]
=== Before: Example `.circleci/config.yml` file

```yaml
 - run:
    name: Run tests
    command: |
      mkdir test-results
      TEST_FILES=$(circleci tests glob "**/test_*.py" | circleci tests split --split-by=timings)
      pytest -o junit_family=legacy --junitxml=test-results/junit.xml $TEST_FILES

- store_test_results:
    path: test-results
```

This example snippet is from a CircleCI configuration file that:

. Executes Python test files that end in `.py`,
. Splits tests by previous timing results (you can follow xref:test-splitting-tutorial#[this tutorial] on intelligent test splitting),
. Stores the test results in a new directory called `test-results`, and
. Uploads those test results to CircleCI.

NOTE: `-o junit_family=legacy` is present to ensure that the test results being generated contain the `file` attribute. Not included in this snippet is the key to set parallelism (read the xref:parallelism-faster-jobs#[Test splitting and parallelism] page for more information).

[#example-config-file-after]
=== After: Example `.circleci/config.yml` file

In the snippet below, the example has been updated to use the `circleci tests run` command to allow for re-running only failed tests.

```yaml
 - run:
    name: Run tests
    command: |
      mkdir test-results
      TEST_FILES=$(circleci tests glob "**/test_*.py")
      echo "$TEST_FILES" | circleci tests run --command="xargs pytest -o junit_family=legacy --junitxml=test-results/junit.xml" --verbose --split-by=timings #--split-by=timings is optional, only use if you are using CircleCI's test splitting

 - store_test_results:
    path: test-results
```

* `TEST_FILES=$(circleci tests glob "**/test_*.py")`
+
Use CircleCI's xref:troubleshoot-test-splitting#video-troubleshooting-globbing[glob command] to put together a list of test files. In this case, we are looking for any test file that starts with `test_` and ends with `.py`. Ensure that the glob string is enclosed in quotes.

* `echo "$TEST_FILES" |`
+
Pass the list of test files to the `circleci tests run` command as standard input (link:https://www.computerhope.com/jargon/s/stdin.htm[`stdin`]).

* `circleci tests run --command="xargs pytest -o junit_family=legacy --junitxml=test-results/junit.xml" --verbose --split-by=timings`
  ** Invoke `circleci tests run` and specify the original command (`pytest`) used to run tests as part of the `--command=` parameter. **This is required**. `xargs` must be present as well.
  ** `--verbose` is an optional parameter for `circleci tests run` which enables more verbose debugging messages.
  ** *Optional*: `--split-by=timings` enables intelligent test splitting by timing for `circleci tests run`. Note that this is not required in order to use `circleci tests run`. If your testing job is not using CircleCI's test splitting, omit this parameter.

NOTE: You can specify the timing type similar to `circleci tests split --split-by=timings --timings-type=` using a `--timings-type=` flag.  You can pass `file`, `classname`, or `name` (`name` splits by test name) to `--timings-type=` as a flag to `circleci tests run`.

[#verify-the-configuration]
==== Verify the configuration

After updating your configuration, run the job that runs tests again and make sure that the same number of tests are being executed as before the config.yml change.

Then, the next time you encounter a test failure on that job, click the "Re-run failed tests only" button.  If the `--verbose` setting is enabled, you should see output similar to the following the next time you click "Rerun failed tests only" with this job on CircleCI:

```sh
Installing circleci-tests-plugin-cli plugin.
circleci-tests-plugin-cli plugin Installed. Version: 1.0.5976-439c1fc
DEBUG[2023-05-18T22:09:08Z] Attempting to read from stdin. This will hang if no input is provided.
INFO[2023-06-14T23:52:50Z] received failed tests from workflow *****
DEBUG[2023-05-18T22:09:08Z] 2 test(s) failed out of 56 total test(s). Rerunning 1 test file(s)
DEBUG[2023-06-14T23:52:50Z] if all tests are being run instead of only failed tests, ensure your JUnit XML has a file or classname attribute.
INFO[2023-05-18T22:09:08Z] starting execution
DEBUG[2023-05-18T22:09:08Z] Received: ****
```

If you see `rerunning failed tests` present in the step's output, the functionality is configured properly.  You'll also see output that shows the total number of failed tests from the original job run, the total number of

The job should only re-run tests that are from a `classname` of `file` that had at least one test failure when the "Re-run failed tests only" button is clicked. If you are seeing different behavior, comment on this https://discuss.circleci.com/t/product-launch-re-run-failed-tests-only/47775/[Discuss post] for support.

[#additional-examples]
== Additional examples

[#configure-a-job-running-ruby-rspec-tests]
=== Configure a job running Ruby (rspec) tests

. Add the following gem to your Gemfile:
+
```bash
gem 'rspec_junit_formatter'
```

. Modify your test command to use `circleci tests run`:
+
```yaml
 - run: mkdir ~/rspec
 - run:
    command: |
      circleci tests glob "spec/**/*_spec.rb" | circleci tests run --command="xargs bundle exec rspec --format progress --format RspecJunitFormatter -o ~/rspec/rspec.xml" --verbose --split-by=timings
```

. Update the `glob` command to match your use case. See the RSpec section in the xref:collect-test-data#rspec[Collect Test Data] document for details on how to output test results in an acceptable format for `rspec`. **If your current job is using xref:test-splitting-tutorial#[CircleCI's intelligent test splitting], you must change the `circleci tests split` command to `circleci tests run` with the `--split-by=timings` parameter.** If you are not using test splitting, `--split-by=timings` can be omitted.

[#configure-a-job-running-ruby-cucumber-tests]
=== Configure a job running Ruby (Cucumber) tests

. Modify your test command to look something similar to:
+
```yaml
- run: mkdir -p ~/cucumber
- run:
    command: |
    circleci tests glob "features/**/*.feature" | circleci tests run --command="xargs bundle exec cucumber --format junit --out ~/cucumber/junit.xml" --verbose --split-by=timings
```

. Update the `glob` command to match your use case. See the Cucumber section in the xref:collect-test-data#cucumber[Collect Test Data] document for details on how to output test results in an acceptable format for `Cucumber`. **If your current job is using xref:test-splitting-tutorial#[CircleCI's intelligent test splitting], you must change the `circleci tests split` command to `circleci tests run` with the `--split-by=timings` parameter.** If you are not using test splitting, `--split-by=timings` can be omitted.

[#configure-a-job-running-cypress-tests]
=== Configure a job running Cypress tests

. Use the link:https://www.npmjs.com/package/cypress-circleci-reporter[cypress-circleci-reporter] (note this is a 3rd party tool that is not maintained by CircleCI).  You can install in your `.circleci/config.yml` or add to your `package.json`. Example for adding to `.circleci/config.yml`:
+
```yaml
  #add required reporters (or add to package.json)
  -run:
    name: Install coverage reporter
    command: |
      npm install --save-dev cypress-circleci-reporter
```
+
. Use the `cypress-circleci-reporter`, `circleci tests run`, and upload test results to CircleCI:
+
```yaml
     -run:
        name: run tests
        command: |
          mkdir test_results
          cd ./cypress
          npm ci
          npm run start &
          circleci tests glob "cypress/**/*.cy.js" | circleci tests run --command="xargs npx cypress run --reporter cypress-circleci-reporter --spec" --verbose --split-by=timings #--split-by=timings is optional, only use if you are using CircleCI's test splitting

     - store_test_results
        path: test_results
```
+

Remember to modify the `glob` command for your specific use case.  **If your current job is using xref:test-splitting-tutorial#[CircleCI's intelligent test splitting], you must change the `circleci tests split` command to `circleci tests run` with the `--split-by=timings` parameter.** If you are not using test splitting, `--split-by=timings` can be omitted.

Cypress may output a warning saying `Warning: It looks like you're passing --spec a space-separated list of arguments:`.  This can be ignored, but it can be removed by following the guidance from our link:https://discuss.circleci.com/t/product-launch-re-run-failed-tests-only-circleci-tests-run/47775/18[community forum].

[#configure-a-job-running-javascript-typescript-jest-tests]
=== Configure a job running Javascript/Typescript (Jest) tests

. Install the `jest-junit` dependency. You can add this step in your `.circleci/config.yml`:
+
```yaml
  - run:
      name: Install JUnit coverage reporter
      command: yarn add --dev jest-junit
```
+
You can also add it to your `jest.config.js` file by following these link:https://www.npmjs.com/package/jest-junit[usage instructions].

. Modify your test command to look something similar to:
+
```yaml
- run:
    command: |
      npx jest --listTests | circleci tests run --command=“JEST_JUNIT_ADD_FILE_ATTRIBUTE=true xargs npx jest --config jest.config.js --runInBand --” --verbose --split-by=timings
    environment:
      JEST_JUNIT_OUTPUT_DIR: ./reports/
  - store_test_results:
      path: ./reports/
```

. Update the `npx jest --listTests` command to match your use case. See the Jest section in the xref:collect-test-data#jest[Collect Test Data] document for details on how to output test results in an acceptable format for `jest`. **If your current job is using xref:test-splitting-tutorial#[CircleCI's intelligent test splitting], you must change the `circleci tests split` command to `circleci tests run` with the `--split-by=timings` parameter.** If you are not using test splitting, `--split-by=timings` can be omitted.
+
`JEST_JUNIT_ADD_FILE_ATTRIBUTE=true` is added to ensure that the `file` attribute is present. `JEST_JUNIT_ADD_FILE_ATTRIBUTE=true` can also be added to your `jest.config.js` file instead of including it in `.circleci/config.yml`, by using the following attribute: `addFileAttribute="true"`.

[#configure-a-job-running-playwright-tests]
=== Configure a job running Playwright tests

. Modify your test command to use `circleci tests run`:
+
```yaml
 - run:
    command: |
      mkdir test-results #can also be switched out for passing PLAYWRIGHT_JUNIT_OUTPUT_NAME directly to Playwright
      pnpm run serve &
      TESTFILES = $(circleci tests glob "specs/e2e/**/*.spec.ts")
      echo "$TESTFILES" | circleci tests run --command="xargs pnpm playwright test --config=playwright.config.ci.ts --reporter=junit" --verbose --split-by=timings
```

. Update the `glob` command to match your use case. **If your current job is using xref:test-splitting-tutorial#[CircleCI's intelligent test splitting], you must change the `circleci tests split` command to `circleci tests run` with the `--split-by=timings` parameter.**. If you are not using test splitting, `--split-by=timings` can be omitted. Note: you may also use link:https://playwright.dev/docs/test-reporters#junit-reporter[Playwright's built-in flag] (`PLAYWRIGHT_JUNIT_OUTPUT_NAME`) to specify the JUnit XML output directory.
+
NOTE: Ensure that you are using version 1.34.2 or later of Playwright. Earlier versions of Playwright may not output JUnit XML in a format that is compatible with this feature.

[#output-test-files-only]
=== Output test files only

If your testing set-up on CircleCI is not compatible with invoking your test runner in the `circleci tests run` command, you can opt to use `circleci tests run` to receive the file names, output the file names, and save the file names to a temporary location.  You can then subsequently invoke your test runner using the outputted file names.

Example:

```yaml
 - run:
    command: |
      circleci tests glob "src/**/*js" | circleci tests run --command ">files.txt xargs echo" --verbose --split-by=timings #split-by=timings is optional
```

The snippet above will write the list of test file names to `files.txt`.  On a non-rerun, this list will be all of the test file names.  On a "re-run", the list will be a subset of file names (the test file names that had at least 1 test failure in the previous run).  You can pass the list of test file names from `files.txt` into, for example, your custom `makefile` or shell script. 

[#configure-a-job-running-playwright-tests]
=== Configure a job running Django tests

Django takes as input test filenames with a format that uses dots ("."), however, it outputs JUnit XML in a format that uses slashes "/".  To account for this, get the list of test filenames first, change the filenames to be separated by dots "." instead of slashes "/", and pass the filenames into the test command.

[source,yaml]
----
# Get the test file names, write them to files.txt, and split them by historical timing data
circleci tests glob "**/test*.py" | circleci tests run --command ">files.txt xargs echo" --verbose --split-by=timings #split-by-timings is optional

# Change filepaths into format Django accepts (replace slashes with dots).  Save the filenames in a TESTFILES variable
cat files.txt | tr "/" "." | sed "s/\.py//g" | sed "s/tests\.//g" > circleci_test_files.txt
cat circleci_test_files.txt
TESTFILES=$(cat circleci_test_files.txt)

# Run the tests (TESTFILES) with the reformatted test file names
pipenv run coverage run manage.py test --parallel=8 --verbosity=2 $TESTFILES
----

[#known-limitations]
== Known limitations

* If your testing job uses parallelism and test splitting, the job will spin up the number of containers/virtual machines (VMs) that are specified with the `parallelism` key. However, the step that runs tests for each of those parallel containers/VMs will only run a subset of tests, or no tests, after the tests are split across the total number of parallel containers/VMs.
+
For example, if parallelism is set to eight, there may only be enough tests after the test splitting occurs to "fill" the first parallel container/VM. The remaining seven containers/VMs will still start up, but they will not run any tests when they get to the test execution step.
+
**The vast majority of customers still observe substantial time and credit savings** despite spinning up containers/VMs that do not run tests.

If you would like to maximize credit savings, you can immediately check for whether the parallel container/VM will execute tests as the first step in a job, and if there are no tests to run, terminate job execution. For example:

```yml
steps:
  - checkout
  - run: |
    mkdir -p ./tmp && \
    >./tmp/tests.txt && \
    circleci tests glob "spec/**/*_spec.rb" | circleci tests run --command ">./tmp/tests.txt xargs echo" --split-by=timings #Get the list of filenames for this container/VM

    [ -s tmp/tests.txt ] || circleci-agent step halt #if there are no filenames, terminate execution

  - node/install
  # Proceed with the rest of the job
```

* Orbs that run tests may not work with this new functionality at this time.
* If a shell script is invoked to run tests, `circleci tests run` should be placed **in the shell script** itself, and not `.circleci/config.yml`.
* Jobs that are older than the xref:persist-data#custom-storage-usage[retention period] for workspaces for the organization cannot be re-run with "Re-run failed tests".
* Jobs that upload code coverage reports link:https://discuss.circleci.com/t/product-launch-re-run-failed-tests-only-circleci-tests-run/47775/3?u=sebastian-lerner[may see issues during a re-run].

[#troubleshooting]
== Troubleshooting

After configuring `circleci tests run`, if you see *all tests* are re-run after clicking "Rerun failed tests only":

1. Ensure that the `--verbose` setting is enabled when invoking `circleci tests run`. This will display what "tests" `circleci tests run` is receiving on a "re-run".
2. Use xref:configuration-reference#storeartifacts[`store_artifacts`] to upload  the JUnit XML that contains test results to CircleCI.  This is the same file(s) that is being uploaded to CircleCI with `store_test_results`
3. Manually inspect the newly uplaoded JUnit XML via the **Artifacts** tab and ensure that there is a `file=` attribute or a `classname` attribute.  If neither are present, you will see unexpected behavior when trying to re-run.  Follow the instructions on this page to ensure that the test runner you are using is outputting its JUnit XML test results with a `file` (preferred) or `classname` attribute.  Comment in our link:https://discuss.circleci.com/t/product-launch-re-run-failed-tests-only-circleci-tests-run/47775/48[community forum] if you are still stuck.

---

If you are seeing the following message: `WARN[TIMESTAMP] No test names found in input source. If you were expecting test names, please check your input source.`

Ensure that you are passing a list of test filenames (or classnames) *via stdin* to `circleci tests run`.  The most common approach to do this is to use a glob command: `circleci tests glob "glob pattern" | circleci tests run --command="xargs test command" --verbose

---

If your job runs tests in parallel and persists files to a workspace, you may see a parallel run on a re-run that fails because the `persist_to_workspace` step could not find any contents in the directory that was specified. This may happen because the parallel run will not always execute tests on a re-run if there are not enough tests to be distributed across all parallel runs.

To avoid such a failure, add a `mkdir` command before you run any tests to set up the directory (or directories) that will eventually be persisted to a workspace.  

```yaml
steps:
      - checkout
      - run: mkdir no_files_here
      - run: #test command with circleci tests run that populates no_files_here if tests are run
      - store_test_results:
          path: ./test-results
      - store_artifacts:
          path: ./test-results 
      - persist_to_workspace:
          root: . 
          paths:
            - no_files_here
```

On a re-run, if the parallel run is running tests, `no_files_here` will be populated. If it is not running any tests, the `persist_to_workspace` step will not fail because the `no_files_here` directory exists.  

[#FAQs]
== FAQs

**Question:** I have a question or issue, where do I go?

**Answer:** Leave a comment on the https://discuss.circleci.com/t/product-launch-re-run-failed-tests-only/47775/[Discuss post].

---

**Question:** Will this functionality re-run individual tests?

**Answer:** No, it will re-run failed test `classnames` or `file` that had at least one individual test failure.

---

**Question:** What happens if I try to use the functionality but `circleci tests run` is not used in the `.circleci/config.yml` file?

**Answer:** All tests will be executed when the workflow runs again, including failed tests. This is equivalent to selecting "Rerun workflow from failed".

---

**Question:** What happens if I try to use the functionality and `circleci tests run` is used in my `.circleci/config.yml` file, but I have not configured my job to upload test results to CircleCI?

**Answer:** The job will fail.

---

**Question:** When can I click the option to "Re-run failed tests only?"

**Answer:** Currently, it will be present any time the "Re-run workflow from failed" option is present, and vice versa.

---

**Question:** I don't see my test framework on this page, can I still use the functionality?

**Answer:** Yes, as long as your job meets the xref:#prerequisites[prerequisites] outlined above. The re-run failed tests functionality is test runner and test framework-agnostic. You can use the methods described in the xref:collect-test-data#[Collect test data] document to ensure that the job is uploading test results. Note that `classname` and `file` is not always present by default, so your job may require additional configuration.

From there, follow the xref:#quickstart[Quickstart] section to modify your test command to use `circleci tests run`.

If you run into issues, comment on the https://discuss.circleci.com/t/product-launch-re-run-failed-tests-only/47775/[Discuss post].

---

**Question:** Can I see in the web UI whether a job was re-run using "Re-run failed tests"?

**Answer:** Not at this time.

---

**Question:** My maven surefire tests are failing when I try to set this feature up?

**Answer:** You may need to add the `-DfailIfNoTests=false` flag to ensure the testing framework ignores skipped tests instead of reporting a failure when it sees a skipped test on a dependent module.

---

**Question:** Can I specify timing type for test splitting using `circleci tests run`?

**Answer:** Yes, you can specify the timing type similar to `circleci tests split --split-by=timings --timings-type=` using a `--timings-type=` flag.  You can pass `file`, `classname`, or `name` (`name` splits by test name) as a flag to `circleci tests run`.

---

**Question:** Why does the re-run appear to be running all tests instead of only failed tests?

**Answer:** The most common case where this occurs is when the JUnit XML is not outputting a "file" attribute.  If you upload your test results XML to an artifact, you can inspect whether or not it has the "file" attribute.

---

**Question:** Are tests that were reported by my test runner as "Skipped" or "Ignored" re-run when I click "Rerun failed tests only"?

**Answer:** No, only test files that have at least one test case reported as "Failed" will be re-run.

---

**Question:** Can I use the `circleci tests run` functionality locally with the CircleCI CLI? 

**Answer:** No, this is not supported.

---
<|MERGE_RESOLUTION|>--- conflicted
+++ resolved
@@ -3,32 +3,24 @@
   platform:
   - Cloud
 ---
-<<<<<<< HEAD
-= Re-run failed tests only overview
-=======
-= Re-run failed tests
->>>>>>> 246293da
+= Rerun failed tests
 :page-layout: classic-docs
 :page-liquid:
-:page-description: How to re-run only failed tests in a job and optimize credit usage.
+:page-description: How to rerun only failed tests in a job and optimize credit usage.
 :icons: font
 :experimental:
 
 
-<<<<<<< HEAD
-Use the re-run failed tests only feature to only re-run a subset of tests instead of re-running the entire test suite when a transient test failure arises.
-=======
-CircleCI has functionality to **re-run failed tests**. When selecting this option (see image below), only a subset of tests are re-run, instead of re-running the entire test suite when a transient test failure arises.
->>>>>>> 246293da
+Use the rerun failed tests only feature to only rerun a subset of tests instead of rerunning the entire test suite when a transient test failure arises.
 
 [#introduction]
 == Introduction
 
-When you select **re-run failed tests** (see image below), only a subset of tests are re-run, instead of re-running the entire test suite when a transient test failure arises.
-
-Historically, when a testing job in a workflow had flaky tests, the only option to get to a successful workflow was to link:https://support.circleci.com/hc/en-us/articles/360050303671-How-To-Rerun-a-Workflow[re-run your workflow from failed]. This type of re-run executes *all tests* from your testing job, including tests that passed, which prolongs time-to-feedback and consumes credits unnecessarily.
-
-This re-run failed tests option re-runs failed tests from the _same_ commit, not from subsequent commits.
+When you select **rerun failed tests** (see image below), only a subset of tests are rerun, instead of rerunning the entire test suite when a transient test failure arises.
+
+Historically, when a testing job in a workflow had flaky tests, the only option to get to a successful workflow was to link:https://support.circleci.com/hc/en-us/articles/360050303671-How-To-Rerun-a-Workflow[rerun your workflow from failed]. This type of rerun executes *all tests* from your testing job, including tests that passed, which prolongs time-to-feedback and consumes credits unnecessarily.
+
+This rerun failed tests option reruns failed tests from the _same_ commit, not from subsequent commits.
 
 image::{{site.baseurl}}/assets/img/docs/rerun-failed-tests-option.png[Option to rerun failed tests from Rerun menu]
 
@@ -70,7 +62,7 @@
 [#example-config-file-after]
 === After: Example `.circleci/config.yml` file
 
-In the snippet below, the example has been updated to use the `circleci tests run` command to allow for re-running only failed tests.
+In the snippet below, the example has been updated to use the `circleci tests run` command to allow for rerunning only failed tests.
 
 ```yaml
  - run:
@@ -104,7 +96,7 @@
 
 After updating your configuration, run the job that runs tests again and make sure that the same number of tests are being executed as before the config.yml change.
 
-Then, the next time you encounter a test failure on that job, click the "Re-run failed tests only" button.  If the `--verbose` setting is enabled, you should see output similar to the following the next time you click "Rerun failed tests only" with this job on CircleCI:
+Then, the next time you encounter a test failure on that job, click the "Rerun failed tests only" button.  If the `--verbose` setting is enabled, you should see output similar to the following the next time you click "Rerun failed tests only" with this job on CircleCI:
 
 ```sh
 Installing circleci-tests-plugin-cli plugin.
@@ -119,7 +111,7 @@
 
 If you see `rerunning failed tests` present in the step's output, the functionality is configured properly.  You'll also see output that shows the total number of failed tests from the original job run, the total number of
 
-The job should only re-run tests that are from a `classname` of `file` that had at least one test failure when the "Re-run failed tests only" button is clicked. If you are seeing different behavior, comment on this https://discuss.circleci.com/t/product-launch-re-run-failed-tests-only/47775/[Discuss post] for support.
+The job should only rerun tests that are from a `classname` of `file` that had at least one test failure when the "Re-run failed tests only" button is clicked. If you are seeing different behavior, comment on this https://discuss.circleci.com/t/product-launch-re-run-failed-tests-only/47775/[Discuss post] for support.
 
 [#additional-examples]
 == Additional examples
@@ -190,8 +182,6 @@
 
 Remember to modify the `glob` command for your specific use case.  **If your current job is using xref:test-splitting-tutorial#[CircleCI's intelligent test splitting], you must change the `circleci tests split` command to `circleci tests run` with the `--split-by=timings` parameter.** If you are not using test splitting, `--split-by=timings` can be omitted.
 
-Cypress may output a warning saying `Warning: It looks like you're passing --spec a space-separated list of arguments:`.  This can be ignored, but it can be removed by following the guidance from our link:https://discuss.circleci.com/t/product-launch-re-run-failed-tests-only-circleci-tests-run/47775/18[community forum].
-
 [#configure-a-job-running-javascript-typescript-jest-tests]
 === Configure a job running Javascript/Typescript (Jest) tests
 
@@ -252,26 +242,7 @@
       circleci tests glob "src/**/*js" | circleci tests run --command ">files.txt xargs echo" --verbose --split-by=timings #split-by=timings is optional
 ```
 
-The snippet above will write the list of test file names to `files.txt`.  On a non-rerun, this list will be all of the test file names.  On a "re-run", the list will be a subset of file names (the test file names that had at least 1 test failure in the previous run).  You can pass the list of test file names from `files.txt` into, for example, your custom `makefile` or shell script. 
-
-[#configure-a-job-running-playwright-tests]
-=== Configure a job running Django tests
-
-Django takes as input test filenames with a format that uses dots ("."), however, it outputs JUnit XML in a format that uses slashes "/".  To account for this, get the list of test filenames first, change the filenames to be separated by dots "." instead of slashes "/", and pass the filenames into the test command.
-
-[source,yaml]
-----
-# Get the test file names, write them to files.txt, and split them by historical timing data
-circleci tests glob "**/test*.py" | circleci tests run --command ">files.txt xargs echo" --verbose --split-by=timings #split-by-timings is optional
-
-# Change filepaths into format Django accepts (replace slashes with dots).  Save the filenames in a TESTFILES variable
-cat files.txt | tr "/" "." | sed "s/\.py//g" | sed "s/tests\.//g" > circleci_test_files.txt
-cat circleci_test_files.txt
-TESTFILES=$(cat circleci_test_files.txt)
-
-# Run the tests (TESTFILES) with the reformatted test file names
-pipenv run coverage run manage.py test --parallel=8 --verbosity=2 $TESTFILES
-----
+The snippet above will write the list of test file names to `files.txt`.  On a non-rerun, this list will be all of the test file names.  On a "re-run", the list will be a subset of file names (the test file names that had at least 1 test failure in the previous run).  You can pass the list of test file names from `files.txt` into, for example, your custom `makefile`.
 
 [#known-limitations]
 == Known limitations
@@ -312,38 +283,10 @@
 2. Use xref:configuration-reference#storeartifacts[`store_artifacts`] to upload  the JUnit XML that contains test results to CircleCI.  This is the same file(s) that is being uploaded to CircleCI with `store_test_results`
 3. Manually inspect the newly uplaoded JUnit XML via the **Artifacts** tab and ensure that there is a `file=` attribute or a `classname` attribute.  If neither are present, you will see unexpected behavior when trying to re-run.  Follow the instructions on this page to ensure that the test runner you are using is outputting its JUnit XML test results with a `file` (preferred) or `classname` attribute.  Comment in our link:https://discuss.circleci.com/t/product-launch-re-run-failed-tests-only-circleci-tests-run/47775/48[community forum] if you are still stuck.
 
----
-
-If you are seeing the following message: `WARN[TIMESTAMP] No test names found in input source. If you were expecting test names, please check your input source.`
-
-Ensure that you are passing a list of test filenames (or classnames) *via stdin* to `circleci tests run`.  The most common approach to do this is to use a glob command: `circleci tests glob "glob pattern" | circleci tests run --command="xargs test command" --verbose
-
----
-
-If your job runs tests in parallel and persists files to a workspace, you may see a parallel run on a re-run that fails because the `persist_to_workspace` step could not find any contents in the directory that was specified. This may happen because the parallel run will not always execute tests on a re-run if there are not enough tests to be distributed across all parallel runs.
-
-To avoid such a failure, add a `mkdir` command before you run any tests to set up the directory (or directories) that will eventually be persisted to a workspace.  
-
-```yaml
-steps:
-      - checkout
-      - run: mkdir no_files_here
-      - run: #test command with circleci tests run that populates no_files_here if tests are run
-      - store_test_results:
-          path: ./test-results
-      - store_artifacts:
-          path: ./test-results 
-      - persist_to_workspace:
-          root: . 
-          paths:
-            - no_files_here
-```
-
-On a re-run, if the parallel run is running tests, `no_files_here` will be populated. If it is not running any tests, the `persist_to_workspace` step will not fail because the `no_files_here` directory exists.  
-
 [#FAQs]
 == FAQs
 
+
 **Question:** I have a question or issue, where do I go?
 
 **Answer:** Leave a comment on the https://discuss.circleci.com/t/product-launch-re-run-failed-tests-only/47775/[Discuss post].
@@ -413,9 +356,3 @@
 **Answer:** No, only test files that have at least one test case reported as "Failed" will be re-run.
 
 ---
-
-**Question:** Can I use the `circleci tests run` functionality locally with the CircleCI CLI? 
-
-**Answer:** No, this is not supported.
-
----
