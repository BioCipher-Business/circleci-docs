--- conflicted
+++ resolved
@@ -14,7 +14,6 @@
 
 toc::[]
 
-<<<<<<< HEAD
 == Install CircleCI server with KOTS
 CircleCI server v3.x uses https://kots.io[KOTS] from https://www.replicated.com/[Replicated] to manage and
 distribute server v3.x. KOTS is a `kubectl` https://kubernetes.io/docs/tasks/extend-kubectl/kubectl-plugins/[plugin].
@@ -35,17 +34,6 @@
 ```sh
 kubectl kots install circleci-server
 ```
-=======
-## Phase 2 - Core Services Installation
-
-CircleCI server v3.x uses link:https://kots.io/[KOTS] from link:https://www.replicated.com/[Replicated] to manage and distribute server v3.x. KOTS is a kubectl plugin. To install the latest version, you can run 'curl https://kots.io/install | bash'
-
-Ensure you are running at least the minimum version (KOTS 1.47.3) by running `kubectl kots version`.  
-
-NOTE: The KOTS command will open up a tunnel to the admin console. If running on Windows inside WSL2, the port is not available on the host machine. Turning WSL2 off and back on should resolve the issue. For more information, please see link:https://github.com/microsoft/WSL/issues/4199[https://github.com/microsoft/WSL/issues/4199]
-
-From the terminal run `kubectl kots install circleci-server`
->>>>>>> 5aa66d95
 
 You will be prompted for a:
 
@@ -54,13 +42,9 @@
 
 When complete, you should be provided with a URL to access the KOTS admin console, usually: http://localhost:8800.
 
-<<<<<<< HEAD
-NOTE: If you need to get back to the management console at a later date you can run: `kubectl kots admin-console -n <namespace kots was installed in>`
-=======
 NOTE: If you need to get back to the management console at a later date you can run:
 
 `kubectl kots admin-console -n <namespace kots was installed in>`
->>>>>>> 5aa66d95
 
 NOTE: Once you have created your namespace we recommend setting your `kubectl` context too with the following command: `kubectl config set-context --current --namespace <namespace>`
 
