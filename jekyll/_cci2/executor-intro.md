--- conflicted
+++ resolved
@@ -71,12 +71,8 @@
 
 ## macOS
 {: #macos }
-<<<<<<< HEAD
 
 ```
-=======
-```yml
->>>>>>> e0f65d81
 jobs:
   build: # name of your job
     macos: # executor type
