--- conflicted
+++ resolved
@@ -635,53 +635,9 @@
 
 . *Configure Server*
 +
-<<<<<<< HEAD
-Configure VM service through the KOTS admin console: 
-+
-** *VM Service Load Balancer (required)*
-This can be found using the following command:
-+
-```bash
-kubectl get service vm-service --namespace=<YOUR_CIRCLECI_NAMESPACE>
-```
-** *GCP project ID (required)* - 
-Name of the GCP project the cluster resides. Below this you can uncheck the box if you want to use private VMs, which request private IP addresses.
-
-** *GCP Zone (required)* - 
-GCP zone the virtual machines instances should be created in for example “us-east1-b”.
-
-** *GCP VPC Network (required)* - 
-Name of the VPC Network. If you are deploying CircleCI server in a shared VPC, use the full network endpoint for the host network rather than the name. eg: 
-+
-```
-https://www.googleapis.com/compute/v1/projects/<host-project>/global/networks/<network-name>
-```
-
-** *GCP VPC Subnet (optional)* - 
-Name of the VPC Subnet. If using auto-subnetting, leave this field blank. If you are deploying CircleCI server in a shared VPC, use the full network endpoint for the shared subnetwork rather than the name. eg: 
-+
-```
-https://www.googleapis.com/compute/v1/projects/<service-project>/regions/<your-region>/subnetworks/<subnetwork-name>
-```
-
-** *GCP Service Account JSON Key File (required)* - 
-Copy and paste the contents of your service account JSON file.
-
-** *GCP Windows Image (optional)* - 
-Name of the image used for Windows builds. Leave this field blank if you do not require them.
-
-Click the *Save config* button to update your installation and re-deploy server.
-
-==== Additional VM Service Configuration
-
-* *Number of <VM type> VMs to keep prescaled (optional)* - By default, this field is set to 0 which will create and provision instances of a resource type on demand. You have the option of preallocating up to 5 instances per resource type. Preallocating instances lowers the start time allowing for faster machine and remote_docker builds. 
-+
-NOTE: that preallocated instances are always running and could potentially increase costs. Decreasing this number may also take up to 24 hours for changes to take effect. You have the option of terminating those instances manually, if required.
-=======
 Configure VM Service through the KOTS admin console. Details of the available configuration options can be found in the {{ site.url }}/{{ site.baseurl }}/2.0/server-3-vm-operator-service[VM Service] guide.
 
 Once you have configured the fields, *save your config* and deploy your updated application. 
->>>>>>> 1d2df45f
 
 ==== VM Service Validation
 
