---
layout: classic-docs
title: "CircleCI Optimizations Cookbook"
short-title: "Optimizations Cookbook"
description: "Starting point for Optimizations Cookbook"
categories: [getting-started]
order: 1
---

The *CircleCI Optimizations Cookbook* is a collection of individual use cases (referred to as "recipes") that provide you with detailed, step-by-step instructions on how to optimize your **pipelines** (the mechanism for taking code changes to your customers). Pipeline optimizations that increase build speed and security have a positive impact an organization's overall development and operations KPIs. 

This guide, and its associated sections, will enable you to quickly and easily perform repeatable optimization tasks on the CircleCI platform.


* TOC
{:toc}

## Introduction

Sometimes when you are using the CircleCI platform, you may encounter unexpected lags in pipeline performance, which can negatively affect your ability to perform critical organizational functions. These performance bottlenecks can not only impact overall performance, but also cause workflow and build failures. These "hiccups" can cost you money in terms of credit usage, resources, and individual time spent reducing bottlenecks.

### Optimization Recipes

This guide provides you with the following optimization strategies that you can utilize to minimize any potential performance bottlenecks and ensure that you are getting the best performance possible when using CircleCI.

- [Implementing caching strategies to optimize builds and workflows](#using-caching-to-optimize-builds-and-workflows)
- [Improving test performance](#improving-test-performance)
- [Use test splitting to speed up a test cycle](#test-splitting)
- [Use Workflows to increase deployment frequency]()

**Note:** This guide will be updated with new optimization strategies on a continual basis, so please feel free to refer to this page for new and updated content.

<<<<<<< HEAD
## Running Jobs Sequentially To Prevent Concurrency

One of the most common tasks you may encounter when using the CircleCI platform is managing multiple jobs simultaneously to ensure your workflows do not fail because of system timeouts. This becomes especially important when you have multiple contributors and committers working in the same environment. Because the CircleCI platform was designed to handle multiple tasks simultaneously without encountering performance degradation or latency, concurrency may sometimes become an issue if there are a large number of jobs being queued, waiting for previous jobs to be completed before new jobs can be initiated, and system timeouts are set too low. In this case, one job will be completed, and other jobs will fail due to this timeout setting.

To better optimize workflows and jobs and prevent concurrency and subsequent jobs failing because of timeout, CircleCI has developed a single-threading (queueing) orb that specifically addresses these performance issues. By invoking this orb, you can greatly improve overall job and build performance and prevent concurrency.

**Note:** For more detailed information about the CircleCI Queueing orb, refer to the following CircleCI pages:

- [Queueing and Single Threading Overview](https://github.com/eddiewebb/circleci-queue)
- [CircleCI Queueing Orb](https://circleci.com/orbs/registry/orb/eddiewebb/queue#quick-start)

### Setting Up and Configuring Your Environment to use the CircleCI Platform and CircleCI Orbs

To configure the environment for the CircleCI platform and CircleCI orbs, follow the steps listed below.

1) Use CircleCI `version 2.1` at the top of your `.circleci/config.yml` file.

```yaml
version: 2.1
```

2) {% include snippets/enable-pipelines.md %}


3) Add the `orbs` stanza below your version, invoking the orb. For example:

```yaml
version: 2.1

orbs:
  queue: eddiewebb/queue@1.1.2
```

4) Use [`queue` elements](https://circleci.com/orbs/registry/orb/eddiewebb/queue#usage-examples) in your existing workflows and jobs.

5) Opt-in to use of third-party orbs on your organization’s **Security Settings** page.

### Blocking Workflows

Occasionally, you may experience the problem of having one of your workflows "blocked" due to workflow concurrency. This happens when there is a workflow already being run while there are other workflows queued. Because CircleCI wants to provide optimal performance for all of your workflows, if there are workflows in the queue that will have to wait a long period of time before they are run, the CircleCI platform will "block" a workflow from being run until the other workflow has completed. One of the easiest ways to prevent workflow concurrency using the queueing orb is to enable "blocking" of any workflows with an earlier timestamp. By setting the `block-workflow` parameter value to `true`, all workflows will be forced to run consecutively, not concurrently. This limits the number of workflows in the queue. In turn, this also improves overall performance while making sure no workflows are discarded.

{% raw %}

```yaml
Version: 2.1

docker:
  - image: 'circleci/node:10'
parameters:
  block-workflow:
    default: true
    description: >-
      If true, this job will block until no other workflows with an earlier
      timestamp are running. Typically used as first job.
    type: boolean
  consider-branch:
    default: true
    description: Should we only consider jobs running on the same branch?
    type: boolean
  consider-job:
    default: false
    description: Deprecated. Please see block-workflow.
    type: boolean
  dont-quit:
    default: false
    description: >-
      Quitting is for losers. Force job through once time expires instead of
      failing.
    type: boolean
  only-on-branch:
    default: '*'
    description: Only queue on specified branch
    type: string
  time:
    default: '10'
    description: How long to wait before giving up.
    type: string
  vcs-type:
    default: github
    description: Override VCS to 'bitbucket' if needed.
    type: string
steps:
  - until_front_of_line:
      consider-branch: <<parameters.consider-branch>>
      consider-job: <<parameters.consider-job>>
      dont-quit: <<parameters.dont-quit>>
      only-on-branch: <<parameters.only-on-branch>>
      time: <<parameters.time>>
      vcs-type: <<parameters.vcs-type>>
```
{% endraw %}

=======
>>>>>>> c4e5e109
## Using Caching to Optimize Builds and Workflows

One of the quickest and easiest ways to optimize your builds and workflows is to implement specific caching strategies so you can use existing data from previous builds and workflows. Whether you choose to use a package management application (e.g. Yarn, Bundler, etc), or manually configure your caching, utilizing the best and most effective caching strategy may improve overall performance. In this section, several different use cases are described that may assist you in determining which caching method is best for your implementation.

If a job fetches data at any point, it is likely that you can make use of caching. A common example is the use of a package/dependency manager. If your project uses Yarn, Bundler, or Pip, for example, the dependencies downloaded during a job can be cached for later use rather than being re-downloaded on every build. The example below shows how you can use caching for a package manager.

{% raw %}
```yaml
version: 2
jobs:
  build:
    steps: # a collection of executable commands making up the 'build' job
      - checkout # pulls source code to the working directory
      - restore_cache: # **restores saved dependency cache if the Branch key template or requirements.txt files have not changed since the previous run**
          key: deps1-{{ .Branch }}-{{ checksum "requirements.txt" }}
      - run: # install and activate virtual environment with pip
          command: |
            python3 -m venv venv
            . venv/bin/activate
            pip install -r requirements.txt
      - save_cache: # ** special step to save dependency cache **
          key: deps1-{{ .Branch }}-{{ checksum "requirements.txt" }}
          paths:
            - "venv"
```
{% endraw %}

Notice in the above example that you can use a `checksum` in the cache key. This is used to calculate when a specific dependency-management file (such as a `package.json` or `requirements.txt` in this case) changes so the cache will be updated accordingly. Also note that the `restore_cache` example uses interpolation to put dynamic values into the cache-key, allowing more control in what exactly constitutes the need to update a cache.

**Note:** Before adding any caching steps to your workflow, verify the dependencies installation step succeeds. Caching a failed dependency step will require you to change the cache key in order to avoid failed builds due to a bad cache. 

Because caching is a such a critical aspect of optimizing builds and workflows, you should first familiarize yourself with the following page that describes caching and how various strategies can be used to optimize your config:

- [Caching](https://circleci.com/docs/2.0/caching/)

## Improving Test Performance

When running tests on the CircleCI platform, one of the primary considerations you will want to make is how you can optimize the testing process to minimize credit usage and improve overall testing performance and results. Testing can sometimes be a time and performance-intensive process, therefore, the ability to reduce testing time can be a significant boost to your organizational goals.

There are many different test suites and approaches you can use when testing on the CircleCI platform. Although CircleCI is test suite agnostic, the example below (adapted with permission from the developer who wrote about this test optimization use case in his [blog post](https://www.brautaset.org/articles/2019/speed-up-circleci.html)) describes how you can optimize testing using Django and the CircleCI platform.

### Testing Optimization on the CircleCI Platform For a Python Django Project

Some organizations use CircleCI to run tests for each change before merging to the main branch. Faster tests means faster feedback cycles, which in turn means you can confidently ship code more often. Let's take a look at a case study for a Python Django application's workflow, that took more than 13 minutes to complete testing on the CircleCI platform.

An example of what the testing process might look like is shown below.

![Test Optimization Process Before Optimization]({{site.baseurl}}/assets/img/docs/optimization_cookbook_workflow_optimization_1.png)

Let's take a closer look at the testing process in the figure above to better understand the time it took to complete the tests.

The following steps were performed during testing:

1. The build job created a Docker image, which contained only runtime dependencies. 
2. The build job dumped the image to a file with `docker save`, and then persisted it in the workspace. 
3. Two test jobs were run to restore the base image from the workspace.
4. The test jobs built on this base image to create an image with all the extra modules required to run the tests. 
5. The test jobs started dependencies, and the tests were finally initiated.

Typically, performing setup once, and then performing `fan out` steps, is a traditional way to reduce resource usage; however, in this example, the `fan out` steps proved to be very expensive in the following ways:

- Issuing `docker save` to dump the built image to a file took around **30** seconds.
- Persisting the image to the workspace added another **60** seconds.
- The test jobs then had to attach the workspace and load the base image, adding another **30** seconds to the testing.
- The test jobs started dependencies (Redis, Cassandra, and PostgreSQL) with `docker-compose`, which required the use of the machine executor. This added an additional **30-60** second startup time compared to the docker executors.
- Because the base image from the build job contained only runtime dependencies, a docker image had to be built, extending the base to add dependencies for testing. This added  about **70** seconds.

As you can see, there is a a significant amount of time being spent setting up the tests, without any actual tests being performed. In fact, this approach required 6.5 minutes before the actual tests were run, which took another 6.5 minutes.

### Test Preparation Optimization

Knowing that ~13 minutes was too long to perform the steps in this workflow, the following approaches were taken to optimize and reduce this time.

#### Changing the CI Test Workflow

The CI test workflow was changed to no longer depend on building the base image. The test jobs were also changed to launch auxiliary services using CircleCI's docker executor native service container support instead of using `docker-compose`. Finally,`tox` was run from the main container to install dependencies and run tests, which eliminates minutes used to save and then restore the image from the workspace. This also eliminated the extra start-up costs of the machine executor.

#### Dependency Changes

Installing dependencies in the primary container on CircleCI, rather than relying on a Dockerfile, may enable you to use CircleCI's caching to speed up `virtualenv` creation.

### Test Execution Optimization

Now that the test preparation time has been reduced, you may also wish to speed up the running of the actual tests. For example, you may not need to keep the database after test runs. One way you could speed up testing is to replace the database image used for tests with an [in-memory Postgres image]({{site.baseurl}}/2.0/databases/#postgresql-database-testing-example) that does not save to disk. Another method you may wish to take is to [run your tests in parallel]({{site.baseurl}}/2.0//parallelism-faster-jobs/)/ instead of one-test-at-a-time. 

The figure below illustrates how overall these changes can reduce the total workflow time.

![Test Optimization Process After Optimization]({{site.baseurl}}/assets/img/docs/optimization_cookbook_workflow_optimization_2.png)

As you can see, there was no single step performed to reduce overall workflow time. For example, running tests in parallel would not have seen much benefit when most of the time was being used to prepare to run the tests. By recognizing the differences between running tests on the CircleCI platform instead of a local context, and making a few changes to test preparation and execution, you may be able to see improved test run time.

## Test Splitting to Speed Up Pipelines

Most pipelines are configures so that every time code is committed, tests are run. Test splitting is a great way to speed up the testing portion of your CICD pipeline. Tests don't always need to happen sequentially; a suite of tests can be split over a range of test environments running in parallel.

Test splitting lets you intelligently define where these splits happen across a test suite: by name, by size etc. Using **timing-based** test splitting takes the timing data from the previous test run to split a test suite as evenly as possible over a specified number of test environments running in parallel, to give the lowest possible test time for the compute power in use.

![Test Splitting]({{ site.baseurl }}/assets/img/docs/test_splitting.png)

### Parallelism and Test Splitting

To illustrate this with CI config, take a sequentially running test suite – all tests run in a single test environment (docker container):

```yaml
jobs:
  build:
    docker:
      - image: buildpack-deps:trusty
    environment:
      FOO: bar
    resource_class: large
    working_directory: ~/my-app
    steps:
      - run: go test
```

To split these tests, using timing data, we first intoduce parallelism to spin up a number (10 in this case) of identical test environments. Then use the `circleci tests split` command, with the `--split-by=timings` flag to split the tests as equally as possible across all environments, so the full suite runs in the shortest possible time.

```yaml
jobs:
  build:
    docker:
      - image: buildpack-deps:trusty
    environment:
      FOO: bar
    parallelism: 10
    resource_class: large
    working_directory: ~/my-app
    steps:
      - run: go test -v $(go list ./... | circleci tests split --split-by=timings)
```

**Note:** The first time the tests are run there will be no timing data for the command to use, but on subsequent runs the test time will be optimized.

### Is it worth it?

To give a quantitative illustration of the power of the split-by-timings feature, adding `parallelism: 10` on a test suite run across the CircleCI application project actually decreased the test time **from 26:11 down to 3:55**.

Test suites can also be split by name or size, but using timings-based test splitting gives the most accurate split, and is guaranteed to optimize with each test suite run; the most recent timings data is always used to define where splits happen. For more on this subject, take a look at our [using parallelism to speed up test jobs]({{site.baseurl}}/2.0/parallelism-faster-jobs/).

## Workflows Increase Deployment Frequency

Providing value to your customers is the top goal for any organization, and one can measure the performance of an organization by how often (frequency) value is delivered (deployment). High-performing teams deploy value to customers multiple times per day according to the DevOps Research and Assessment Report, 2019.

While many organizations deploy value to customer once per quarter or once per month, the basics of raising this frequency to once per week or once per day is represented by the same type of orchestration added to an organization's value *pipeline*.

To deploy multiple times per day, developers need an automated workflow that enables them to test their changes on a branch of code that matches exactly the environment of master, without being on the master branch. This is possible with the use of workflow orchestration in your continuous integration suite.

{%comment %}![Workflow without Deploy]({{ site.baseurl }}/assets/img/docs/workflows-no-deploy.png){%
endcomment %}

When you provide developers with a workflow that runs all of their tests in the master environment, but doesn't run a deploy, they can safely test and debug their code on a branch until all tests are passing.

{%comment %}![Workflow with Deploy]({{ site.baseurl }}/assets/img/docs/workflows-yes-deploy.png){%
endcomment %}

A workflow that runs all tests *as if they were on master* gives developers the confidence they need to merge to master knowing their code will not break or cause an outage or interruption to service for customers. The small investment in configuring such a workflow is well-worth the increase in deployment frequency of valuable changes to your customers. 

A simple example would configure deployment to run *only* if a change is merged to master and the test jobs have already passed. 

For an organization deploying multiple times per day, that configuration may be as simple as the following snippet of YAML:

```yaml
- deploy:
    requires:
      - build
    filters:
      branches:
        only: master
```

The time difference in your organization's frequency *without* a workflow to enable developers in the way described above will include the time it takes for them to ensure their environment is the same as production, plus the time to run all of the same tests to ensure their code is good. All environment updates and tests must also be completed by every developer before any other changes are made to master. If changes happen *on master* while they are updating their environment or running their own tests, they will have to rerun everything to have confidence that their code won't break. 

For an organization deploying on a slower cadence, a nightly build workflow can ensure that on any day an update is needed by customers, there is a tested and deployable build available:

```yaml
nightly-build:
  triggers:
    - schedule:
        cron: '0 8 ***'
        filters:
          branches:
            only: master
```

The time difference includes the lag described above plus the duration of the pipeline run and elapsed time between when a developer finished a change and when the scheduled build runs. All of this time adds up and the more confidence developers have in the quality of their code the higher their deployment frequency.


## See Also
{:.no_toc}

- Refer to [Optimizations]({{site.baseurl}}/2.0/optimizations) for more information on other optimization strategies you can use for caching, workflows and builds.
- Refer to [Caching]({{site.baseurl}}/2.0/caching/#introduction) for high-level information about caching.<|MERGE_RESOLUTION|>--- conflicted
+++ resolved
@@ -30,101 +30,6 @@
 
 **Note:** This guide will be updated with new optimization strategies on a continual basis, so please feel free to refer to this page for new and updated content.
 
-<<<<<<< HEAD
-## Running Jobs Sequentially To Prevent Concurrency
-
-One of the most common tasks you may encounter when using the CircleCI platform is managing multiple jobs simultaneously to ensure your workflows do not fail because of system timeouts. This becomes especially important when you have multiple contributors and committers working in the same environment. Because the CircleCI platform was designed to handle multiple tasks simultaneously without encountering performance degradation or latency, concurrency may sometimes become an issue if there are a large number of jobs being queued, waiting for previous jobs to be completed before new jobs can be initiated, and system timeouts are set too low. In this case, one job will be completed, and other jobs will fail due to this timeout setting.
-
-To better optimize workflows and jobs and prevent concurrency and subsequent jobs failing because of timeout, CircleCI has developed a single-threading (queueing) orb that specifically addresses these performance issues. By invoking this orb, you can greatly improve overall job and build performance and prevent concurrency.
-
-**Note:** For more detailed information about the CircleCI Queueing orb, refer to the following CircleCI pages:
-
-- [Queueing and Single Threading Overview](https://github.com/eddiewebb/circleci-queue)
-- [CircleCI Queueing Orb](https://circleci.com/orbs/registry/orb/eddiewebb/queue#quick-start)
-
-### Setting Up and Configuring Your Environment to use the CircleCI Platform and CircleCI Orbs
-
-To configure the environment for the CircleCI platform and CircleCI orbs, follow the steps listed below.
-
-1) Use CircleCI `version 2.1` at the top of your `.circleci/config.yml` file.
-
-```yaml
-version: 2.1
-```
-
-2) {% include snippets/enable-pipelines.md %}
-
-
-3) Add the `orbs` stanza below your version, invoking the orb. For example:
-
-```yaml
-version: 2.1
-
-orbs:
-  queue: eddiewebb/queue@1.1.2
-```
-
-4) Use [`queue` elements](https://circleci.com/orbs/registry/orb/eddiewebb/queue#usage-examples) in your existing workflows and jobs.
-
-5) Opt-in to use of third-party orbs on your organization’s **Security Settings** page.
-
-### Blocking Workflows
-
-Occasionally, you may experience the problem of having one of your workflows "blocked" due to workflow concurrency. This happens when there is a workflow already being run while there are other workflows queued. Because CircleCI wants to provide optimal performance for all of your workflows, if there are workflows in the queue that will have to wait a long period of time before they are run, the CircleCI platform will "block" a workflow from being run until the other workflow has completed. One of the easiest ways to prevent workflow concurrency using the queueing orb is to enable "blocking" of any workflows with an earlier timestamp. By setting the `block-workflow` parameter value to `true`, all workflows will be forced to run consecutively, not concurrently. This limits the number of workflows in the queue. In turn, this also improves overall performance while making sure no workflows are discarded.
-
-{% raw %}
-
-```yaml
-Version: 2.1
-
-docker:
-  - image: 'circleci/node:10'
-parameters:
-  block-workflow:
-    default: true
-    description: >-
-      If true, this job will block until no other workflows with an earlier
-      timestamp are running. Typically used as first job.
-    type: boolean
-  consider-branch:
-    default: true
-    description: Should we only consider jobs running on the same branch?
-    type: boolean
-  consider-job:
-    default: false
-    description: Deprecated. Please see block-workflow.
-    type: boolean
-  dont-quit:
-    default: false
-    description: >-
-      Quitting is for losers. Force job through once time expires instead of
-      failing.
-    type: boolean
-  only-on-branch:
-    default: '*'
-    description: Only queue on specified branch
-    type: string
-  time:
-    default: '10'
-    description: How long to wait before giving up.
-    type: string
-  vcs-type:
-    default: github
-    description: Override VCS to 'bitbucket' if needed.
-    type: string
-steps:
-  - until_front_of_line:
-      consider-branch: <<parameters.consider-branch>>
-      consider-job: <<parameters.consider-job>>
-      dont-quit: <<parameters.dont-quit>>
-      only-on-branch: <<parameters.only-on-branch>>
-      time: <<parameters.time>>
-      vcs-type: <<parameters.vcs-type>>
-```
-{% endraw %}
-
-=======
->>>>>>> c4e5e109
 ## Using Caching to Optimize Builds and Workflows
 
 One of the quickest and easiest ways to optimize your builds and workflows is to implement specific caching strategies so you can use existing data from previous builds and workflows. Whether you choose to use a package management application (e.g. Yarn, Bundler, etc), or manually configure your caching, utilizing the best and most effective caching strategy may improve overall performance. In this section, several different use cases are described that may assist you in determining which caching method is best for your implementation.
