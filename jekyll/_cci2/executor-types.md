--- conflicted
+++ resolved
@@ -279,10 +279,7 @@
 
 ## Using macOS
 {: #using-macos }
-<<<<<<< HEAD
-
-=======
->>>>>>> a3f421bd
+
 Using the `macos` executor allows you to run your job in a macOS environment on a VM. In macOS, the following resources classes are available:
 
 Class                 | vCPUs | RAM
