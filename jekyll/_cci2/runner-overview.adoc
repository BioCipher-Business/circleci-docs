---
version:
- Cloud
- Server v3.x
---
= CircleCI Self-hosted Runner Overview
:page-layout: classic-docs
:page-liquid:
:page-description: Learn how CircleCI self-hosted runners enable you to use your own infrastructure for running jobs.
:icons: font
:toc: macro
:toc-title:

toc::[]

== Introduction

CircleCI self-hosted runner enables you to use your own infrastructure for running jobs. This means you will be able to build and test on a wider variety of architectures, as well as have additional control over the environment. The diagram below illustrates how CircleCI self-hosted runner extends our existing systems.

.Self-hosted Runner Architecture
image::runner-overview-diagram.png[CircleCI Self-hosted Runner Architecture]

== CircleCI runner use cases

There are two key use cases CircleCI aims to meet with the self-hosted runner:

* Privileged access & controls - CircleCI understands that some customers require running jobs on on-premises or limited-access infrastructure due to stricter isolation requirements. Some things the self-hosted runner enables are:
** IP restrictions - Runners can have static IP addresses that you can control
** Identity Access Management (IAM) permissions - If you set up runners in AWS, they can be assigned IAM permissions
** Monitor the operating system
** Connect to private networks

* Unique compute requirements - Customers who need to run jobs on an environment or architecture that CircleCI does not offer as a resource class can use the runner to fill that need.

== Getting Started

To get started with CircleCI self-hosted runners:

* Provide your own platform to deploy your CircleCI self-hosted runners (see the <<runner-supported-platforms#,Available CircleCI self-hosted runner platforms>> page for supported platforms)
* xref:runner-installation.adoc[Install] CircleCI self-hosted runners!

== CircleCI self-hosted runner operation

Once a CircleCI self-hosted runner is installed, the self-hosted runner polls `circleci.com` for work, runs jobs, and returns status, logs, and artifacts to CircleCI. When the self-hosted runner is not running a job, it will auto-update itself when a new version is released.

== Limitations

Almost all standard CircleCI features are available for use with self-hosted runner jobs, however, a few features are not yet supported. If these features are important for you to make use of self-hosted runner jobs, please let us know via the relevant canny page.

- https://circleci.canny.io/runner-feature-requests/p/support-addsshkey-on-self-hosted-runners[`add_ssh_keys`]
- The following built in environment variables are not populated within runner executors:
-- CIRCLE_PREVIOUS_BUILD_NUM
-- All deprecated cloud environment variables 

== Learn more

<<<<<<< HEAD
Take the https://academy.circleci.com/runner-course?access_code=public-2021[runner course] with CircleCI Academy to learn more about running jobs on your infrastructure.

== See Also
- <<runner-concepts#,Runner Concepts>>
- <<runner-installation#,Self-Hosted Runner Web App Installation>>
=======
Take the https://academy.circleci.com/runner-course?access_code=public-2021[runner course] with CircleCI Academy to learn more about running jobs on your infrastructure.
>>>>>>> 3cd13ed8
<|MERGE_RESOLUTION|>--- conflicted
+++ resolved
@@ -54,12 +54,8 @@
 
 == Learn more
 
-<<<<<<< HEAD
 Take the https://academy.circleci.com/runner-course?access_code=public-2021[runner course] with CircleCI Academy to learn more about running jobs on your infrastructure.
 
 == See Also
 - <<runner-concepts#,Runner Concepts>>
-- <<runner-installation#,Self-Hosted Runner Web App Installation>>
-=======
-Take the https://academy.circleci.com/runner-course?access_code=public-2021[runner course] with CircleCI Academy to learn more about running jobs on your infrastructure.
->>>>>>> 3cd13ed8
+- <<runner-installation#,Self-Hosted Runner Web App Installation>>