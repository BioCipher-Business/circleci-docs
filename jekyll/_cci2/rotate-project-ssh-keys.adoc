---
contentTags:
  platform:
  - Cloud
---
= Rotate project SSH keys
:page-layout: classic-docs
:page-liquid:
:page-description: How to guide detailing how to rotate your project SSH keys.
:icons: font
:toc: macro
:toc-title:
:experimental:

To revoke usage of a project SSH key, rotate the key pairs by following the steps outlined below. There are separate instructions for each supported version control system (VCS).

When using project SSH keys, CircleCI holds the private key, and the target system (typically a VCS, machine, or another SSH based system) holds the matching public key via its authorization system. To rotate SSH keys both the private and public keys need to be removed.

[#github-projects]
== Github projects

Go to **Project Settings > SSH Keys** to view SSH keys set up for your project.

[#rotate-a-deploy-key-github]
=== Rotate a deploy key

. Take note of the current key information to rotate, including the fingerprint. You can also click the keyname to open the related GitHub page that should list the public key.
. Delete the deploy key by clicking the **X**.
. Add a new deploy key by clicking **Add Deploy Key**.
. Go to GitHub’s repository project settings to delete the matching public key. The GitHub URL is typically `https://github.com/<org>/<project>/settings/keys`, or you may already have the page open if you clicked on the keyname in step 1. The keys are named `CircleCI`. Removing any key titled `CircleCI` created before the rotation is recommended. The new public SSH key will be automatically added once the old key is deleted.

[#rotate-a-user-key-github]
=== Rotate a user key

If you have set up user keys for your project, follow these steps:

. Take note of the current key information to rotate, including the fingerprint. You can also click the keyname to open the related Github page that should list the public key.
. Delete the user key by clicking the **X**.
. Add a new user key by clicking **Add User Key**.
. Go to GitHub’s User settings to delete the matching public key. The GitHub URL is typically `https://github.com/settings/keys`or you may already have the page open if you clicked on the keyname in step 1. Removing any key titled `CircleCI` created before this rotation is recommended. The new public SSH key will be automatically added once the old key is deleted (page may need to be refreshed to view the key).

CAUTION: The user key name contains the project name, however, a user key may give access to more projects within the organization.

NOTE: If using organization SSO, take note of which org is currently authorized. If access is needed for the newly created key, you will need to reauthorize it.

[#rotate-an-additional-SSH-key-github]
=== Rotate an additional SSH key

If you are using additional SSH keys in your project, follow these steps:

<<<<<<< HEAD
. Take note of the existing key to know which target system it is used for. This could be a VCS, a machine, or another SSH based system.
=======
. Take note of the existing key's hostname to know which target system it is used for, and the fingerprint for your records. The target could be a VCS, a machine or other SSH based system.
>>>>>>> c23290bf
. Delete the SSH key by clicking the **X**.
. Remove the authorization to use that key (the public key) from the target system. Typically, the public key will be authorized in the target system, and the configuration varies depending on the target system.
. Recreate the key and the authorization in the target system.

[#bitbucket-projects]
== Bitbucket projects

Go to **Project Settings > SSH Keys** to view SSH keys set up for your project.

[#rotate-a-deploy-key-bitbucket]
=== Rotate a deploy key

. Take note of the current key information to rotate.
. Delete the deploy key by clicking the **X**.
. Add a new deploy key by clicking **Add Deploy Key**.
. Go to Bitbucket’s project admin access-key settings to delete the matching public key. The Bitbucket URL is typically `https://bitbucket.org/<org>/<project>/admin/access-keys/`. The keys are named `CircleCI`. Since the fingerprint hash is not shown, it is recommended to remove any key titled `CircleCI` created before the rotation. The new public SSH key will be automatically added once the old key is deleted (page may need to be refreshed to view the key).


[#rotate-a-user-key-bitbucket]
=== Rotate a user key

. Take note of the current key information to rotate.
. Delete the user key by clicking the **X**.
. Add a new user key following the xref:bitbucket-integration/#create-a-bitbucket-user-key[Create a Bitbucket user key] instructions.
. Go to Bitbucket’s user account settings to delete the matching public key. The Bitbucket URL is typically `https://bitbucket.org/account/settings/ssh-keys/`. The user names the keys, therefore, CircleCI does not know if the key name contains the string `CircleCI`. It is recommended to remove any key created before the rotation.

[#rotate-an-additional-SSH-key-bitbucket]
=== Rotate an additional SSH key

. Take note of the existing key's hostname to know which target system it is used for, and the fingerprint for your records. The target could be a VCS, a machine, or another SSH based system.
. Delete the SSH key by clicking the **X**.
. Remove the authorization to use that key (the public key) from the target system. Typically, the public key will be authorized in the target system, and the configuration varies depending on the target systems.
. Recreate the key and the authorization in the target system.

[#gitlab-projects]
== GitLab projects

Go to **Project Settings > SSH Keys** to view SSH keys set up for your project. The GitLab integration with CircleCI does not use deploy keys or user keys.

[#rotate-an-SSH-key-gitlab]
=== Rotate an SSH key

. Take note of the existing key and fingerprint to be able to match the target system it is used for, typically `gitlab.com`.
. Delete the SSH key by clicking the **X**.
. The key will need to be recreated manually, for example, using OpenSSH (`ssh-keygen -t ed25519 -C "your_email@example.com"`). Instructions can be found on link:https://docs.gitlab.com/ee/user/ssh.html[GitLab's documentation].
. Add the private key by clicking **Add SSH Key**. It is recommended you name the key `gitlab.com`. Paste in the private key you created in the step above and click **Add SSH Key** again to finalize.
. Go to GitLab’s project settings for the repository and expand deploy keys section. The GitLab URL is typically `https://gitlab.com/<org>/<project>/-/settings/repository`. The keys are named `circleci-pipeline-triggers` and you can match the fingerprint. It is recommended to remove any key created before the rotation.
. Add the new key. For consistency, you can name the key in the title section `circleci-pipeline-triggers`. Paste the public key and click **Add key** to finalize.

[#rotate-an-additional-SSH-key-gitlab]
=== Rotate an additional SSH key

In some scenarios, you might also be using additional SSH keys that are not tied to GitLab.

. Take note of the existing key's hostname to know which target system it is used for, and the fingerprint for your records. The target could be a VCS, a machine, or another SSH based system.
. Delete the SSH key by clicking the **X**.
. Remove the authorization to use that key (the public key) from the target system. Typically, the public key will be authorized in the target system, and the configuration varies depending on the target systems.
. Recreate the key and the authorization in the target system.

<|MERGE_RESOLUTION|>--- conflicted
+++ resolved
@@ -48,11 +48,7 @@
 
 If you are using additional SSH keys in your project, follow these steps:
 
-<<<<<<< HEAD
-. Take note of the existing key to know which target system it is used for. This could be a VCS, a machine, or another SSH based system.
-=======
-. Take note of the existing key's hostname to know which target system it is used for, and the fingerprint for your records. The target could be a VCS, a machine or other SSH based system.
->>>>>>> c23290bf
+. Take note of the existing key to know which target system it is used for, and the fingerprint for your records. This could be a VCS, a machine, or another SSH based system.
 . Delete the SSH key by clicking the **X**.
 . Remove the authorization to use that key (the public key) from the target system. Typically, the public key will be authorized in the target system, and the configuration varies depending on the target system.
 . Recreate the key and the authorization in the target system.
