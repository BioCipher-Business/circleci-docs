---
description: Details of CircleCI's container runner
contentTags: 
  platform:
  - Cloud
---
= Container runner reference
:page-layout: classic-docs
:page-liquid:
:icons: font
:toc: macro
:toc-title:

This document is a comprehensive guide to operating and configuring jobs with the CircleCI container runner.

[#running-your-first-job]
== Running your first job with container runner

Follow the instructions outlined on the <<runner-installation#,self-hosted runner installation>> page to download the container runner and run your first job. You can also use the link:https://app.circleci.com/[CircleCI web app] to get started with self-hosted runners.

[#sample-configuration-container-agent]
== Container runner sample configuration

```yaml
version: 2.1

jobs:
  build:
    docker:
      - image: cimg/base:2021.11
    resource_class: <namespace>/<resource-class>
    steps:
      - checkout
      - ...

<<<<<<< HEAD
Follow the instructions outlined on the xref:container-runner-installation#[Container runner installation] page to download the container runner and run your first job. You can also use the link:https://app.circleci.com/[CircleCI web app] to get started with self-hosted runners.
=======
workflows:
  build-workflow:
    jobs:
      - build
```
>>>>>>> 1efd1d45

[#resource-class-configuration-custom-pod]
== Resource class configuration and custom task pod configuration

Container runner supports claiming and running tasks from multiple resource classes concurrently, as well as customization of the Kubernetes resources created to run tasks for a particular resource class. Configuration is provided by a map object in the Helm chart `values.yaml`.

Each resource class supports the following parameters:

- `token`: The runner resource class token used to claim tasks (**required**).
- Custom Kubernetes pod configuration for pods used to run CircleCI jobs.

The pod configuration takes all fields that a normal link:https://kubernetes.io/docs/reference/kubernetes-api/workload-resources/pod-v1/#debugging[Kubernetes pod does]. If service containers are used in a CircleCI job, the first `container` spec is used for all containers within the task pod. There is currently no way to provide a different container configuration between service containers and the main task container. 

The following fields will be overwritten by container runner to ensure correct task function, and expected CircleCI configuration behavior:

- `spec.containers[0].name`
- `spec.containers[0].container.image`
- `spec.containers[0].container.args`
- `spec.containers[0].container.command`
- `spec.containers[0].container.workingDir`
- `spec.restartPolicy`
- `metadata.name`
- `metadata.namespace`

Below is a full configuration example, containing two resource classes:

```yaml
agent:
  resourceClasses:  
    circleci-runner/resourceClass:
      token: TOKEN1
      metadata:
        annotations:
          custom.io: my-annotation
      spec:
        containers:
          - resources:
              limits:
                cpu: 500m
            volumeMounts:
              - name: xyz
                mountPath: /path/to/mount
        securityContext:
          runAsNonRoot: true
        imagePullSecrets:
          - name: my_cred
        volumes:
          - name: xyz
            emptyDir: {}
    
    circleci-runner/resourceClass2:
      token: TOKEN2
      spec: 
        imagePullSecrets:
          - name: "other"
```

[#custom-secret]
== Custom token secret

Using the configuration described above provisions a Kubernetes secret containing your resource class tokens. In some circumstances, you may wish to provision your own secret, or you simply might not want to specify the tokens via helm. Instead, you can provision your own Kubernetes secret containing your tokens and specify its name in the `agent.customSecret` field.

The secret should contain a field for each resource class, using the resource class name as the key and the token as the value. Consider the following `resourceClasses` configuration:

```yaml
agent:
  resourceClasses:  
    circleci-runner/resourceClass:
      metadata:
        annotations:
          custom.io: <my-annotation>
    
    circleci-runner/resourceClass2:
```

The corresponding custom secret would have 2 fields:

```yaml
circleci-runner.resourceClass: <my-token>
circleci-runner.resourceClass2: <my-token-2>
```

Due to Kubernetes secret key character constraints, the `/` separating the namespace and resouce class name is replaced with a `.` character. Other than this, the name must exactly match the `resourceClasses` config to match the token with the correct configuration.

Even if there is no further pod configuration, the resource class must be present in `resourceClasses` as an emtpy map, as shown by `circleci-runner/resourceClass2` in the above config example.

[#parameters]
=== Helm Chart Parameters
 
The following are **CircleCI specific settings**:

[.table.table-striped]
[cols=3*, options="header", stripes=even]
|===
| Parameter
| Description
| Default

| agent.runnerAPI
| Runner API URL
| `https://runner.circleci.com`

| agent.name
| A (preferably) unique name assigned to this particular `container-agent` instance. This name will appear in your Runner Inventory page in the CircleCI UI. If left unspecified, the name will default to the name of the deployment.
| `container-agent` (the name of the deployment)

| agent.resourceClasses *Default must be updated in order to run a job successfully*
| Resource class task configuration. See the "<<resource-class-configuration-custom-pod,Resource Class Configuration>>" section above.
| {}

| agent.customSecret
| A user provided Kubernetes containing resource class tokens. See the "<<custom-secret,Custom Token Secret>>" section above.
| ""

| agent.terminationGracePeriodSeconds
| Termination grace period during container runner shutdown
| 18300

| agent.maxRunTime
| Max task run time. This value should be shorter than the grace period above - See <<runner-config-reference/#runner-max_run_time#, docs>> for potential values
| 5h

| agent.maxConcurrentTasks
| Maximum number of tasks claimed/run concurrently
| 20

| agent.kubeGCEnabled 
| Option to enabled/disable garbage collection 
| true

| agent.kubeGCThreshold  
| Length of time pods can run before deleted by GC 
| 5h5m

| agent.constraintChecker.enable
| Whether to enable the constraint checker
| false

| agent.constraintChecker.threshold
| Number of failed checks before disabling resource class claim
| 3

| agent.constraintChecker.interval
| The constraint check interval
| 15m

|===

---

The following is for **Kubernetes object settings**. All settings prefixed with `agent` below are for the container runner pod itself, not the ephemeral pods where jobs are executed.

[.table.table-striped]
[cols=3*, options="header", stripes=even]
|===
| Parameter
| Description
| Default

| nameOverride
| Override the chart name
| ""

| fullnameOverride
| Override the full generated name
| ""

| agent.replicaCount
| Number of container-agents to deploy. The recommendation is to leave this value at 1
| 1

| agent.image.registry
| Agent image registry
| ""

| agent.image.repository
| Agent image repository
| circleci/container-agent

| agent.image.pullPolicy
| Agent image pull policy
| Always

| agent.image.tag
| Agent image tag
| edge

| agent.pullSecrets
| link:https://kubernetes.io/docs/tasks/configure-pod-container/pull-image-private-registry/[Secret objects] container private registry credentials for the container runner pod itself, not the ephemeral pods that execute tasks
| []

| agent.matchLabels
| Match labels used on agent pods
| app: container-agent

| agent.podAnnotations
| Extra annotations added to agent pods
| {}

| agent.podSecurityContext
| Security context policies added to agent pods
| {}

| agent.containerSecurityContext
| Security context policies add to agent containers
| {}

| agent.resources
| Custom resource specifications for container runner pods
| {}

| agent.nodeSelector
| Node selector for agent pods 
| {}

| agent.tolerations
| Node tolerations for agent pods
| {}

| agent.tolerations
| Node tolerations for agent pods
| []

| agent.affinity
| Node affinity for agent pods
| {}

| agent.autodetectPlatform
| Autodetect the OS and CPU architecture of the node that the task pod is running on. If false, the node is assumed to be the same OS and CPU architecture as the container runner pod and cluster-wide permissions are unneeded.
| true

| serviceAccount.create
| Create a custom service account for the agent
| true

| rbac.create
| Create a Role and RoleBinding for the service account
| true

| logging.image.registry
| Image registry for link:#logging-containers[logging containers]
| ""

| logging.image.repository
| Image repository for link:#logging-containers[logging containers]
| circleci/logging-collector

| logging.image.tag
| Image tag for link:#logging-containers[logging containers]
| edge

| logging.serviceAccount.create
| Create a custom service account token for link:#logging-containers[logging containers]
| true

| logging.rbac.create
| Create a Role and RoleBinding for link:#logging-containers[logging containers]
| true
|===

Container runner needs the following Kubernetes permissions:

* Pods, Pods/Exec
** Get
** Watch
** List
** Create
** Delete
* Secrets
** Get
** List
** Create
** Delete
* Events
** Watch
* Nodes
** Get
** List

In addition, link:#logging-containers[Logging containers] require the following minimal permissions to get service container logs and stream them to the CircleCI web app:

* Pods, Pods/Logs
** Watch

By default a `Role`, `RoleBinding` and service account are created and attached to the container runner pod, but if you customize these, the above are the minimum required permissions.

It is assumed that the container runner is running in a Kubernetes namespace without any other workloads. It is possible that the agent or garbage collection (GC) could delete pods in the same namespace.

NOTE: Cluster-wide permissions are used by container runner to autodetect the OS and CPU architecture of the node that the task pod is running on. If you do not want to grant these permissions to container runner, you can set `agent.autodetectPlatform` to `false`, which will assume the node OS and architecture matches the node that the container runner pod is on.

[#garbage-collection]
== Garbage collection

Each container runner has a garbage collector which will ensure any pods and secrets with the label `app.kubernetes.io/managed-by=circleci-container-agent` left dangling in the cluster are removed. By default this will remove all jobs older than five hours and five minutes. This can be shortened or lengthened via the `agent.kubeGCThreshold` parameter. However, if you do shorten the garbage collection (GC) frequency, also shorten the max task run time via the `agent.maxRunTime` parameter to be a value smaller than the new GC frequency. Otherwise a running task pod could be removed by the GC.

Container runner will drain and restart cleanly when sent a termination signal. Container runner will not automatically attempt to launch a task that fails to start. This can be done in the CircleCI web app.

If the container runner crashes, there is no expectation that in-process or queued tasks are handled gracefully.

[#logging-containers]
== Logging containers

Container runner schedules a logging container if there are service containers in the task pod. This container will get the service container logs and stream them to the CircleCI web app.

Logging containers require a service account token with the minimal privileges to get container logs.

Container runner currently sets default resource limits and requests on the logging container, they are:

```yaml
requests:
  cpu: 50m
  memory: 64Mi
limits:
  cpu: 100m
  memory: 128Mi
```

[#constraint-validation]
== Constraint Validation

Container runner allows you to configure task pods with the full range of Kubernetes settings. This means pods can potentially be configured in a way which cannot be scheduled due to their constraints. To help with this, container runner has a constraint checker which periodically validates each resource class configuration against the current state of the cluster, to ensure pods can be scheduled. This prevents container runner claiming jobs which it cannot schedule which would then fail. 

If the constraint checker fails too many checks, it will disable claiming for that resource class until the checks start to pass again.

Currently the following constraints are checked against the cluster state:

* link:https://kubernetes.io/docs/concepts/scheduling-eviction/assign-pod-node/#nodeselector[Node Selectors]
* link:https://kubernetes.io/docs/concepts/scheduling-eviction/assign-pod-node/#nodename[Node Name]
* link:https://kubernetes.io/docs/concepts/scheduling-eviction/assign-pod-node/#nodename[Node Affinity] - Only MatchExpressions are checked

As an example of how this works, consider the following resource class configuration:

```yaml
agent:
  resourceClasses:  
    circleci-runner/resourceClass:
      token: TOKEN1
      spec:
        nodeSelector:
          disktype: ssd
    
    circleci-runner/resourceClass2:
      token: TOKEN2
```

The first resource class has a node selector to ensure it is scheduled to nodes with an SSD. For some reason during operations the cluster no longer has any nodes with that label. The constraint checker will now fail checks for `circleci-runner/resourceClass` and will disable claiming jobs until it finds nodes with the correct label again. `circleci-runner/resourceClass2` claiming is not affected, the checks for different resource classes are independent of each other.

[#cost-and-availability]
== Cost and availability

Container runner jobs are eligible for <<persist-data#managing-network-and-storage-usage,Runner Network Egress>>. This is in line with the existing pricing model for self-hosted runners, and will happen with close adherence to the rest of CircleCI’s network and storage billing roll-out. If there are questions, reach out to your point of contact at CircleCI.

The same plan-based offerings for self-hosted runner link:https://circleci.com/pricing/#comparison-table[concurrency limits] apply to the container runner. Final pricing and plan availability will be announced closer to the general availability of the offering.

[#building-container-images]
== Building container images

link:https://docs.gitlab.com/ee/ci/docker/using_docker_build.html#use-docker-in-docker[Docker in Docker] is not recommended due to the security risk it can pose to your cluster.

To build container images in a container-agent job, a user may use:

1. A third-party tool like Buildah or Kaniko
2. Machine runner installed with Docker installed on it
3. CircleCI-hosted compute

Note: Third-party tools should be used at your own discretion.

While jobs that run with container-agent cannot use CircleCI's <<building-docker-images#,setup_remote_docker>> feature, it is possible to use a third-party tool to build Docker images in your container-agent job without using the Docker daemon.

You can see an example link:https://discuss.circleci.com/t/setup-remote-docker-on-container-runner/45629/11?u=sebastian-lerner[on our community forum] of how some users have successfully used Kaniko to build a container image.

Another option is to use a tool called link:https://github.com/containers/buildah[Buildah]. Buildah can be used in your `.circleci/config.yml` syntax:

```yaml
docker:
  - image: quay.io/buildah/stable:v1.27.0
```

[#using-the-buildah-image]
=== Using the Buildah image

Buildah relies on the link:https://github.com/containers/fuse-overlayfs[fuse-overlay] program inside of the container, which means that a fuse device plugin must be configured in order to use it. `/dev/fuse` is required to use `fuse-overlayfs` inside of the container, as this option tells Buildah on the host to add `/dev/fuse` to the container for Buildah's use. Kubernetes has a device plugin system to enable secure sharing of host devices with pods.

To install the configuration `dev/fuse`, clone this link:https://github.com/kuberenetes-learning-group/fuse-device-plugin/blob/master/fuse-device-plugin-k8s-1.16.yml[repository] to where you are running Helm commands for your container-agent deployment. Then run:

```
kubectl create -f fuse-device-plugin-k8s-1.16.yml
```

You can confirm that this has been configured correctly by running `kubectl get daemonset -n kube-system` and confirming that `fuse-device-plugin-daemonset` is present and ready.

Once this device has been added, update the container-agent <<#resource-class-configuration-custom-pod,resource class configuration>>:

```yaml
resourceClasses: 
 <namespace>/<resourceClass>:
  token: <token>
   spec:
    containers:
     - resources:
        limits:
         github.com/fuse: 1
```

This will now let you run Buildah commands with container agent jobs and build containers:

```yaml
  docker-image:
    docker:
      - image: quay.io/buildah/stable
    resource_class: <namespace>/<resourceClass>
    steps:
      - checkout
      - run:
          name: sanity-test
          command: |
            buildah version
      - run:
          name: Building-a-container
          command: |
            buildah bud -f ./Dockerfile -t myimage:0.1
            buildah push myimage:tag
```

[#using-buildah-with-custom-images]
=== Using Buildah with custom images

You can also build your own custom image and include the installation of Buildah in your Dockerfile:

```
sudo yum install buildah
```

If you plan to use a CircleCI link:https://circleci.com/developer/images[convenience image], ensure you add the repository for installation to your job's `steps`:

```
sudo apt-get update
sudo apt-get install -y wget ca-certificates gnupg2
VERSION_ID=$(lsb_release -r | cut -f2)
echo "deb http://download.opensuse.org/repositories/devel:/kubic:/libcontainers:/stable/xUbuntu_${VERSION_ID}/ /" | sudo tee /etc/apt/sources.list.d/devel-kubic-libcontainers-stable.list
curl -Ls https://download.opensuse.org/repositories/devel:kubic:libcontainers:stable/xUbuntu_$VERSION_ID/Release.key | sudo apt-key add -
sudo apt-get update
sudo apt install buildah -y
```

Additionally, set the isolation variable to default to `chroot`:

```
# Default to isolate the filesystem with chroot.
ENV BUILDAH_ISOLATION=chroot
```

You can then follow the same instructions as <<#using-the-buildah-image,Using the Buildah image>> above to add the fuse device plugin to the container-agent deployment and update your `.circleci/config.yml` file to use your custom images and build container images in those jobs.

[#limitations]
== Limitations

* The ability to rerun a job with SSH.
* Any known <<runner-overview#limitations,limitation>> for the existing self-hosted runner will continue to be a limitation of container agent.
* There is no support for container environments other than Kubernetes at this time.
* Container runner does not yet work on link:https://circleci.com/pricing/server/[CircleCI's server offering]
* <<building-docker-images#,`setup_remote_docker`>> as a command is not supported with container runner.  See <<#building-container-images,Building Container Images>>.

[#faqs]
== FAQs

Please visit the <<runner-faqs#container-runner-specific-faqs,runner FAQ page>> to see commonly asked questions about container runner.<|MERGE_RESOLUTION|>--- conflicted
+++ resolved
@@ -16,7 +16,7 @@
 [#running-your-first-job]
 == Running your first job with container runner
 
-Follow the instructions outlined on the <<runner-installation#,self-hosted runner installation>> page to download the container runner and run your first job. You can also use the link:https://app.circleci.com/[CircleCI web app] to get started with self-hosted runners.
+Follow the instructions outlined on the xref:container-runner-installation#[Container runner installation] page to download the container runner and run your first job. You can also use the link:https://app.circleci.com/[CircleCI web app] to get started with self-hosted runners.
 
 [#sample-configuration-container-agent]
 == Container runner sample configuration
@@ -33,15 +33,11 @@
       - checkout
       - ...
 
-<<<<<<< HEAD
-Follow the instructions outlined on the xref:container-runner-installation#[Container runner installation] page to download the container runner and run your first job. You can also use the link:https://app.circleci.com/[CircleCI web app] to get started with self-hosted runners.
-=======
 workflows:
   build-workflow:
     jobs:
       - build
 ```
->>>>>>> 1efd1d45
 
 [#resource-class-configuration-custom-pod]
 == Resource class configuration and custom task pod configuration
