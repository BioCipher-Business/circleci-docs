---
version:
- Server v4.x
- Server Admin
---
= Phase 3 - Execution environments
:page-layout: classic-docs
:page-liquid:
:icons: font
:toc: macro
:toc-title:

// This doc uses ifdef and ifndef directives to display or hide content specific to Google Cloud Storage (env-gcp) and AWS (env-aws). Currently, this affects only the generated PDFs. To ensure compatability with the Jekyll version, the directives test for logical opposites. For example, if the attribute is NOT env-aws, display this content. For more information, see https://docs.asciidoctor.org/asciidoc/latest/directives/ifdef-ifndef/.

Before you begin with the CircleCI server v4.x execution installation phase, ensure you have run through <<phase-1-prerequisites#,Phase 1 – Prerequisites>> and <<phase-2-core-services#,Phase 2 - Core Services Installation>>.

.Installation Experience Flow Chart Phase 3
image::server-install-flow-chart-phase3.png[Flow chart showing the installation flow for server 3.x with phase 3 highlighted]

NOTE: In the following sections, replace any items or credentials displayed between `< >` with your details.

toc::[]

== Nomad Clients
As mentioned in the link:https://circleci.com/docs/2.0/server-3-overview[Overview], Nomad is a workload orchestration tool that CircleCI uses to schedule (through Nomad Server) and run (through Nomad Clients) CircleCI jobs.

Nomad clients are installed outside of the Kubernetes cluster, while their control plane (Nomad Server) is installed within the cluster. Communication between your Nomad Clients and the Nomad control plane is secured with mTLS. The mTLS certificate, private key, and certificate authority will be output after you complete installation of the Nomad Clients.

=== Cluster Creation with Terraform

CircleCI curates Terraform modules to help install Nomad clients in your chosen cloud provider. You can browse the modules in our link:https://github.com/CircleCI-Public/server-terraform[public repository], including example Terraform config files for both AWS and GCP.

// Don't include this section in the GCP PDF:
ifndef::env-gcp[]

==== AWS
You need some information about your cluster and server installation to populate the required variables for the Terraform module. A full example, as well as a full list of variables, can be found link:https://github.com/CircleCI-Public/server-terraform/tree/main/nomad-aws[here].

* *Server_endpoint* - This is the domian name of the CircleCI application appended with port number `4647`.

* *Subnet ID (subnet)*, *VPC ID (vpc_id)*, and *DNS server (dns_server)* of your cluster.
Run the following command to get the cluster VPC ID (vpcId), and subnets (subnetIds):
+
```shell
aws eks describe-cluster --name=<YOUR_CLUSTER_NAME>
```
+
This returns something similar to the following:
+
[source, json]
{...
"resourcesVpcConfig": {
    "subnetIds": [
        "subnet-033a9fb4be69",
        "subnet-04e89f9eef89",
        "subnet-02907d9f35dd",
        "subnet-0fbc63006c5f",
        "subnet-0d683b6f6ba8",
        "subnet-079d0ca04301"
    ],
    "clusterSecurityGroupId": "sg-022c1b544e574",
    "vpcId": "vpc-02fdfff4c",
    "endpointPublicAccess": true,
    "endpointPrivateAccess": false
...
"kubernetesNetworkConfig": {
            "serviceIpv4Cidr": "10.100.0.0/16"
        },
...
}
+
Then, using the VPCID you just found, run the following command to get the CIDR Block for your cluster. For AWS, the DNS Server is the third IP in your CIDR block (`CidrBlock`), for example your CIDR block might be `10.100.0.0/16`, so the third IP would be `10.100.0.2`.
+
```shell
aws ec2 describe-vpcs --filters Name=vpc-id,Values=<YOUR_VPCID>
```
+
This returns something like the following:
+
[source, json]
{...
"CidrBlock": "192.168.0.0/16",
"DhcpOptionsId": "dopt-9cff",
"State": "available",
"VpcId": "vpc-02fdfff4c"
...}


Once you have filled in the appropriate information, you can deploy your Nomad clients by running the following command:

[source,shell]
----
terraform init
----

[source,shell]
----
terraform plan
----

[source,shell]
----
terraform apply
----

After Terraform is done spinning up the Nomad client(s), it outputs the certificates and keys needed for configuring the Nomad control plane in CircleCI server. Copy them somewhere safe. The apply process usually only takes a minute.

// Stop hiding from GCP PDF:

endif::env-gcp[]
// Don't include this section in the AWS PDF:

ifndef::env-aws[]

==== GCP

You need the following information:

* The Domain name of the CircleCI Application
* The GCP Project you want to run Nomad clients in.
* The GCP Zone you want to run Nomad clients in.
* The GCP Region you want to run Nomad clients in.
* The GCP Network you want to run Nomad clients in.
* The GCP Subnetwork you want to run Nomad clients in.

A full example, as well as a full list of variables, can be found link:https://github.com/CircleCI-Public/server-terraform/tree/main/nomad-aws[here].

Once you have filled in the appropriate information, you can deploy your Nomad clients by running the following commands:

[source,shell]
----
terraform init
----

[source,shell]
----
terraform plan
----

[source,shell]
----
terraform apply
----

After Terraform is done spinning up the Nomad client(s), it outputs the certificates and key needed for configuring the Nomad control plane in CircleCI server. Copy them somewhere safe.

endif::env-aws[]

=== Nomad Autoscaler
Nomad can automatically scale up or down your Nomad clients, provided your clients are managed by a cloud provider's autoscaling resource. With Nomad Autoscaler, you need to provide permission for the utility to manage your autoscaling resource and specify where it is located. CircleCI's Nomad terraform module can provision the permissions resources, or it can be done manually.

ifndef::env-gcp[]

[[nomad-autoscaler-aws]]
==== AWS
Create an IAM user or role and policy for Nomad Autoscaler. You may take one of the following approaches:

. Our link:https://github.com/CircleCI-Public/server-terraform/tree/main/nomad-aws[nomad module] creates an IAM user and outputs the keys if you set variable `nomad_auto_scaler = true`. You may reference the example in the link for more details. If you have already created the clients, you can update the variable and run `terraform apply`. The created user's access key and secret will be available in Terraform's output.
. You may also create a Nomad Autoscaler IAM user manually with the IAM policy below. Then you need to generate an access and secret key for this user.
. You may create a https://docs.aws.amazon.com/eks/latest/userguide/iam-roles-for-service-accounts.html[Role for Service Accounts] for Nomad Autoscaler and attach the IAM policy below:

*IAM policy for Nomad Autoscaler*
[source, json]
{
    "Version": "2012-10-17",
    "Statement": [
        {
            "Sid": "VisualEditor0",
            "Effect": "Allow",
            "Action": [
                "autoscaling:CreateOrUpdateTags",
                "autoscaling:UpdateAutoScalingGroup",
                "autoscaling:TerminateInstanceInAutoScalingGroup"
            ],
            "Resource": "<<Your Autoscaling Group ARN>>"
        },
        {
            "Sid": "VisualEditor1",
            "Effect": "Allow",
            "Action": [
                "autoscaling:DescribeScalingActivities",
                "autoscaling:DescribeAutoScalingGroups"
            ],
            "Resource": "*"
        }
    ]
}

endif::env-gcp[]

ifndef::env-aws[]

[[nomad-autoscaler-gcp]]
==== GCP
Create a service account for Nomad Autoscaler. You may take one of the following approaches:

. Our link:https://github.com/CircleCI-Public/server-terraform/tree/main/nomad-gcp[nomad module] can create a service account using link:https://circleci.com/docs/2.0/server-3-install-prerequisites/index.html#enabling-workload-identity-in-gke[Workload Identities]  and outputs the email.  Set the variables `nomad_auto_scaler = true` and `enable_workload_identity = true`.

. Alternatively, our link:https://github.com/CircleCI-Public/server-terraform/tree/main/nomad-gcp[nomad module] can create a service account and output a file with the JSON key.  For this, set the variable `nomad_auto_scaler = true`. You may reference the examples in the link for more details.  The created service account key will be available in a file named `nomad-as-key.json`.

. You may also create a Nomad GCP service account manually. The service account will need the role `compute.admin`. It will also need the role `iam.workloadIdentityUser` if using link:https://circleci.com/docs/2.0/server-3-install-prerequisites/index.html#enabling-workload-identity-in-gke[Workload identities]. This step is only required if you choose not to create the service account using terraform.

endif::env-aws[]

== Nomad Servers

Now that you have successfully deployed your Nomad clients and have the permission resources, you can configure the Nomad servers.

=== Nomad gossip encryption key

Nomad requires a key to encrypt communications. This key must be exactly 32 bytes long. CircleCI will not be able to recover the values if lost. Depending on how you prefer to manage secrets, there are 2 options:

* *Option 1 - Create the Secret yourself*
+
[source,shell]
----
kubectl create secret generic nomad-gossip-encryption-key \
--from-literal=gossip-key=<secret-key-32-chars>
----
+
You must then provide the following to the values.yaml file:
+
[source,yaml]
----
nomad:
  server:
    gossip:
      encryption:
        key: "" # "" indicates the secret nomad-gossip-encryption-key already exists
----

* *Option 2 - CircleCI creates the secret*
+
Add the value to `values.yaml`. CircleCI will create the secret automatically.

+
[source,yaml]
----
nomad:
  server:
    gossip:
      encryption:
        key: <secret-key-32-chars>
----

=== Nomad mTLS

The `CACertificate`, `certificate` and `privateKey` can be found in the output of the terraform module.  They must be base64 encoded.

[source,yaml]
----
nomad:
  server:
    ...
    rpc:
      mTLS:
        enabled: true
        certificate: <base64-encoded-certificate>
        privateKey: <base64-encoded-private-key>
        CACertificate: <base64-encoded-ca-certificate>
----

=== Nomad Autoscaler

If you have enabled the nomad autoscaler also include the following section under `nomad`.

[source,yaml]
----
nomad:
  ...
  auto_scaler:
    enabled: true
    scaling:
      max: <max-node-limit>
      min: <min-node-limit>
----

=== AWS
the values for this section were created <<nomad-autoscaler-aws,here>>

[source,yaml]
----
nomad:
  ...
  auto_scaler:
    enabled: true
    scaling:
      max: <max>
      min: <min>

    aws:
      enabled: true
      region: <region>
      autoScalingGroup: <asg-name>

      accessKey: <access-key>
      secretKey: <secret-key>
      # or
      irsaRole: <role-arn>
----

=== GCP
the values for this section were created <<nomad-autoscaler-gcp,here>>

[source,yaml]
----
    gcp:
      enabled: true
      project_id: <project-id>
      mig_name: <instance-group-name>

      region: <region>
      # or
      zone: <zone>

      workloadIdentity: <service-account-email>
<<<<<<< HEAD
      # or 
      service_account: <service-account-json>
```
=======
----
>>>>>>> 489c0a67

=== Nomad Clients Validation

CircleCI has created a project called https://github.com/circleci/realitycheck/tree/server-3.0[realitycheck] which allows you to test your Server installation. We are going to follow the project so we can verify that the system is working as expected. As you continue through the next phase, sections of realitycheck will move from red to green.

To run realitycheck, you need to clone the repository. Depending on your GitHub setup, you can use one of the following commands:

==== GitHub Cloud

[source,shell]
----
git clone -b server-3.0 https://github.com/circleci/realitycheck.git
----

==== GitHub Enterprise

[source,shell]
----
git clone -b server-3.0 https://github.com/circleci/realitycheck.git
git remote set-url origin <YOUR_GH_REPO_URL>
git push
----

Once you have successfully cloned the repository, you can follow it from within your CircleCI server installation. You need to set the following variables. For full instructions please see the https://github.com/circleci/realitycheck/tree/server-3.0[repository readme].

.Environmental Variables
[.table.table-striped]
[cols=2*, options="header", stripes=even]
|===
|Name
|Value

|CIRCLE_HOSTNAME
|<YOUR_CIRCLECI_INSTALLATION_URL>

|CIRCLE_TOKEN
|<YOUR_CIRCLECI_API_TOKEN>
|===

.Contexts
[.table.table-striped]
[cols=3*, options="header", stripes=even]
|===
|Name
|Environmental Variable Key
|Environmental Variable Value

|org-global
|CONTEXT_END_TO_END_TEST_VAR
|Leave blank

|individual-local
|MULTI_CONTEXT_END_TO_END_VAR
|Leave blank
|===

Once you have configured the environmental variables and contexts, rerun the realitycheck tests. You should see the features and resource jobs complete successfully. Your test results should look something like the following:

image::realitycheck-pipeline.png[Screenshot showing the realitycheck project building in the CircleCI app]

== VM service

VM service configures VM and remote docker jobs. You can configure a number of options for VM service, such as scaling rules. VM service is unique to AWS and GCP installations because it specifically relies on features of these cloud providers.

ifndef::env-gcp[]

=== AWS

==== Set up security group

. *Get the information needed to create security groups*
+
The following command returns your VPC ID (`vpcId`) and CIDR Block (`serviceIpv4Cidr`) which you need throughout this section:
+
[source,shell]
----
aws eks describe-cluster --name=<your-cluster-name>
----

. *Create a security group*
+
Run the following commands to create a security group for VM service:
+
[source,shell]
----
aws ec2 create-security-group --vpc-id "<VPC_ID>" --description "CircleCI VM Service security group" --group-name "circleci-vm-service-sg"
----
+
This outputs a GroupID to be used in the next steps:
+
[source, json]
{
    "GroupId": "<SECURITY_GROUP_ID>"
}

. *Apply security group Nomad*
+
Use the security group you just created and CIDR block values to apply the security group to the following:
+
[source,shell]
----
aws ec2 authorize-security-group-ingress --group-id "<SECURITY_GROUP_ID>" --protocol tcp --port 22 --cidr "<SERVICE_IPV4_CIDR>"
----
+
For each https://github.com/CircleCI-Public/server-terraform/blob/main/nomad-aws/variables.tf#L1-L11[subnet] used by the nomad clients, find it's subnet cidr block add a rule with the following commands.
+
Find the subnet cidr block with this command
+
[source,shell]
----
aws ec2 describe-subnets --subnet-ids=<NOMAD_SUBNET_ID>
----
+
[source,shell]
----
aws ec2 authorize-security-group-ingress --group-id "<SECURITY_GROUP_ID>" --protocol tcp --port 2376 --cidr "<SUBNET_IPV4_CIDR>"
----

[start=4]
. *Apply the security group for SSH*
+
Run the following command to apply the security group rules so users can SSH into their jobs:
+
```shell
aws ec2 authorize-security-group-ingress --group-id "<SECURITY_GROUP_ID>" --protocol tcp --port 54782 --cidr "0.0.0.0/0"
```

==== Set up Authentication

There are two ways to authenticate CircleCI with your cloud provider: IAM Roles for Service Accounts (IRSA), and IAM access keys. IRSA is the recommended method.

===== IRSA

The following is a summary of https://docs.aws.amazon.com/eks/latest/userguide/iam-roles-for-service-accounts.html[AWS's Documentation on IRSA] that is sufficient for configuring VM Service in CircleCI.

. Create an IAM OIDC identity provider for your EKS Cluster
+
[source,shell]
----
eksctl utils associate-iam-oidc-provider --cluster <CLUSTER_NAME> --approve
----

. Get the OIDC Provider ARN, you will need it in later steps
+
[source,shell]
----
aws iam list-open-id-connect-providers | grep $(aws eks describe-cluster --name <CLUSTER_NAME> --query "cluster.identity.oidc.issuer" --output text | awk -F'/' '{print $NF}')
----

. Get your OIDC Provider URL, you will need it in later steps
+
[source,shell]
----
aws eks describe-cluster --name <CLUSTER_NAME> --query "cluster.identity.oidc.issuer" --output text | sed -e "s/^https:\/\///"
----

. Create the role using the command and trust policy template below, you will need the Role ARN and name in later steps
+
[source,shell]
----
aws iam create-role --role-name circleci-vm --assume-role-policy-document file://<TRUST_POLICY_FILE>
----
+
[source, json]
----
{
  "Version": "2012-10-17",
  "Statement": [
    {
      "Effect": "Allow",
      "Principal": {
        "Federated": "<OIDC_PROVIDER_ARN>"
      },
      "Action": "sts:AssumeRoleWithWebIdentity",
      "Condition": {
        "StringEquals": {
          "<OIDC_PROVIDER_URL>:sub": "system:serviceaccount:<K8S_NAMESPACE>:vm-service"
        }
      }
    }

  ]
}
----

. Create the policy using the command and template below.  Fill in the security group ID and the VPC ID.
+
[source,shell]
----
aws iam create-policy --policy-name circleci-vm --policy-document file://<POLICY_FILE>
----
+
[source, json]
----
{
  "Version": "2012-10-17",
  "Statement": [
    {
      "Action": "ec2:RunInstances",
      "Effect": "Allow",
      "Resource": [
        "arn:aws:ec2:*::image/*",
        "arn:aws:ec2:*::snapshot/*",
        "arn:aws:ec2:*:*:key-pair/*",
        "arn:aws:ec2:*:*:launch-template/*",
        "arn:aws:ec2:*:*:network-interface/*",
        "arn:aws:ec2:*:*:placement-group/*",
        "arn:aws:ec2:*:*:volume/*",
        "arn:aws:ec2:*:*:subnet/*",
        "arn:aws:ec2:*:*:security-group/<SECURITY_GROUP_ID>"
      ]
    },
    {
      "Action": "ec2:RunInstances",
      "Effect": "Allow",
      "Resource": "arn:aws:ec2:*:*:instance/*",
      "Condition": {
        "StringEquals": {
          "aws:RequestTag/ManagedBy": "circleci-vm-service"
        }
      }
    },
    {
      "Action": [
        "ec2:CreateVolume"
      ],
      "Effect": "Allow",
      "Resource": [
        "arn:aws:ec2:*:*:volume/*"
      ],
      "Condition": {
        "StringEquals": {
          "aws:RequestTag/ManagedBy": "circleci-vm-service"
        }
      }
    },
    {
      "Action": [
        "ec2:Describe*"
      ],
      "Effect": "Allow",
      "Resource": "*"
    },
    {
      "Effect": "Allow",
      "Action": [
        "ec2:CreateTags"
      ],
      "Resource": "arn:aws:ec2:*:*:*/*",
      "Condition": {
        "StringEquals": {
          "ec2:CreateAction" : "CreateVolume"
        }
      }
    },
    {
      "Effect": "Allow",
      "Action": [
        "ec2:CreateTags"
      ],
      "Resource": "arn:aws:ec2:*:*:*/*",
      "Condition": {
        "StringEquals": {
          "ec2:CreateAction" : "RunInstances"
        }
      }
    },
    {
      "Action": [
        "ec2:CreateTags",
        "ec2:StartInstances",
        "ec2:StopInstances",
        "ec2:TerminateInstances",
        "ec2:AttachVolume",
        "ec2:DetachVolume",
        "ec2:DeleteVolume"
      ],
      "Effect": "Allow",
      "Resource": "arn:aws:ec2:*:*:*/*",
      "Condition": {
        "StringEquals": {
          "ec2:ResourceTag/ManagedBy": "circleci-vm-service"
        }
      }
    },
    {
      "Action": [
        "ec2:RunInstances",
        "ec2:StartInstances",
        "ec2:StopInstances",
        "ec2:TerminateInstances"
      ],
      "Effect": "Allow",
      "Resource": "arn:aws:ec2:*:*:subnet/*",
      "Condition": {
        "StringEquals": {
          "ec2:Vpc": "<VPC_ID>"
        }
      }
    }
  ]
}

----

. Attach the policy to the role:
+
[source,shell]
----
aws iam attach-role-policy --role-name <VM_ROLE_NAME> --policy-arn=<VM_POLICY_ARN>
----

. Configure VM-Service
+
[source,yaml]
----
vm_service:
  providers:
    ec2:
      enabled: true
      region: <REGION>
      assignPublicIP: true
      irsaRole: <IRSA_ROLE_ARN>
      subnets:
      - <SUBNET_ID>
      securityGroupId: <SECURITY_GROUP_ID>
----

===== IAM Access Keys

. *Create user*
+
Create a new user with programmatic access:
+
```shell
aws iam create-user --user-name circleci-vm-service
```
+
Optionally, vm-service does support the use of a https://docs.aws.amazon.com/eks/latest/userguide/iam-roles-for-service-accounts.html[service account role] in place of AWS keys. If you would prefer to use a role, follow these https://docs.aws.amazon.com/eks/latest/userguide/iam-roles-for-service-accounts.html[instructions] using the policy in step 6 below.
Once done, you may skip to step 9 which is enabling vm-service.
+
. *Create policy*
+
Create a `policy.json` file with the following content. You should fill in the ID of the VM Service security group created in step 2 (`VMServiceSecurityGroupId`) and VPC ID (`vpcID`) below.
+
[source,json]
----
{
  "Version": "2012-10-17",
  "Statement": [
    {
      "Action": "ec2:RunInstances",
      "Effect": "Allow",
      "Resource": [
        "arn:aws:ec2:*::image/*",
        "arn:aws:ec2:*::snapshot/*",
        "arn:aws:ec2:*:*:key-pair/*",
        "arn:aws:ec2:*:*:launch-template/*",
        "arn:aws:ec2:*:*:network-interface/*",
        "arn:aws:ec2:*:*:placement-group/*",
        "arn:aws:ec2:*:*:volume/*",
        "arn:aws:ec2:*:*:subnet/*",
        "arn:aws:ec2:*:*:security-group/<YOUR_VMServiceSecurityGroupID>"
      ]
    },
    {
      "Action": "ec2:RunInstances",
      "Effect": "Allow",
      "Resource": "arn:aws:ec2:*:*:instance/*",
      "Condition": {
        "StringEquals": {
          "aws:RequestTag/ManagedBy": "circleci-vm-service"
        }
      }
    },
    {
      "Action": [
        "ec2:CreateVolume"
      ],
      "Effect": "Allow",
      "Resource": [
        "arn:aws:ec2:*:*:volume/*"
      ],
      "Condition": {
        "StringEquals": {
          "aws:RequestTag/ManagedBy": "circleci-vm-service"
        }
      }
    },
    {
      "Action": [
        "ec2:Describe*"
      ],
      "Effect": "Allow",
      "Resource": "*"
    },
    {
      "Effect": "Allow",
      "Action": [
        "ec2:CreateTags"
      ],
      "Resource": "arn:aws:ec2:*:*:*/*",
      "Condition": {
        "StringEquals": {
          "ec2:CreateAction" : "CreateVolume"
        }
      }
    },
    {
      "Effect": "Allow",
      "Action": [
        "ec2:CreateTags"
      ],
      "Resource": "arn:aws:ec2:*:*:*/*",
      "Condition": {
        "StringEquals": {
          "ec2:CreateAction" : "RunInstances"
        }
      }
    },
    {
      "Action": [
        "ec2:CreateTags",
        "ec2:StartInstances",
        "ec2:StopInstances",
        "ec2:TerminateInstances",
        "ec2:AttachVolume",
        "ec2:DetachVolume",
        "ec2:DeleteVolume"
      ],
      "Effect": "Allow",
      "Resource": "arn:aws:ec2:*:*:*/*",
      "Condition": {
        "StringEquals": {
          "ec2:ResourceTag/ManagedBy": "circleci-vm-service"
        }
      }
    },
    {
      "Action": [
        "ec2:RunInstances",
        "ec2:StartInstances",
        "ec2:StopInstances",
        "ec2:TerminateInstances"
      ],
      "Effect": "Allow",
      "Resource": "arn:aws:ec2:*:*:subnet/*",
      "Condition": {
        "StringEquals": {
          "ec2:Vpc": "<YOUR_vpcID>"
        }
      }
    }
  ]
}
----

. *Attach policy to user*
+
Once you have created the policy.json file, attach it to an IAM policy and created user.
+
```shell
aws iam put-user-policy --user-name circleci-vm-service --policy-name circleci-vm-service --policy-document file://policy.json
```

. *Create an access key and secret for the user*
+
If you have not already created them, you will need an access key and secret for the `circleci-vm-service` user. You can create those by running the following command:
+
```shell
aws iam create-access-key --user-name circleci-vm-service
```

. *Configure server*
+
Add the VM Service configuration to values.yaml. Details of the available configuration options can be found in the https://circleci.com/docs/2.0/server-3-operator-vm-service[VM Service] guide.
+

endif::env-gcp[]

ifndef::env-aws[]

=== GCP

You need additional information about your cluster to complete the next section. Run the following command:

```shell
gcloud container clusters describe
```

This command returns something like the following, which includes network, region and other details that you need to complete the next section:

[source, json]
----
addonsConfig:
  gcePersistentDiskCsiDriverConfig:
    enabled: true
  kubernetesDashboard:
    disabled: true
  networkPolicyConfig:
    disabled: true
clusterIpv4Cidr: 10.100.0.0/14
createTime: '2021-08-20T21:46:18+00:00'
currentMasterVersion: 1.20.8-gke.900
currentNodeCount: 3
currentNodeVersion: 1.20.8-gke.900
databaseEncryption:
…
----

. *Create firewall rules*
+
Run the following commands to create a firewall rule for VM service in GKE:
+
```shell
gcloud compute firewall-rules create "circleci-vm-service-internal-nomad-fw" --network "<network>" --action allow --source-ranges "0.0.0.0/0" --rules "TCP:22,TCP:2376"
```
+
NOTE: If you have used auto-mode, you can find the Nomad clients CIDR based on the region by referring to the https://cloud.google.com/vpc/docs/vpc#ip-ranges[table here].
+
```shell
gcloud compute firewall-rules create "circleci-vm-service-internal-k8s-fw" --network "<network>" --action allow --source-ranges "<clusterIpv4Cidr>" --rules "TCP:22,TCP:2376"
```
+
```shell
gcloud compute firewall-rules create "circleci-vm-service-external-fw" --network "<network>" --action allow --rules "TCP:54782"
```

. *Create user*
+
We recommend you create a unique service account used exclusively by VM Service. The Compute Instance Admin (Beta) role is broad enough to allow VM Service to operate. If you wish to make permissions more granular, you can use the Compute Instance Admin (beta) role documentation as reference.
+
```shell
gcloud iam service-accounts create circleci-server-vm --display-name "circleci-server-vm service account"
```
NOTE: If your are deploying CircleCI server in a shared VCP, you should create this user in the project in which you intend to run your VM jobs.

. *Get the service account email address*
+
```shell
gcloud iam service-accounts list --filter="displayName:circleci-server-vm service account" --format 'value(email)'
```

. *Apply role to service account*
+
Apply the Compute Instance Admin (Beta) role to the service account:
+
```shell
gcloud projects add-iam-policy-binding <YOUR_PROJECT_ID> --member serviceAccount:<YOUR_SERVICE_ACCOUNT_EMAIL> --role roles/compute.instanceAdmin --condition=None
```
+
And
+
```shell
gcloud projects add-iam-policy-binding <YOUR_PROJECT_ID> --member serviceAccount:<YOUR_SERVICE_ACCOUNT_EMAIL> --role roles/iam.serviceAccountUser --condition=None
```

. *Enable Workload Identity for Service Account*
+
This step is required only if you are using link:https://cloud.google.com/kubernetes-engine/docs/how-to/workload-identity[Workload Identities] for GKE. Steps to enable Workload Identities are link:https://circleci.com/docs/2.0/server-3-install-prerequisites/index.html#enabling-workload-identity-in-gke[here]
+
```shell
gcloud iam service-accounts add-iam-policy-binding <YOUR_SERVICE_ACCOUNT_EMAIL> \
    --role roles/iam.workloadIdentityUser \
    --member "serviceAccount:<GCP_PROJECT_ID>.svc.id.goog[circleci-server/vm-service]"
```

. *Optionally, get JSON Key File*
+
If you are using link:https://cloud.google.com/kubernetes-engine/docs/how-to/workload-identity[Workload Identities] for GKE, this step is not required.
+
After running the following command, you should have a file named `circleci-server-vm-keyfile` in your local working directory. You will need this when you configure your server installation.
+
```shell
gcloud iam service-accounts keys create circleci-server-vm-keyfile --iam-account <YOUR_SERVICE_ACCOUNT_EMAIL>
```

. *Configure Server*
+
Add the VM Service configuration to values.yaml. Details of the available configuration options can be found in the https://circleci.com/docs/2.0/server-3-operator-vm-service[VM Service] guide.
+

endif::env-aws[]

=== VM Service Validation

Once you have configured and deployed CircleCI server, you should validate that VM Service is operational. You can rerun the realitychecker project within your CircleCI installation and you should see the VM Service Jobs complete. At this point, all tests should pass.

== Runner

=== Overview

CircleCI runner does not require any additional server configuration. Server ships ready to work with runner. However, you need to create a runner and configure the runner agent to be aware of your server installation. For complete instructions for setting up runner, see the link:https://circleci.com/docs/2.0/runner-overview/?section=executors-and-images[runner documentation].

NOTE: Runner requires a namespace per organization. Server can have many organizations. If your company has multiple organizations within your CircleCI installation, you need to set up a runner namespace for each organization within your server installation.

ifndef::pdf[]

== What to read next

* https://circleci.com/docs/2.0/server-3-install-post[Server 3.x Phase 4 - Post installation]
* https://circleci.com/docs/2.0/server-3-install-hardening-your-cluster[Hardening Your Cluster]
* https://circleci.com/docs/2.0/server-3-install-migration[Server 3.x Migration]
endif::pdf[]<|MERGE_RESOLUTION|>--- conflicted
+++ resolved
@@ -314,13 +314,9 @@
       zone: <zone>
 
       workloadIdentity: <service-account-email>
-<<<<<<< HEAD
       # or 
       service_account: <service-account-json>
-```
-=======
-----
->>>>>>> 489c0a67
+----
 
 === Nomad Clients Validation
 
