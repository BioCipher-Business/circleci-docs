---
version:
- Server v4.x
- Server Admin
---
= Phase 3 - Execution environments
:page-layout: classic-docs
:page-liquid:
:icons: font
:toc: macro
:toc-title:

// This doc uses ifdef and ifndef directives to display or hide content specific to Google Cloud Storage (env-gcp) and AWS (env-aws). Currently, this affects only the generated PDFs. To ensure compatability with the Jekyll version, the directives test for logical opposites. For example, if the attribute is NOT env-aws, display this content. For more information, see https://docs.asciidoctor.org/asciidoc/latest/directives/ifdef-ifndef/.

Before you begin with the CircleCI server v4.x execution installation phase, ensure you have run through <<server/installation/phase-1-prerequisites#,Phase 1 – Prerequisites>> and <<server/installation/phase-2-core-services#,Phase 2 - Core Services Installation>>.

.Installation Experience Flow Chart Phase 3
image::server-install-flow-chart-phase3.png[Flow chart showing the installation flow for server 3.x with phase 3 highlighted]

NOTE: In the following sections, replace any items or credentials displayed between `< >` with your details.

toc::[]

[#nomad-clients]
== 1. Nomad Clients
Nomad is a workload orchestration tool that CircleCI uses to schedule (through Nomad Server) and run (through Nomad Clients) CircleCI jobs.

Nomad clients are installed outside of the Kubernetes cluster, while their control plane (Nomad Server) is installed within the cluster. Communication between your Nomad Clients and the Nomad control plane is secured with mTLS. The mTLS certificate, private key, and certificate authority will be output after you complete installation of the Nomad Clients.

[#create-your-cluster-with-terraform]
=== a. Create your cluster with Terraform

CircleCI curates Terraform modules to help install Nomad clients in your chosen cloud provider. You can browse the modules in our link:https://github.com/CircleCI-Public/server-terraform[public repository], including example Terraform config files for both AWS and GCP.

// Don't include this section in the GCP PDF:
ifndef::env-gcp[]

[#aws-cluster]
==== AWS cluster
You need some information about your cluster and server installation to populate the required variables for the Terraform module. A full example, as well as a full list of variables, can be found link:https://github.com/CircleCI-Public/server-terraform/tree/main/nomad-aws[here].

* *Server_endpoint* - This is the domian name of the CircleCI application appended with port number `4647`.

* *Subnet ID (subnet)*, *VPC ID (vpc_id)*, and *DNS server (dns_server)* of your cluster.
Run the following command to get the cluster VPC ID (vpcId), and subnets (subnetIds):
+
[source,shell]
----
aws eks describe-cluster --name=<YOUR_CLUSTER_NAME>
----
+
This returns something similar to the following:
+
[source,json]
----
{...
"resourcesVpcConfig": {
    "subnetIds": [
        "subnet-033a9fb4be69",
        "subnet-04e89f9eef89",
        "subnet-02907d9f35dd",
        "subnet-0fbc63006c5f",
        "subnet-0d683b6f6ba8",
        "subnet-079d0ca04301"
    ],
    "clusterSecurityGroupId": "sg-022c1b544e574",
    "vpcId": "vpc-02fdfff4c",
    "endpointPublicAccess": true,
    "endpointPrivateAccess": false
    }
...
"kubernetesNetworkConfig": {
            "serviceIpv4Cidr": "10.100.0.0/16"
        },
...
}
----
+
Then, using the VPCID you just found, run the following command to get the CIDR Block for your cluster. For AWS, the DNS Server is the third IP in your CIDR block (`CidrBlock`), for example your CIDR block might be `10.100.0.0/16`, so the third IP would be `10.100.0.2`.
+
[source,shell]
----
aws ec2 describe-vpcs --filters Name=vpc-id,Values=<YOUR_VPCID>
----
+
This returns something like the following:
+
[source,json]
----
{...
"CidrBlock": "192.168.0.0/16",
"DhcpOptionsId": "dopt-9cff",
"State": "available",
"VpcId": "vpc-02fdfff4c"
...}
----

Once you have filled in the appropriate information, you can deploy your Nomad clients by running the following commands:

[source,shell]
----
terraform init
----

[source,shell]
----
terraform plan
----

[source,shell]
----
terraform apply
----

After Terraform is done spinning up the Nomad client(s), it outputs the certificates and keys needed for configuring the Nomad control plane in CircleCI server. Copy them somewhere safe. The apply process usually only takes a minute.

// Stop hiding from GCP PDF:

endif::env-gcp[]
// Don't include this section in the AWS PDF:

ifndef::env-aws[]

[#gcp-cluster]
==== GCP cluster

You need the following information:

* The Domain name of the CircleCI application
* The GCP Project you want to run Nomad clients in
* The GCP Zone you want to run Nomad clients in
* The GCP Region you want to run Nomad clients in
* The GCP Network you want to run Nomad clients in
* The GCP Subnetwork you want to run Nomad clients in

A full example, as well as a full list of variables, can be found link:https://github.com/CircleCI-Public/server-terraform/tree/main/nomad-gcp[here].

Once you have filled in the appropriate information, you can deploy your Nomad clients by running the following commands:

[source,shell]
----
terraform init
----

[source,shell]
----
terraform plan
----

[source,shell]
----
terraform apply
----

After Terraform is done spinning up the Nomad client(s), it outputs the certificates and key needed for configuring the Nomad control plane in CircleCI server. Copy them somewhere safe.

endif::env-aws[]

[#nomad-autoscaler-configuration]
=== b. Nomad Autoscaler configuration
Nomad can automatically scale up or down your Nomad clients, provided your clients are managed by a cloud provider's autoscaling resource. With Nomad Autoscaler, you need to provide permission for the utility to manage your autoscaling resource and specify where it is located. CircleCI's Nomad terraform module can provision the permissions resources, or it can be done manually.

ifndef::env-gcp[]

[#aws-iam-role]
==== AWS autoscaler IAM/role
Create an IAM user or role and policy for Nomad Autoscaler. You may take **one** of the following approaches:

* The CircleCI link:https://github.com/CircleCI-Public/server-terraform/tree/main/nomad-aws[nomad module] creates an IAM user and outputs the keys if you set variable `nomad_auto_scaler = true`. You may reference the example in the link for more details. If you have already created the clients, you can update the variable and run `terraform apply`. The created user's access key and secret will be available in Terraform's output.

When using access keys and secrets, you have two options for configuration

*Option 1: Add the access key and secret to values.yaml*

Add the access key and secret to your values.yaml file with any additional configuration required.

[source, yaml]
----
nomad:
  auto_scaler:
    aws:
      accessKey: "<access-key>"
      secretKey: "<secret-key>"
----

*Option 2: Create the secret yourself*

Instead of storing the access key and secret in your values file, you may create the secret yourself. Please note, an additional field is required for this secret, as outlined below.

First, add your access key, secret key, and region to the following text, and encode it all with base64.

[source, bash]
----
ADDITIONAL_CONFIG=`cat << EOF | base64
target "aws-asg" {
  driver = "aws-asg"
  config = {
    aws_region = "<aws-region>"
    aws_access_key_id = "<access-key>"
    aws_secret_access_key = "<secret-key>"
  }
}
EOF`

----

Then, using that additional base64 encoded config, create the secret.

[source, shell]
----
# With the base64-encoded additional config from above
kubectl create secret generic nomad-autoscaler-secret \
  --from-literal=secret.hcl=$ADDITIONAL_CONFIG
----

* Create a Nomad Autoscaler IAM user manually with the IAM policy below. Then, generate an access and secret key for this user.
* You may create a https://docs.aws.amazon.com/eks/latest/userguide/iam-roles-for-service-accounts.html[Role for Service Accounts] for Nomad Autoscaler and attach the IAM policy below:
+
*IAM policy for Nomad Autoscaler*
[source, json]
{
    "Version": "2012-10-17",
    "Statement": [
        {
            "Sid": "VisualEditor0",
            "Effect": "Allow",
            "Action": [
                "autoscaling:CreateOrUpdateTags",
                "autoscaling:UpdateAutoScalingGroup",
                "autoscaling:TerminateInstanceInAutoScalingGroup"
            ],
            "Resource": "<<Your Autoscaling Group ARN>>"
        },
        {
            "Sid": "VisualEditor1",
            "Effect": "Allow",
            "Action": [
                "autoscaling:DescribeScalingActivities",
                "autoscaling:DescribeAutoScalingGroups"
            ],
            "Resource": "*"
        }
    ]
}

endif::env-gcp[]

ifndef::env-aws[]

[#gcp-service-account]
==== GCP autoscaler service account
Create a service account for Nomad Autoscaler. You may take **one** of the following approaches:


*Option 1 - CircleCI creates the secret
* The CircleCI link:https://github.com/CircleCI-Public/server-terraform/tree/main/nomad-gcp[nomad module] can create a service account and output a file with the JSON key. For this option, set the variable `nomad_auto_scaler = true`. You may reference the examples in the link for more details. The created service account key will be available in a file named `nomad-as-key.json`.


*Option 2 - Use Workload Identity
* The CircleCI link:https://github.com/CircleCI-Public/server-terraform/tree/main/nomad-gcp[nomad module] can create a service account using link:https://circleci.com/docs/2.0/server-3-install-prerequisites/index.html#enabling-workload-identity-in-gke[Workload Identity] and out the email. Set the variables `nomad_auto_scaler = true` and `enable_workload_identity = true`.


*Option 3 - Create the Secret yourself
When creating the secret manually, an additional field is required - see the below example.

[source, shell]
----
# Base64 encoded additional configuration field
ADDITIONAL_CONFIG=dGFyZ2V0ICJnY2UtbWlnIiB7CiAgZHJpdmVyID0gImdjZS1taWciCiAgY29uZmlnID0gewogICAgY3JlZGVudGlhbHMgPSAiL2V0Yy9ub21hZC1hdXRvc2NhbGVyL2NyZWRzL2djcF9zYS5qc29uIgogIH0KfQo=
kubectl create secret generic nomad-autoscaler-secret \
  --from-literal=gcp_sa.json=<service-account> \
  --from-literal=secret.hcl=$ADDITIONAL_CONFIG
----

* You may create a Nomad GCP service account manually. The service account will need the role `compute.admin`. It will also need the role `iam.workloadIdentityUser` if using link:https://circleci.com/docs/2.0/server-3-install-prerequisites/index.html#enabling-workload-identity-in-gke[Workload Identity]. This step is only required if you choose not to create the service account using Terraform.

endif::env-aws[]

[#nomad-servers]
== 2. Nomad Servers

Now that you have successfully deployed your Nomad clients and have the permission resources, you can configure the Nomad Servers.

[#nomad-gossip-encryption-key]
=== a. Nomad gossip encryption key

Nomad requires a key to encrypt communications. This key must be exactly 32 bytes long. CircleCI will not be able to recover the values if lost. Depending on how you prefer to manage secrets, there are two options:

* *Option 1 - Create the Secret yourself*
+
[source,shell]
----
kubectl create secret generic nomad-gossip-encryption-key \
--from-literal=gossip-key=<secret-key-32-chars>
----
+
Once the secret exists no changes to `values.yaml` is required. The secret will be referenced by default.

* *Option 2 - CircleCI creates the secret*
+
Add the value to `values.yaml`. CircleCI will create the secret automatically.

+
[source,yaml]
----
nomad:
  server:
    gossip:
      encryption:
        key: <secret-key-32-chars>
----

[#nomad-mtls]
=== b. Nomad mTLS

The `CACertificate`, `certificate` and `privateKey` can be found in the output of the terraform module.  They must be base64 encoded.

[source,yaml]
----
nomad:
  server:
    ...
    rpc:
      mTLS:
        enabled: true
        certificate: <base64-encoded-certificate>
        privateKey: <base64-encoded-private-key>
        CACertificate: <base64-encoded-ca-certificate>
----

[#nomad-autoscaler]
=== c. Nomad Autoscaler

If you have enabled Nomad Autoscaler, also include the following section under `nomad`:

[source,yaml]
----
nomad:
  ...
  auto_scaler:
    enabled: true
    scaling:
      max: <max-node-limit>
      min: <min-node-limit>
----

[#aws]
==== AWS
The values for this section were created <<aws-autoscaler,here>>

[source,yaml]
----
nomad:
  ...
  auto_scaler:
    enabled: true
    scaling:
      max: <max>
      min: <min>

    aws:
      enabled: true
      region: <region>
      autoScalingGroup: <asg-name>

      accessKey: <access-key>
      secretKey: <secret-key>
      # or
      irsaRole: <role-arn>
----

[#gcp]
==== GCP
The values for this section were created <<gcp-autoscaler,here>>

[source,yaml]
----
    gcp:
      enabled: true
      project_id: <project-id>
      mig_name: <instance-group-name>

      region: <region>
      # or
      zone: <zone>

      workloadIdentity: <service-account-email>
      # or 
      service_account: <service-account-json>
----

[#nomad-clients-validation]
=== d. Nomad Clients Validation

CircleCI has created a project called https://github.com/circleci/realitycheck[realitycheck] which allows you to test your server installation. We are going to follow the project so we can verify that the system is working as expected. As you continue through the next phase, sections of realitycheck will move from red (fail) to green (pass).

To run realitycheck, you need to clone the repository. Depending on your GitHub setup, you can use one of the following commands:

[#github-cloud]
==== GitHub Cloud

[source,shell]
----
git clone https://github.com/circleci/realitycheck.git
----

[#github-enterprise]
==== GitHub Enterprise

[source,shell]
----
git clone https://github.com/circleci/realitycheck.git
git remote set-url origin <YOUR_GH_REPO_URL>
git push
----

Once you have successfully cloned the repository, you can follow it from within your CircleCI server installation. You need to set the following variables. For full instructions please see the https://github.com/circleci/realitycheck#prerequisites-1[repository readme].

.Environmental Variables
[.table.table-striped]
[cols=2*, options="header", stripes=even]
|===
|Name
|Value

|CIRCLE_HOSTNAME
|<YOUR_CIRCLECI_INSTALLATION_URL>

|CIRCLE_TOKEN
|<YOUR_CIRCLECI_API_TOKEN>
|===

.Contexts
[.table.table-striped]
[cols=3*, options="header", stripes=even]
|===
|Name
|Environmental Variable Key
|Environmental Variable Value

|org-global
|CONTEXT_END_TO_END_TEST_VAR
|Leave blank

|individual-local
|MULTI_CONTEXT_END_TO_END_VAR
|Leave blank
|===

Once you have configured the environmental variables and contexts, rerun the realitycheck tests. You should see the features and resource jobs complete successfully. Your test results should look something like the following:

image::realitycheck-pipeline.png[Screenshot showing the realitycheck project building in the CircleCI app]

[#vm-service]
== 3. VM service

VM service configures VM and remote docker jobs. You can configure a number of options for VM service, such as scaling rules. VM service is unique to AWS and GCP installations because it specifically relies on features of these cloud providers.

ifndef::env-gcp[]

[#aws]
=== AWS

[#set-up-security-group]
==== Set up security group

. *Get the information needed to create security groups*
+
The following command returns your VPC ID (`vpcId`) and CIDR Block (`serviceIpv4Cidr`) which you need throughout this section:
+
[source,shell]
----
aws eks describe-cluster --name=<your-cluster-name>
----

. *Create a security group*
+
Run the following commands to create a security group for VM service:
+
[source,shell]
----
aws ec2 create-security-group --vpc-id "<VPC_ID>" --description "CircleCI VM Service security group" --group-name "circleci-vm-service-sg"
----
+
This outputs a GroupID to be used in the next steps:
+
[source, json]
{
    "GroupId": "<SECURITY_GROUP_ID>"
}

. *Apply security group Nomad*
+
Use the security group you just created and CIDR block values to apply the security group to the following:
+
[source,shell]
----
aws ec2 authorize-security-group-ingress --group-id "<SECURITY_GROUP_ID>" --protocol tcp --port 22 --cidr "<SERVICE_IPV4_CIDR>"
----
+
For each https://github.com/CircleCI-Public/server-terraform/blob/main/nomad-aws/variables.tf#L1-L11[subnet] used by the nomad clients, find it's subnet cidr block add a rule with the following commands.
+
Find the subnet cidr block with this command
+
[source,shell]
----
aws ec2 describe-subnets --subnet-ids=<NOMAD_SUBNET_ID>
----
+
[source,shell]
----
aws ec2 authorize-security-group-ingress --group-id "<SECURITY_GROUP_ID>" --protocol tcp --port 2376 --cidr "<SUBNET_IPV4_CIDR>"
----

. *Apply the security group for SSH*
+
Run the following command to apply the security group rules so users can SSH into their jobs:
+
[source,shell]
----
aws ec2 authorize-security-group-ingress --group-id "<SECURITY_GROUP_ID>" --protocol tcp --port 54782 --cidr "0.0.0.0/0"
----

[#set-up-authentication]
==== Set up authentication

There are two ways to authenticate CircleCI with your cloud provider: IAM Roles for Service Accounts (IRSA), and IAM access keys. IRSA is the recommended method.

[#irsa]
===== IRSA

The following is a summary of https://docs.aws.amazon.com/eks/latest/userguide/iam-roles-for-service-accounts.html[AWS's Documentation on IRSA] that is sufficient for configuring VM Service in CircleCI.

. Create an IAM OIDC identity provider for your EKS Cluster
+
[source,shell]
----
eksctl utils associate-iam-oidc-provider --cluster <CLUSTER_NAME> --approve
----

. Get the OIDC Provider ARN, you will need it in later steps
+
[source,shell]
----
aws iam list-open-id-connect-providers | grep $(aws eks describe-cluster --name <CLUSTER_NAME> --query "cluster.identity.oidc.issuer" --output text | awk -F'/' '{print $NF}')
----

. Get your OIDC Provider URL, you will need it in later steps
+
[source,shell]
----
aws eks describe-cluster --name <CLUSTER_NAME> --query "cluster.identity.oidc.issuer" --output text | sed -e "s/^https:\/\///"
----

. Create the role using the command and trust policy template below, you will need the Role ARN and name in later steps
+
[source,shell]
----
aws iam create-role --role-name circleci-vm --assume-role-policy-document file://<TRUST_POLICY_FILE>
----
+
[source, json]
----
{
  "Version": "2012-10-17",
  "Statement": [
    {
      "Effect": "Allow",
      "Principal": {
        "Federated": "<OIDC_PROVIDER_ARN>"
      },
      "Action": "sts:AssumeRoleWithWebIdentity",
      "Condition": {
        "StringEquals": {
          "<OIDC_PROVIDER_URL>:sub": "system:serviceaccount:<K8S_NAMESPACE>:vm-service"
        }
      }
    }

  ]
}
----

. Create the policy using the command and template below.  Fill in the security group ID and the VPC ID.
+
[source,shell]
----
aws iam create-policy --policy-name circleci-vm --policy-document file://<POLICY_FILE>
----
+
[source, json]
----
{
  "Version": "2012-10-17",
  "Statement": [
    {
      "Action": "ec2:RunInstances",
      "Effect": "Allow",
      "Resource": [
        "arn:aws:ec2:*::image/*",
        "arn:aws:ec2:*::snapshot/*",
        "arn:aws:ec2:*:*:key-pair/*",
        "arn:aws:ec2:*:*:launch-template/*",
        "arn:aws:ec2:*:*:network-interface/*",
        "arn:aws:ec2:*:*:placement-group/*",
        "arn:aws:ec2:*:*:volume/*",
        "arn:aws:ec2:*:*:subnet/*",
        "arn:aws:ec2:*:*:security-group/<SECURITY_GROUP_ID>"
      ]
    },
    {
      "Action": "ec2:RunInstances",
      "Effect": "Allow",
      "Resource": "arn:aws:ec2:*:*:instance/*",
      "Condition": {
        "StringEquals": {
          "aws:RequestTag/ManagedBy": "circleci-vm-service"
        }
      }
    },
    {
      "Action": [
        "ec2:CreateVolume"
      ],
      "Effect": "Allow",
      "Resource": [
        "arn:aws:ec2:*:*:volume/*"
      ],
      "Condition": {
        "StringEquals": {
          "aws:RequestTag/ManagedBy": "circleci-vm-service"
        }
      }
    },
    {
      "Action": [
        "ec2:Describe*"
      ],
      "Effect": "Allow",
      "Resource": "*"
    },
    {
      "Effect": "Allow",
      "Action": [
        "ec2:CreateTags"
      ],
      "Resource": "arn:aws:ec2:*:*:*/*",
      "Condition": {
        "StringEquals": {
          "ec2:CreateAction" : "CreateVolume"
        }
      }
    },
    {
      "Effect": "Allow",
      "Action": [
        "ec2:CreateTags"
      ],
      "Resource": "arn:aws:ec2:*:*:*/*",
      "Condition": {
        "StringEquals": {
          "ec2:CreateAction" : "RunInstances"
        }
      }
    },
    {
      "Action": [
        "ec2:CreateTags",
        "ec2:StartInstances",
        "ec2:StopInstances",
        "ec2:TerminateInstances",
        "ec2:AttachVolume",
        "ec2:DetachVolume",
        "ec2:DeleteVolume"
      ],
      "Effect": "Allow",
      "Resource": "arn:aws:ec2:*:*:*/*",
      "Condition": {
        "StringEquals": {
          "ec2:ResourceTag/ManagedBy": "circleci-vm-service"
        }
      }
    },
    {
      "Action": [
        "ec2:RunInstances",
        "ec2:StartInstances",
        "ec2:StopInstances",
        "ec2:TerminateInstances"
      ],
      "Effect": "Allow",
      "Resource": "arn:aws:ec2:*:*:subnet/*",
      "Condition": {
        "StringEquals": {
          "ec2:Vpc": "<VPC_ID>"
        }
      }
    }
  ]
}

----

. Attach the policy to the role:
+
[source,shell]
----
aws iam attach-role-policy --role-name <VM_ROLE_NAME> --policy-arn=<VM_POLICY_ARN>
----

. Configure VM-Service
+
[source,yaml]
----
vm_service:
  providers:
    ec2:
      enabled: true
      region: <REGION>
      assignPublicIP: true
      irsaRole: <IRSA_ROLE_ARN>
      subnets:
      - <SUBNET_ID>
      securityGroupId: <SECURITY_GROUP_ID>
----

[#iam-access-keys]
===== IAM Access Keys

. *Create user*
+
Create a new user with programmatic access:
+
[source,shell]
----
aws iam create-user --user-name circleci-vm-service
----
+
Optionally, vm-service does support the use of a https://docs.aws.amazon.com/eks/latest/userguide/iam-roles-for-service-accounts.html[service account role] in place of AWS keys. If you would prefer to use a role, follow these https://docs.aws.amazon.com/eks/latest/userguide/iam-roles-for-service-accounts.html[instructions] using the policy in step 6 below.
Once done, you may skip to step 9, enabling vm-service.
+
. *Create policy*
+
Create a `policy.json` file with the following content. You should fill in the ID of the VM Service security group created in step 2 (`VMServiceSecurityGroupId`) and VPC ID (`vpcID`) below.
+
[source,json]
----
{
  "Version": "2012-10-17",
  "Statement": [
    {
      "Action": "ec2:RunInstances",
      "Effect": "Allow",
      "Resource": [
        "arn:aws:ec2:*::image/*",
        "arn:aws:ec2:*::snapshot/*",
        "arn:aws:ec2:*:*:key-pair/*",
        "arn:aws:ec2:*:*:launch-template/*",
        "arn:aws:ec2:*:*:network-interface/*",
        "arn:aws:ec2:*:*:placement-group/*",
        "arn:aws:ec2:*:*:volume/*",
        "arn:aws:ec2:*:*:subnet/*",
        "arn:aws:ec2:*:*:security-group/<YOUR_VMServiceSecurityGroupID>"
      ]
    },
    {
      "Action": "ec2:RunInstances",
      "Effect": "Allow",
      "Resource": "arn:aws:ec2:*:*:instance/*",
      "Condition": {
        "StringEquals": {
          "aws:RequestTag/ManagedBy": "circleci-vm-service"
        }
      }
    },
    {
      "Action": [
        "ec2:CreateVolume"
      ],
      "Effect": "Allow",
      "Resource": [
        "arn:aws:ec2:*:*:volume/*"
      ],
      "Condition": {
        "StringEquals": {
          "aws:RequestTag/ManagedBy": "circleci-vm-service"
        }
      }
    },
    {
      "Action": [
        "ec2:Describe*"
      ],
      "Effect": "Allow",
      "Resource": "*"
    },
    {
      "Effect": "Allow",
      "Action": [
        "ec2:CreateTags"
      ],
      "Resource": "arn:aws:ec2:*:*:*/*",
      "Condition": {
        "StringEquals": {
          "ec2:CreateAction" : "CreateVolume"
        }
      }
    },
    {
      "Effect": "Allow",
      "Action": [
        "ec2:CreateTags"
      ],
      "Resource": "arn:aws:ec2:*:*:*/*",
      "Condition": {
        "StringEquals": {
          "ec2:CreateAction" : "RunInstances"
        }
      }
    },
    {
      "Action": [
        "ec2:CreateTags",
        "ec2:StartInstances",
        "ec2:StopInstances",
        "ec2:TerminateInstances",
        "ec2:AttachVolume",
        "ec2:DetachVolume",
        "ec2:DeleteVolume"
      ],
      "Effect": "Allow",
      "Resource": "arn:aws:ec2:*:*:*/*",
      "Condition": {
        "StringEquals": {
          "ec2:ResourceTag/ManagedBy": "circleci-vm-service"
        }
      }
    },
    {
      "Action": [
        "ec2:RunInstances",
        "ec2:StartInstances",
        "ec2:StopInstances",
        "ec2:TerminateInstances"
      ],
      "Effect": "Allow",
      "Resource": "arn:aws:ec2:*:*:subnet/*",
      "Condition": {
        "StringEquals": {
          "ec2:Vpc": "<YOUR_vpcID>"
        }
      }
    }
  ]
}
----

. *Attach policy to user*
+
Once you have created the policy.json file, attach it to an IAM policy and created user.
+
[source,shell]
----
aws iam put-user-policy --user-name circleci-vm-service --policy-name circleci-vm-service --policy-document file://policy.json
----

. *Create an access key and secret for the user*
+
If you have not already created them, you will need an access key and secret for the `circleci-vm-service` user. You can create those by running the following command:
+
[source,shell]
----
aws iam create-access-key --user-name circleci-vm-service
----

. *Configure server (2 options)*
+
<<<<<<< HEAD
When using access keys and secrets for configuring access for the VM service, there are two options.

*Option 1 - Add the keys to values.yaml*
Add the VM Service configuration to values.yaml. Details of the available configuration options can be found in the https://circleci.com/docs/2.0/server-3-operator-vm-service[VM Service] guide.

*Option 2 - Create the secret yourself*
Instead of providing the access key and secret in your values.yaml file, you may create the secret yourself.

[source,shell]
----
kubectl create secret generic vm-service-secret \
  --from-literal=ec2AccessKey=<access-key> \
  --from-literal=ec2SecretKey=<secret-key> 
----

=======
Add the VM Service configuration to `values.yaml`. Details of the available configuration options can be found in the https://circleci.com/docs/2.0/server-3-operator-vm-service[VM Service] guide.
>>>>>>> 765eb609
+

endif::env-gcp[]

ifndef::env-aws[]

[#gcp]
=== GCP

You need additional information about your cluster to complete the next section. Run the following command:

[source,shell]
----
gcloud container clusters describe
----

This command returns something like the following, which includes network, region and other details that you need to complete the next section:

[source, json]
----
addonsConfig:
  gcePersistentDiskCsiDriverConfig:
    enabled: true
  kubernetesDashboard:
    disabled: true
  networkPolicyConfig:
    disabled: true
clusterIpv4Cidr: 10.100.0.0/14
createTime: '2021-08-20T21:46:18+00:00'
currentMasterVersion: 1.20.8-gke.900
currentNodeCount: 3
currentNodeVersion: 1.20.8-gke.900
databaseEncryption:
…
----

. *Create firewall rules*
+
Run the following commands to create a firewall rule for VM service in GKE:
+
[source,shell]
----
gcloud compute firewall-rules create "circleci-vm-service-internal-nomad-fw" --network "<network>" --action allow --source-ranges "0.0.0.0/0" --rules "TCP:22,TCP:2376"
----
+
NOTE: If you have used auto-mode, you can find the Nomad clients CIDR based on the region by referring to the https://cloud.google.com/vpc/docs/vpc#ip-ranges[table here].
+
[source,shell]
----
gcloud compute firewall-rules create "circleci-vm-service-internal-k8s-fw" --network "<network>" --action allow --source-ranges "<clusterIpv4Cidr>" --rules "TCP:22,TCP:2376"
----
+
[source,shell]
----
gcloud compute firewall-rules create "circleci-vm-service-external-fw" --network "<network>" --action allow --rules "TCP:54782"
----

. *Create user*
+
We recommend you create a unique service account used exclusively by VM Service. The Compute Instance Admin (Beta) role is broad enough to allow VM Service to operate. If you wish to make permissions more granular, you can use the Compute Instance Admin (beta) role documentation as reference.
+
[source,shell]
----
gcloud iam service-accounts create circleci-server-vm --display-name "circleci-server-vm service account"
----
+
NOTE: If your are deploying CircleCI server in a shared VCP, you should create this user in the project in which you intend to run your VM jobs.

. *Get the service account email address*
+
[source,shell]
----
gcloud iam service-accounts list --filter="displayName:circleci-server-vm service account" --format 'value(email)'
----

. *Apply role to service account*
+
Apply the Compute Instance Admin (Beta) role to the service account:
+
[source,shell]
----
gcloud projects add-iam-policy-binding <YOUR_PROJECT_ID> --member serviceAccount:<YOUR_SERVICE_ACCOUNT_EMAIL> --role roles/compute.instanceAdmin --condition=None
----
+
And
+
[source,shell]
----
gcloud projects add-iam-policy-binding <YOUR_PROJECT_ID> --member serviceAccount:<YOUR_SERVICE_ACCOUNT_EMAIL> --role roles/iam.serviceAccountUser --condition=None
----

. *Enable Workload Identity for Service Account*
+
This step is required only if you are using link:https://cloud.google.com/kubernetes-engine/docs/how-to/workload-identity[Workload Identities] for GKE. Steps to enable Workload Identities are link:https://circleci.com/docs/2.0/server-3-install-prerequisites/index.html#enabling-workload-identity-in-gke[here]
+
[source,shell]
----
gcloud iam service-accounts add-iam-policy-binding <YOUR_SERVICE_ACCOUNT_EMAIL> \
    --role roles/iam.workloadIdentityUser \
    --member "serviceAccount:<GCP_PROJECT_ID>.svc.id.goog[circleci-server/vm-service]"
----

. *Optionally, get JSON Key File*
+
If you are using link:https://cloud.google.com/kubernetes-engine/docs/how-to/workload-identity[Workload Identities] for GKE, this step is not required.
+
After running the following command, you should have a file named `circleci-server-vm-keyfile` in your local working directory. You will need this when you configure your server installation.
+
[source,shell]
----
gcloud iam service-accounts keys create circleci-server-vm-keyfile --iam-account <YOUR_SERVICE_ACCOUNT_EMAIL>
----

. *Configure Server (2 Options)*

When using service account keys for configuring access for the VM service, there are two options.

*Option 1 - Add the service account to values.yaml*
Add the VM Service configuration to values.yaml. Details of the available configuration options can be found in the https://circleci.com/docs/2.0/server-3-operator-vm-service[VM Service] guide.

*Option 2 - Create the secret yourself*
Instead of providing the service account in your values.yaml file, you may create the secret yourself.

[source,shell]
----
kubectl create secret generic vm-service-secret \
  --from-literal=gcp_sa.json=<access-key>
----

+
+

endif::env-aws[]

[#vm-service-validation]
=== VM Service Validation

Once you have configured and deployed CircleCI server, you should validate that VM Service is operational. You can rerun the realitychecker project within your CircleCI installation and you should see the VM Service Jobs complete. At this point, all tests should pass.

[#runner]
== 4. Runner

[#overview]
=== Overview

CircleCI runner does not require any additional server configuration. Server ships ready to work with runner. However, you need to create a runner and configure the runner agent to be aware of your server installation. For complete instructions for setting up runner, see the link:https://circleci.com/docs/2.0/runner-overview/?section=executors-and-images[runner documentation].

NOTE: Runner requires a namespace per organization. Server can have many organizations. If your company has multiple organizations within your CircleCI installation, you need to set up a runner namespace for each organization within your server installation.

ifndef::pdf[]

[#next-steps]
== Next steps

* <<server/installation/phase-4-post-installation#,Phase 4: Post Installation>>
endif::pdf[]<|MERGE_RESOLUTION|>--- conflicted
+++ resolved
@@ -189,7 +189,7 @@
 
 First, add your access key, secret key, and region to the following text, and encode it all with base64.
 
-[source, bash]
+[source,shell]
 ----
 ADDITIONAL_CONFIG=`cat << EOF | base64
 target "aws-asg" {
@@ -201,7 +201,6 @@
   }
 }
 EOF`
-
 ----
 
 Then, using that additional base64 encoded config, create the secret.
@@ -875,7 +874,6 @@
 
 . *Configure server (2 options)*
 +
-<<<<<<< HEAD
 When using access keys and secrets for configuring access for the VM service, there are two options.
 
 *Option 1 - Add the keys to values.yaml*
@@ -891,9 +889,6 @@
   --from-literal=ec2SecretKey=<secret-key> 
 ----
 
-=======
-Add the VM Service configuration to `values.yaml`. Details of the available configuration options can be found in the https://circleci.com/docs/2.0/server-3-operator-vm-service[VM Service] guide.
->>>>>>> 765eb609
 +
 
 endif::env-gcp[]
