--- conflicted
+++ resolved
@@ -504,15 +504,10 @@
 
 Under `object_storage.s3`, you may provide the `accessKey` and `secretKey`, the `irsaRole`, or nothing. They were created during the prerequisites steps.
 
-<<<<<<< HEAD
-* *Option 1 - Providing IAM access keys*
-+
-=======
 [.tab.s3compatible.Use_IAM_keys]
 --
 **Option 1:** Use IAM keys.
 
->>>>>>> 765eb609
 Add the following to the `object_storage.s3` section:
 
 [source,yaml]
@@ -530,13 +525,8 @@
 --
 **Option 2:** Use IRSA.
 
-<<<<<<< HEAD
 A secret will automatically be generated for you using those credentials.
 
-* *Option 2 - Providing IRSA Role*
-+
-=======
->>>>>>> 765eb609
 Add the following to the `object_storage.s3` section:
 
 [source,yaml]
@@ -585,15 +575,10 @@
 
 Under `object_storage.gcs` you may add `service_account`,  `workloadIdentity`, or neither. They were created during the prerequisites steps.
 
-<<<<<<< HEAD
-* *Option 1 - Provide the Service Account Key*
-+
-=======
 [.tab.gcs.Use_service_account]
 --
 **Option 1:** Use a service account.
 
->>>>>>> 765eb609
 Add a JSON format key of the Service Account to use for bucket access.  Add the following to the `object_storage.gcs` section:
 
 [source,yaml]
@@ -606,11 +591,6 @@
 --
 **Option 2:** Use Workload Identity.
 
-<<<<<<< HEAD
-* *Option 2 - Use Google Workload Identity*
-+
-=======
->>>>>>> 765eb609
 Add the Service Account Email of the workload identity.  Add the following to the `object_storage.gcs` section:
 
 [source,yaml]
