--- conflicted
+++ resolved
@@ -138,11 +138,7 @@
 ### Usage examples
 {: #usage-examples }
 
-<<<<<<< HEAD
-Using the [Orb Development Kit]({{site.baseurl}}/2.0/orb-author/#orb-development-kit), adding a new usage example is as simple as creating a new file `name-of-example.yml` within the orb project's [src/examples](https://github.com/CircleCI-Public/Orb-Template/tree/main/src/examples) directory. Usage examples are not for use in project configuration directly, but are a type of orb metadata to share how a user could best make use of the orb in their configuration and are displayed, for reference, in the [Orb Registry](https://circleci.com/developer/orbs). Below is a sample usage example:
-=======
 Using the [Orb Development Kit]({{site.baseurl}}/2.0/orb-author/#orb-development-kit), adding a new usage example is as simple as creating a new file `name-of-example.yml` within the orb project's [src/examples](https://github.com/CircleCI-Public/Orb-Template/tree/main/src/examples) directory. Usage examples are not for use in project configuration directly, but are a type of orb metadata to share how a user could best make use of the orb in their configuration. These examples are displayed, for reference purposes, in the [Orb Registry](https://circleci.com/developer/orbs). Below is a sample usage example:
->>>>>>> 22244f16
 
 ```yaml
 # Source https://github.com/circleci-public/Orb-Template/blob/main/src/examples/example.yml
