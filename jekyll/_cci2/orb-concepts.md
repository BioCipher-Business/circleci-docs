---
layout: classic-docs
title: "Orbs Concepts"
short-title: "Orbs Concepts"
description: "Conceptual Overview for Orbs"
categories: [getting-started]
order: 1
---

[CircleCI orbs](https://circleci.com/orbs/) are shareable packages of configuration elements, including jobs, commands, and executors. Orbs make writing and customizing CircleCI config simple. The reusable configuration elements used in orbs are explained fully in the [Reusable Configuration Reference]({{site.baseurl}}/2.0/reusing-config/).

## Reusable Configuration

CircleCI's [Reusable Configuration]({{site.baseurl}}/2.0/reusing-config/) features allow you to define parametrizable configuration elements and re-use those elements throughout a project config file. It is recommended you become familiar with the full [Configuration Reference]({{site.baseurl}}/2.0/configuration-reference/) features before moving on to the [Reusable Configuration Reference]({{site.baseurl}}/2.0/reusing-config/).

### Commands
Commands contain one or more [steps]() in which [parameters]() can be used to modify behavior. Commands are the logic of orbs and are responsible for executing steps such as [checking out code](https://circleci.com/docs/2.0/configuration-reference/#checkout), or running shell code, for example running BASH or running CLI tools.

For more information see our guide to [Authoring Reusable Commands]({{site.baseurl}}/2.0/reusing-config/#authoring-reusable-commands).

As an example, the AWS S3 orb includes a _command_ to copy a file or object to a new location. If your AWS authentication details are pre-stored as environment variables the syntax to use this command in your config is simply:

```yaml
version: 2.1

orbs:
  aws-s3: circleci/aws-s3€x.y.z

jobs:
  build:
    docker:
      - image: 'cimg/python:3.6'
    steps:
      - checkout
      - run: mkdir bucket && echo "lorem ipsum" > bucket/build_asset.txt
      - aws-s3/copy:
          from: bucket/build_asset.txt
          to: 's3://my-s3-bucket-name'

... # workflows , other jobs etc.
```

### Executors

Executors define the environment in which commands are run. CircleCI provides multiple [execution platforms]({{site.baseurl}}/2.0/configuration-reference/#docker--machine--macos--windows-executor) including:
  - Docker
  - macOS
  - Windows
  - Machine (Linux VM)

In the [Node orb](https://circleci.com/orbs/registry/orb/circleci/node), for example, a parameterized Docker-based executor is provided, through which users can set the Docker tag. This provides a simple way to test applications against any version of Node.js when used with the Node orb's [test job](https://circleci.com/orbs/registry/orb/circleci/node#usage-run_matrix_testing).

```yaml
docker:
  - image: '<org>/<image>:<<parameters.tag>>'
parameters:
  tag:
    default: '13.11'
    type: string
```

For more information, see the guide to [Authoring Reusable Executors]({{site.baseurl}}/2.0/reusing-config/#authoring-reusable-executors) and the registry page for the [Node Orb](https://circleci.com/orbs/registry/orb/circleci/node#executors-default).

### Jobs
Jobs define a collection of [steps](https://circleci.com/docs/2.0/configuration-reference/#steps) to be run within a given executor. [Workflows]() are then used to orchestrate one or many jobs.

{:.tab.orbJob.Job}
```yaml
version: 2.1	version: 2.1
orbs:
  <orb>: <orb>/<namespace>@x.y #orb version
workflows:
  use-orb-job:
    jobs:
      - <orb>/<job-name>
```

{:.tab.orbJob.Source}
{% raw %}
```yaml
executor: <executor> # Select an executor for your job
parameters:
  greeting:
    type: string
    default: "Hello"
    description: "Select a proper greeting"
steps:
  - checkout
  - <orb-command>
```
orbs:	{% endraw %}

_[See: Authoring Reusable Jobs]({{site.baseurl}}/2.0/reusing-config/#authoring-parameterized-jobs)._
_[See Example: Using Node Test Job](https://circleci.com/orbs/registry/orb/circleci/node#usage-run_matrix_testing)._

## Namespaces

A _namespace_ is a unique identifier claimed by a user or organization to group a set of orbs by author. Each user or organization can claim _one_ unique and immutable namespace. Each namespace can contain many uniquely named orbs.

For example, the `circleci/rails` orb may coexist in the registry with an orb called `<username>/rails` because they are in separate namespaces.

Organizations are, by default, limited to claiming only one namespace. This policy is designed to limit name-squatting and namespace noise. If you need to change your namespace, please contact your account team at CircleCI.

By default, created namespaces appear as a "community" namespace in the [Orb Registry](https://circleci.com/orbs/registry/).

_[See: Orb-Intro](https://circleci.com/orbs/registry/orb/circleci/node#executors-default) for more information on types of namespaces._

## Semantic Versioning

Orbs utilize the [semver](https://semver.org/) release process, in which each orb update follows a standardized versioning pattern that users should take advantage of.

In Semantic versioning, release versions are represented by three integers separated by a `.`, where each integer represents a different type of change being added.

```
[Major].[Minor].[Patch]
```

| Semver  | Description |
| ------------- | ------------- |
| Major | Breaking changes.  |
| Minor  | Backwards compatible additional features.  |
| Patch  | Bug fixes |
{: class="table table-striped"}

When users import an orb, they may pin to a particular semver component.

| Imported Version  | Description |
| ------------- | ------------- |
| 1.2.3 | Will match full semver version. No changes will be introduced  |
| 1.2  | Locked to major version `1`, minor version `2`, will receive all patch updates.  |
| 1 | Locked to major version `1`. Will receive all minor and patch updates. Major version will not change automatically.|
| volatile | **Not Recommended** Will pull the last published version of the orb, may be useful in testing. Not a part of semver versioning.|
{: class="table table-striped"}

To avoid negatively impacting a user's CI process, all orb authors should strictly adhere to semver versioning to ensure no breaking changes are introduced at the `minor` or `patch` update levels.

**Note:** CircleCI does not currently support non-numeric semantic versioning elements. We suggest that you use either semver-style version strings in x.y.z format, or a development-style version string in dev:* format.

<<<<<<< HEAD
## Orb Versions (Development vs. Production)

### Production Orbs

- Production orbs are immutable. They cannot be deleted or edited. Updates must be provided in a new semver release
- Version string must be in semver format, for example, `<namespace>/<orb>@1.2.3`
- Production orbs can only be published by an owner of the namespace organization
- Published to the Orb Registry

### Development Orbs

- Development orbs are mutable, can be overwritten, and automatically expire 90 days after they are published
- Version string must begin with `dev:` followed by any string, for example, `<namespace>/<orb>@dev:my-feature-branch`
- May be published by any member of the namespace organization
- Will not appear on the Orb Registry
=======

## Orb Versions (Development vs. Production vs Inline)

### Production Orbs

Production orbs are immutable and can be found on the [Orb Registry](https://circleci.com/orbs/registry/).

  - Production orbs are immutable. They can not be deleted or edited. Updates must be provided in a new semver release.
  - Version string must be in semver format. `<namespace>/<orb>@1.2.3`
  - Production orbs may only be published by an owner of the namespace organization.
  - Published to the Orb Registry.
  - Open source, released under [MIT license](https://circleci.com/orbs/registry/licensing).
  - Available via CircleCI CLI

### Development Orbs

Development orbs are temporary overwrite-able orb tag versions, useful for rapid development and testing prior to deploying a semver deployed production change.

 - Development orbs automatically expire 90 days after they are published. Mutable and can be overwritten.
 - Version string must begin with `dev:` followed by any string. `<namespace>/<orb>@dev:my-feature-branch`
 - May be published by any member of the namespace organization.
 - Will not appear on the Orb Registry.
 - Open source, released under [MIT license](https://circleci.com/orbs/registry/licensing).
 - Available via CircleCI CLI (if the development tag name is known)

### Inline Orbs

Inline orbs are defined directly within the user's config are completely local and scoped to the individual project.
_[See: inline orbs](# Fix this later) for more information on types of namespaces._

  - Not published to the orb service.
  - No versioning.
  - Exist only locally within the user's config.
  - Not accessible outside of the repository.
  - Not public.
  - Not accessible via CLI

>>>>>>> fbe74be3

## Using Orbs Within Your Orb and Register-Time Resolution

An orbs stanza can be used inside an orb. Because production orb releases are immutable, the system will resolve all orb dependencies at the time you register your orb rather than at the time you run your build.

For example, orb `foo/bar` is published at version 1.2.3 with an orbs stanza that imports `biz/baz@volatile`. At the time you register `foo/bar@1.2.3` the system will resolve `biz/baz@volatile` as the latest version and include its elements directly into the packaged version of `foo/bar@1.2.3`.

If `biz/baz` is updated to `3.0.0`, anyone using `foo/bar@1.2.3` will not see the change in `biz/baz@3.0.0` until `foo/bar` is published at a higher version than `1.2.3`.

**Note:** Orb elements may be composed directly with elements of other orbs. For example, you may have an orb that looks like the example below.

```yaml
version: 2.1
orbs:
  some-orb: some-ns/some-orb@volatile
executors:
  my-executor: some-orb/their-executor
commands:
  my-command: some-orb/their-command
jobs:
  my-job: some-orb/their-job
  another-job:
    executor: my-executor
    steps:
      - my-command:
          param1: "hello"
```

## See Also
{:.no_toc}

- Refer to [Orb Introduction]({{site.baseurl}}/2.0/orb-intro/) for a high-level overview of CircleCI orbs.
- Refer to [Orbs Reference]({{site.baseurl}}/2.0/reusing-config/) for a detailed reference information about Orbs, including descriptions of commands, jobs and executors.
- Refer to [Orbs FAQs]({{site.baseurl}}/2.0/orbs-faq/) for information on frequent issues encountered when using orbs.<|MERGE_RESOLUTION|>--- conflicted
+++ resolved
@@ -136,61 +136,42 @@
 
 **Note:** CircleCI does not currently support non-numeric semantic versioning elements. We suggest that you use either semver-style version strings in x.y.z format, or a development-style version string in dev:* format.
 
-<<<<<<< HEAD
-## Orb Versions (Development vs. Production)
+
+## Orb Versions (Development vs. Production vs Inline)
 
 ### Production Orbs
 
-- Production orbs are immutable. They cannot be deleted or edited. Updates must be provided in a new semver release
+Production orbs are immutable and can be found on the [Orb Registry](https://circleci.com/orbs/registry/).
+
+- Production orbs are immutable, they cannot be deleted or edited, and updates must be provided in a new semver release
 - Version string must be in semver format, for example, `<namespace>/<orb>@1.2.3`
 - Production orbs can only be published by an owner of the namespace organization
 - Published to the Orb Registry
+- Open source, released under [MIT license](https://circleci.com/orbs/registry/licensing)
+- Available via CircleCI CLI
 
 ### Development Orbs
+
+Development orbs are temporary overwrite-able orb tag versions, useful for rapid development and testing prior to deploying a semver deployed production change.
 
 - Development orbs are mutable, can be overwritten, and automatically expire 90 days after they are published
 - Version string must begin with `dev:` followed by any string, for example, `<namespace>/<orb>@dev:my-feature-branch`
 - May be published by any member of the namespace organization
 - Will not appear on the Orb Registry
-=======
-
-## Orb Versions (Development vs. Production vs Inline)
-
-### Production Orbs
-
-Production orbs are immutable and can be found on the [Orb Registry](https://circleci.com/orbs/registry/).
-
-  - Production orbs are immutable. They can not be deleted or edited. Updates must be provided in a new semver release.
-  - Version string must be in semver format. `<namespace>/<orb>@1.2.3`
-  - Production orbs may only be published by an owner of the namespace organization.
-  - Published to the Orb Registry.
-  - Open source, released under [MIT license](https://circleci.com/orbs/registry/licensing).
-  - Available via CircleCI CLI
-
-### Development Orbs
-
-Development orbs are temporary overwrite-able orb tag versions, useful for rapid development and testing prior to deploying a semver deployed production change.
-
- - Development orbs automatically expire 90 days after they are published. Mutable and can be overwritten.
- - Version string must begin with `dev:` followed by any string. `<namespace>/<orb>@dev:my-feature-branch`
- - May be published by any member of the namespace organization.
- - Will not appear on the Orb Registry.
- - Open source, released under [MIT license](https://circleci.com/orbs/registry/licensing).
- - Available via CircleCI CLI (if the development tag name is known)
+- Open source, released under [MIT license](https://circleci.com/orbs/registry/licensing).
+- Available via CircleCI CLI (if the development tag name is known)
 
 ### Inline Orbs
 
-Inline orbs are defined directly within the user's config are completely local and scoped to the individual project.
+Inline orbs are defined directly within the user's config, are completely local and scoped to the individual project.
 _[See: inline orbs](# Fix this later) for more information on types of namespaces._
 
-  - Not published to the orb service.
-  - No versioning.
-  - Exist only locally within the user's config.
-  - Not accessible outside of the repository.
-  - Not public.
-  - Not accessible via CLI
-
->>>>>>> fbe74be3
+- Not published to the orb service
+- No versioning
+- Exist only locally within the user's config
+- Not accessible outside of the repository
+- Not public
+- Not accessible via CircleCI CLI
 
 ## Using Orbs Within Your Orb and Register-Time Resolution
 
