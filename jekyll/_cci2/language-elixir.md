---
layout: classic-docs
title: "Language Guide: Elixir"
short-title: "Elixir"
description: "Overview and sample config for an Elixir project"
categories: [language-guides]
order: 2
version:
- Cloud
- Server v3.x
- Server v2.x
---

This is an annotated `config.yml` for a simple Phoenix web application, which you can access at <https://github.com/CircleCI-Public/circleci-demo-elixir-phoenix>.

If you're in a rush, just copy the configuration below into [`.circleci/config.yml`]({{ site.baseurl }}/2.0/configuration-reference/) in your project's root directory. Otherwise, we recommend reading through the whole configuration for better understanding.

## Sample configuration
{: #sample-configuration }

{:.tab.switch_one.Cloud}
{% raw %}

```yaml
<<<<<<< HEAD
version: 2.1 

jobs:  # basic units of work in a run
  build:  # runs not using Workflows must have a `build` job as entry point
    parallelism: 1  # run only one instance of this job
    docker:  # run the steps with Docker
      - image: cimg/elixir:1.13.1  # ...with this image as the primary container; this is where all `steps` will run
        auth:
          username: mydockerhub-user
          password: $DOCKERHUB_PASSWORD  # context / project UI env-var reference
        environment:  # environment variables for primary container
          MIX_ENV: test
      - image: cimg/postgres:10.1  # database image
        auth:
          username: mydockerhub-user
          password: $DOCKERHUB_PASSWORD  # context / project UI env-var reference
        environment:  # environment variables for database
          POSTGRES_USER: postgres
          POSTGRES_DB: app_test
          POSTGRES_PASSWORD:

    working_directory: ~/app  # directory where steps will run

    steps:  # commands that comprise the `build` job
      - checkout  # check out source code to working directory

      - run: mix local.hex --force  # install Hex locally (without prompt)
      - run: mix local.rebar --force  # fetch a copy of rebar (without prompt)

      - restore_cache:  # restores saved mix cache
      # Read about caching dependencies: https://circleci.com/docs/2.0/caching/
          keys:  # list of cache keys, in decreasing specificity
            - v1-mix-cache-{{ .Branch }}-{{ checksum "mix.lock" }}
            - v1-mix-cache-{{ .Branch }}
            - v1-mix-cache
      - restore_cache:  # restores saved build cache
          keys:
            - v1-build-cache-{{ .Branch }}
            - v1-build-cache
      - run: mix do deps.get, compile  # get updated dependencies & compile them
      - save_cache:  # generate and store mix cache
          key: v1-mix-cache-{{ .Branch }}-{{ checksum "mix.lock" }}
          paths: "deps"
      - save_cache: # don't forget to save a *build* cache, too
          key: v1-build-cache-{{ .Branch }}
          paths: "_build"

      - run:  # special utility that stalls main process until DB is ready
          name: Wait for DB
          command: dockerize -wait tcp://localhost:5432 -timeout 1m

      - run: mix test  # run all tests in project

      - store_test_results:  # upload junit test results for display in Test Summary
          # Read more: https://circleci.com/docs/2.0/collect-test-data/
          path: _build/test/lib/REPLACE_WITH_YOUR_APP_NAME # Replace with the name of your :app
```
{% endraw %}

{:.tab.switch_one.Server_3}
{% raw %}

```yaml
version: 2.1 

=======
version: 2 
>>>>>>> 6c027b3e
jobs:  # basic units of work in a run
  build:  # runs not using Workflows must have a `build` job as entry point
    parallelism: 1  # run only one instance of this job
    docker:  # run the steps with Docker
      - image: cimg/elixir:1.13.1  # ...with this image as the primary container; this is where all `steps` will run
        auth:
          username: mydockerhub-user
          password: $DOCKERHUB_PASSWORD  # context / project UI env-var reference
        environment:  # environment variables for primary container
          MIX_ENV: test
      - image: cimg/postgres:10.1  # database image
        auth:
          username: mydockerhub-user
          password: $DOCKERHUB_PASSWORD  # context / project UI env-var reference
        environment:  # environment variables for database
          POSTGRES_USER: postgres
          POSTGRES_DB: app_test
          POSTGRES_PASSWORD:

    working_directory: ~/app  # directory where steps will run

    steps:  # commands that comprise the `build` job
      - checkout  # check out source code to working directory

      - run: mix local.hex --force  # install Hex locally (without prompt)
      - run: mix local.rebar --force  # fetch a copy of rebar (without prompt)

      - restore_cache:  # restores saved mix cache
      # Read about caching dependencies: https://circleci.com/docs/2.0/caching/
          keys:  # list of cache keys, in decreasing specificity
            - v1-mix-cache-{{ .Branch }}-{{ checksum "mix.lock" }}
            - v1-mix-cache-{{ .Branch }}
            - v1-mix-cache
      - restore_cache:  # restores saved build cache
          keys:
            - v1-build-cache-{{ .Branch }}
            - v1-build-cache
      - run: mix do deps.get, compile  # get updated dependencies & compile them
      - save_cache:  # generate and store mix cache
          key: v1-mix-cache-{{ .Branch }}-{{ checksum "mix.lock" }}
          paths: "deps"
      - save_cache: # don't forget to save a *build* cache, too
          key: v1-build-cache-{{ .Branch }}
          paths: "_build"

      - run:  # special utility that stalls main process until DB is ready
          name: Wait for DB
          command: dockerize -wait tcp://localhost:5432 -timeout 1m

      - run: mix test  # run all tests in project

      - store_test_results:  # upload junit test results for display in Test Summary
          # Read more: https://circleci.com/docs/2.0/collect-test-data/
          path: _build/test/lib/REPLACE_WITH_YOUR_APP_NAME # Replace with the name of your :app
```
{% endraw %}

{:.tab.switch_one.Server_2}
{% raw %}

```yaml
version: 2

jobs:  # basic units of work in a run
  build:  # runs not using Workflows must have a `build` job as entry point
    parallelism: 1  # run only one instance of this job
    docker:  # run the steps with Docker
      - image: cimg/elixir:1.13.1  # ...with this image as the primary container; this is where all `steps` will run
        auth:
          username: mydockerhub-user
          password: $DOCKERHUB_PASSWORD  # context / project UI env-var reference
        environment:  # environment variables for primary container
          MIX_ENV: test
      - image: cimg/postgres:10.1  # database image
        auth:
          username: mydockerhub-user
          password: $DOCKERHUB_PASSWORD  # context / project UI env-var reference
        environment:  # environment variables for database
          POSTGRES_USER: postgres
          POSTGRES_DB: app_test
          POSTGRES_PASSWORD:

    working_directory: ~/app  # directory where steps will run

    steps:  # commands that comprise the `build` job
      - checkout  # check out source code to working directory

      - run: mix local.hex --force  # install Hex locally (without prompt)
      - run: mix local.rebar --force  # fetch a copy of rebar (without prompt)

      - restore_cache:  # restores saved mix cache
      # Read about caching dependencies: https://circleci.com/docs/2.0/caching/
          keys:  # list of cache keys, in decreasing specificity
            - v1-mix-cache-{{ .Branch }}-{{ checksum "mix.lock" }}
            - v1-mix-cache-{{ .Branch }}
            - v1-mix-cache
      - restore_cache:  # restores saved build cache
          keys:
            - v1-build-cache-{{ .Branch }}
            - v1-build-cache
      - run: mix do deps.get, compile  # get updated dependencies & compile them
      - save_cache:  # generate and store mix cache
          key: v1-mix-cache-{{ .Branch }}-{{ checksum "mix.lock" }}
          paths: "deps"
      - save_cache: # don't forget to save a *build* cache, too
          key: v1-build-cache-{{ .Branch }}
          paths: "_build"

      - run:  # special utility that stalls main process until DB is ready
          name: Wait for DB
          command: dockerize -wait tcp://localhost:5432 -timeout 1m

      - run: mix test  # run all tests in project

      - store_test_results:  # upload junit test results for display in Test Summary
          # Read more: https://circleci.com/docs/2.0/collect-test-data/
          path: _build/test/lib/REPLACE_WITH_YOUR_APP_NAME # Replace with the name of your :app
```
{% endraw %}

## Config walkthrough
{: #config-walkthrough }

Every `config.yml` starts with the [`version`]({{ site.baseurl }}/2.0/configuration-reference/#version) key.
This key is used to issue warnings about breaking changes.

```yaml
version: 2.1
```

A run is comprised of one or more [jobs]({{ site.baseurl }}/2.0/configuration-reference/#jobs).
Because this run does not use [workflows]({{ site.baseurl }}/2.0/configuration-reference/#workflows),
it must have a `build` job.

Use the [`working_directory`]({{ site.baseurl }}/2.0/configuration-reference/#job_name) key
to specify where a job's [`steps`]({{ site.baseurl }}/2.0/configuration-reference/#steps) run.
By default, the value of `working_directory` is `~/project`, where `project` is a literal string.

The steps of a job occur in a virtual environment called an [executor]({{ site.baseurl }}/2.0/executor-types/).

In this example, the [`docker`]({{ site.baseurl }}/2.0/configuration-reference/#docker) executor is used
to specify a custom Docker image. We use the [CircleCI-provided Elixir docker image](https://circleci.com/docs/2.0/circleci-images/#elixir).

```yaml
jobs:
  build:
    parallelism: 1
    docker:
      - image: cimg/elixir:1.7.3
        auth:
          username: mydockerhub-user
          password: $DOCKERHUB_PASSWORD  # context / project UI env-var reference
        environment:
          MIX_ENV: test
      - image: cimg/postgres:10.1
        auth:
          username: mydockerhub-user
          password: $DOCKERHUB_PASSWORD  # context / project UI env-var reference
        environment:
          POSTGRES_USER: postgres
          POSTGRES_DB: app_test
          POSTGRES_PASSWORD:

    working_directory: ~/app
```


After choosing containers for a job, create [`steps`]({{ site.baseurl }}/2.0/configuration-reference/#steps) to run specific commands.

Use the [`checkout`]({{ site.baseurl }}/2.0/configuration-reference/#checkout) step
to check out source code. By default, source code is checked out to the path specified by `working_directory`.

Use the [`run`]({{ site.baseurl }}/2.0/configuration-reference/#run) step
to execute commands. In this example, [mix](https://elixir-lang.org/getting-started/mix-otp/introduction-to-mix.html) is used
to install Elixir tooling.

```yaml
    steps:
      - checkout
      - run: mix local.hex --force
      - run: mix local.rebar --force
```

To save time between runs,
consider [caching dependencies or source code]({{ site.baseurl }}/2.0/caching/).

Use the [`save_cache`]({{ site.baseurl }}/2.0/configuration-reference/#save_cache) step
to cache certain files or directories. In this example, the virtual environment and installed packages are cached.

Use the [`restore_cache`]({{ site.baseurl }}/2.0/configuration-reference/#restore_cache) step
to restore cached files or directories.

{% raw %}
```yaml
      - restore_cache:
          keys:
            - v1-mix-cache-{{ .Branch }}-{{ checksum "mix.lock" }}
            - v1-mix-cache-{{ .Branch }}
            - v1-mix-cache
      - restore_cache:
          keys:
            - v1-build-cache-{{ .Branch }}
            - v1-build-cache
      - run: mix do deps.get, compile
      - save_cache:
          key: v1-mix-cache-{{ .Branch }}-{{ checksum "mix.lock" }}
          paths: "deps"
      - save_cache:
          key: v1-build-cache-{{ .Branch }}
          paths: "_build"
```
{% endraw %}

Finally, we wait for the database to come online so that we can run the test
suite. Following running the tests, we upload our test results to be made
available in the CircleCI web app.

```yaml
      - run:
          name: Wait for DB
          command: dockerize -wait tcp://localhost:5432 -timeout 1m
      - run: mix test
      - store_test_results:
          path: _build/test/lib/REPLACE_WITH_YOUR_APP_NAME
```

## Parallelism
{: #parallelism }

**Splitting by Timings**

As of version 2.0, CircleCI requires users to upload their own JUnit XML [test output](https://circleci.com/docs/2.0/collect-test-data/#enabling-formatters). Currently the main/only Elixir library that produces that output is [JUnitFormatter](https://github.com/victorolinasc/junit-formatter).

In order to allow CircleCI's parallelization to use the `--split-by=timings` strategy with the XML output, you need to configure JUnitFormatter with the `include_filename?: true` option which will add the filename to the XML.

By default, JUnitFormatter saves the output to the `_build/test/lib/<application name>` directory, so in your `.circleci/config.yml` you will want to configure the `store_test_results` step to point to that same directory:

```
  - store_test_results:
      path: _build/test/lib/<application name>
```

However, JUnitFormatter also allows you to configure the directory where the results are saved via the `report_dir` setting, in which case, the `path` value in your CircleCI config should match the relative path of wherever you're storing the output.

## See also
{: #see-also }

[Caching Dependencies]({{ site.baseurl }}/2.0/caching/)
[Configuring Databases]({{ site.baseurl }}/2.0/databases/)<|MERGE_RESOLUTION|>--- conflicted
+++ resolved
@@ -22,7 +22,6 @@
 {% raw %}
 
 ```yaml
-<<<<<<< HEAD
 version: 2.1 
 
 jobs:  # basic units of work in a run
@@ -88,9 +87,6 @@
 ```yaml
 version: 2.1 
 
-=======
-version: 2 
->>>>>>> 6c027b3e
 jobs:  # basic units of work in a run
   build:  # runs not using Workflows must have a `build` job as entry point
     parallelism: 1  # run only one instance of this job
