--- conflicted
+++ resolved
@@ -22,11 +22,7 @@
 
 Environment variables in CircleCI are governed by an [order of precedence](#order-of-precedence), depending on how they are set, allowing control at each level in your configuration.
 
-<<<<<<< HEAD
 To add **private keys** or **secret environment variables** for use throughout your private project, use the [Environment Variables page under Project Settings]({{site.baseurl}}/env-vars-set/#set-an-environment-variable-in-a-project) on the CircleCI web app. The variable values are neither readable nor editable in the app after they are set. To change the value of an environment variable, delete the current variable and add it again with the new value.
-=======
-To add **private keys** or **secret environment variables** for use throughout your private project, use the [Environment Variables page](#setting-an-environment-variable-in-a-project) under **Project Settings** on the CircleCI web app. The variable values are not readable in the app after they are set. 
->>>>>>> e907558a
 
 Private environment variables enable you to store secrets safely even when your project is public. Refer to the [Building Open Source Projects]({{site.baseurl}}/oss/) page for associated settings information.
 
@@ -218,344 +214,8 @@
       BASH_ENV: /etc/profile
 ```
 
-<<<<<<< HEAD
 ## Notes on security
 {: #notes-on-security }
-=======
-## Setting an environment variable in a shell command
-{: #setting-an-environment-variable-in-a-shell-command }
-
-While CircleCI does not support interpolation when setting environment variables, it is possible to set variables for the current shell by [using `BASH_ENV`](#using-parameters-and-bash-environment). This is useful for both modifying your `PATH` and setting environment variables that reference other variables.
-
-```yaml
-version: 2.1
-
-jobs:
-  build:
-    docker:
-      - image: smaant/lein-flyway:2.7.1-4.0.3
-        auth:
-          username: mydockerhub-user
-          password: $DOCKERHUB_PASSWORD  # context / project UI env-var reference
-    steps:
-      - run:
-          name: Update PATH and Define Environment Variable at Runtime
-          # Add source command to execute code and make variables 
-          # available in current step.
-          command: |
-            echo 'export PATH=/path/to/foo/bin:"$PATH"' >> "$BASH_ENV"
-            echo 'export VERY_IMPORTANT=$(cat important_value)' >> "$BASH_ENV"
-            source "$BASH_ENV"
-```
-
-**Note**:
-Depending on your shell, you may have to append the new variable to a shell startup file like `~/.tcshrc` or `~/.zshrc`.
-
-For more information, refer to your shell's documentation on setting environment variables.
-
-## Setting an environment variable in a step
-{: #setting-an-environment-variable-in-a-step }
-
-To set an environment variable in a step, use the [`environment` key]({{site.baseurl}}/configuration-reference/#run).
-
-```yaml
-version: 2.1
-
-jobs:
-  build:
-    docker:
-      - image: smaant/lein-flyway:2.7.1-4.0.3
-        auth:
-          username: mydockerhub-user
-          password: $DOCKERHUB_PASSWORD  # context / project UI env-var reference
-    steps:
-      - checkout
-      - run:
-          name: Run migrations
-          command: sql/docker-entrypoint.sh sql
-          # Environment variable for a single command shell
-          environment:
-            DATABASE_URL: postgres://conductor:@localhost:5432/conductor_test
-```
-
-**Note:**
-Since every `run` step is a new shell, environment variables are not shared across steps. If you need an environment variable
-to be accessible in more than one step, export the value [using `BASH_ENV`](#using-parameters-and-bash-environment).
-
-## Setting an environment variable in a job
-{: #setting-an-environment-variable-in-a-job }
-
-To set an environment variable in a job, use the [`environment` key]({{site.baseurl}}/configuration-reference/#job_name).
-
-```yaml
-version: 2.1
-
-jobs:
-  build:
-    docker:
-      - image: cimg/base:2022.04-20.04
-        auth:
-          username: mydockerhub-user
-          password: $DOCKERHUB_PASSWORD  # context / project UI env-var reference
-    environment:
-      FOO: bar
-```
-
-**Note: Integers longer than 6 digits will be converted to an exponential number. To avoid this, store them as a string instead (i.e. "1234567").**
-
-## Setting an environment variable in a context
-{: #setting-an-environment-variable-in-a-context }
-
-1. On the CircleCI web app, go to your organization settings by clicking the link in the left hand navigation.
-
-    ![Contexts]({{site.baseurl}}/assets/img/docs/org-settings-contexts-v2.png)
-
-2. Select the Context you want to associate your environment variable with, or create a new one by clicking the Create Context button.
-3. Click Add Environment Variable and enter a name and value.
-4. Use your new environment variable in your `.circleci/config.yml` once the context is added under the workflows key, as follows:
-
-```yaml
-version: 2.1
-
-workflows:
-  test-env-vars:
-    jobs:
-      - build:
-          context: my_context_name # has an env var called MY_ENV_VAR
-
-jobs:
-  build:
-    docker:
-      - image: cimg/base:2021.11
-        auth:
-          username: mydockerhub-user
-          password: $DOCKERHUB_PASSWORD  # context / project UI env-var reference
-    steps:
-      - checkout
-      - run:
-          name: "echo an env var that is part of our context"
-          command: |
-            echo $MY_ENV_VAR
-```
-
-Creating a context allows you to share environment variables across multiple projects, and control who has access. For more information, see the [Contexts documentation]({{site.baseurl}}/contexts/).
-
-## Setting an environment variable in a project
-{: #setting-an-environment-variable-in-a-project }
-
-1. On the CircleCI web app, go to your project's settings. You can do this two ways: Navigate to **Projects** on the side navigation, and then click the ellipsis button in the project's row, or click the **Project Settings** button on the project's individual **Pipelines** page.
-
-    ![Environment Variables]({{site.baseurl}}/assets/img/docs/project-settings-env-var-v2.png)
-
-2. Click on **Environment Variables** in the side navigation.
-3. Click the **Add Variable** button to enter a name and value of the new environment variable.
-4. Use your new environment variables in your `.circleci/config.yml` as follows:
-
-```yaml
-version: 2.1
-
-workflows:
-  test-env-vars:
-    jobs:
-      - build
-
-jobs:
-  build:
-    docker:
-      - image: cimg/base:2021.11
-        auth:
-          username: mydockerhub-user
-          password: $DOCKERHUB_PASSWORD  # context / project UI env-var reference
-    steps:
-      - checkout
-      - run:
-          name: "echo an env var that is part of our project"
-          command: |
-            echo $MY_ENV_VAR # this env var must be set within the project
-```
-
-Once created, environment variables are hidden in the application. You may change an environment variable by deleting and recreating it.
-
-At this time, it is possible to edit an environment variable's value by adding a new environment variable of the same name but with a different value. 
-{: class="alert alert-info"}
-
-## Setting an environment variable in a container
-{: #setting-an-environment-variable-in-a-container }
-
-Environment variables can also be set for a Docker container. To do this, use the [`environment` key]({{site.baseurl}}/configuration-reference/#docker).
-
-**Note**: Environment variables set in this way are not available to _steps_ run within the container, they are only available to the entrypoint/command run _by_ the container. By default, CircleCI will ignore the entrypoint for a job's primary container. For the primary container's environment variables to be useful, you will need to preserve the entrypoint. For more information, see the [_adding an entrypoint_ section of the Custom Images guide]({{site.baseurl}}/custom-images/#adding-an-entrypoint).
-
-```yaml
-version: 2.1
-
-jobs:
-  build:
-    docker:
-      - image: <image>:<tag>
-        auth:
-          username: mydockerhub-user
-          password: $DOCKERHUB_PASSWORD  # context / project UI env-var reference
-        # environment variables available for entrypoint/command run by docker container
-        environment:
-          MY_ENV_VAR_1: my-value-1
-          MY_ENV_VAR_2: my-value-2
-```
-
-The following example shows separate environment variable settings for the primary container image (listed first) and the secondary or service container image.
-
-**Note**: While hard-coded environment variable values will be passed on correctly to the secondary or service container, contexts or project specific environment variables will not be interpolated for non-primary containers.
-
-```yaml
-version: 2.1
-
-jobs:
-  build:
-    docker:
-      - image: <image>:<tag>
-        auth:
-          username: mydockerhub-user
-          password: $DOCKERHUB_PASSWORD  # context / project UI env-var reference
-        environment:
-          MY_ENV_VAR_1: my-value-1
-          MY_ENV_VAR_2: my-value-2
-      - image: <image>:<tag>
-        auth:
-          username: mydockerhub-user
-          password: $DOCKERHUB_PASSWORD  # context / project UI env-var reference
-        environment:
-          MY_ENV_VAR_3: my-value-3
-          MY_ENV_VAR_4: my-value-4
-```
-
-### Encoding multi-line environment variables
-{: #encoding-multi-line-environment-variables }
-{:.no_toc}
-
-If you are having difficulty adding a multiline environment variable, use `base64` to encode it.
-
-```shell
-$ echo "foobar" | base64 --wrap=0
-Zm9vYmFyCg==
-```
-
-Store the resulting value in a CircleCI environment variable.
-
-```shell
-$ echo $MYVAR
-Zm9vYmFyCg==
-```
-
-Decode the variable in any commands that use the variable.
-
-```shell
-$ echo $MYVAR | base64 --decode | docker login -u my_docker_user --password-stdin
-Login Succeeded
-```
-
-**Note:**
-Not all command-line programs take credentials in the same way that `docker` does.
-
-## Injecting environment variables with API v2
-{: #injecting-environment-variables-with-api-v2 }
-
-Pipeline parameters can be used to pass variables using the CircleCI API v2.
-
-A pipeline can be triggered with specific `parameter` values using the API v2
-endpoint to [trigger a pipeline]({{site.baseurl}}/api/v2/#operation/getPipelineConfigById).
-This can be done by passing a `parameters` key in the JSON packet of the `POST` body.
-
-The example below triggers a pipeline with the parameters described in the above config example (NOTE: To pass a parameter when triggering a pipeline via the API the parameter must be declared in the configuration file.).
-
-```shell
-curl -u ${CIRCLECI_TOKEN}: -X POST --header "Content-Type: application/json" -d '{
-  "parameters": {
-    "workingdir": "./myspecialdir",
-    "image-tag": "4.8.2"
-  }
-}' https://circleci.com/api/v2/project/:project_slug/pipeline
-```
-
-**IMPORTANT** Pipeline parameters are not treated as sensitive data and must not be used by customers for sensitive values (secrets). You can find this sensitive information in [Project Settings]({{site.baseurl}}/settings/) and [Contexts]({{site.baseurl}}/glossary/#context).
-
-Read more in the [Pipeline Values and Parameters]({{site.baseurl}}/pipeline-variables/) guide.
-
-## Injecting environment variables with API v1
-{: #injecting-environment-variables-with-api-v1 }
-
-Build parameters are environment variables, therefore their names have to meet the following restrictions:
-
-- They must contain only ASCII letters, digits and the underscore character.
-- They must not begin with a number.
-- They must contain at least one character.
-
-Aside from the usual constraints for environment variables there are no restrictions on the values themselves and are treated as simple strings. The order that build parameters are loaded in is **not** guaranteed so avoid interpolating one build parameter into another. It is best practice to set build parameters as an unordered list of independent environment variables.
-
-**IMPORTANT** Build parameters are not treated as sensitive data and must not be used by customers for sensitive values (secrets). You can find this sensitive information in [Project Settings]({{site.baseurl}}/settings/) and [Contexts]({{site.baseurl}}/glossary/#context).
-
-For example, when you pass the parameters:
-
-```json
-{
-  "build_parameters": {
-    "foo": "bar",
-    "baz": 5,
-    "qux": {"quux": 1},
-    "list": ["a", "list", "of", "strings"]
-  }
-}
-```
-
-Your build will see the environment variables:
-
-```shell
-export foo="bar"
-export baz="5"
-export qux="{\"quux\": 1}"
-export list="[\"a\", \"list\", \"of\", \"strings\"]"
-```
-
-Build parameters are exported as environment variables inside each job's containers and can be used by scripts/programs and commands in `config.yml`. The injected environment variables may be used to influence the steps that are run during the job. It is important to note that injected environment variables will not override values defined in `config.yml` nor in the project settings.
-
-You might want to inject environment variables with the `build_parameters` key to enable your functional tests to build against different targets on each run. For example, a run with a deploy step to a staging environment that requires functional testing against different hosts. It is possible to include `build_parameters` by sending a JSON body with `Content-type: application/json` as in the following example that uses `bash` and `curl` (though you may also use an HTTP library in your language of choice).
-
-```json
-{
-  "build_parameters": {
-    "param1": "value1",
-    "param2": 500
-  }
-}
-```
-
-For example using `curl`
-
-```shell
-curl \
-  --header "Content-Type: application/json" \
-  --header "Circle-Token: $CIRCLE_TOKEN" \
-  --data '{"build_parameters": {"param1": "value1", "param2": 500}}' \
-  --request POST \
-  https://circleci.com/api/v1.1/project/github/circleci/mongofinil/tree/master
-```
-
-In the above example,
-`$CIRCLE_TOKEN` is a [personal API token]({{site.baseurl}}/managing-api-tokens/#creating-a-personal-api-token).
-
-The build will see the environment variables:
-
-```shell
-export param1="value1"
-export param2="500"
-```
-
-Start a run with the POST API call, see the [new build](https://circleci.com/docs/api/v1/#trigger-a-new-build-with-a-branch) section of the API documentation for details. A POST with an empty body will start a new run of the named branch.
-
-## Built-in environment variables
-{: #built-in-environment-variables }
-
-Built-in environment variables are exported in each job and can be used for more complex testing or deployment.
->>>>>>> e907558a
 
 Do not add secrets or keys inside the `.circleci/config.yml` file. The full text of `config.yml` is visible to developers with access to your project on CircleCI. Store secrets or keys in [project](#setting-an-environment-variable-in-a-project) or [context](#setting-an-environment-variable-in-a-context) settings in the CircleCI app. For more information, see the [Encryption]({{site.baseurl}}/security/#encryption) section of the Security document.
 
