---
layout: classic-docs
title: "Enabling Docker Layer Caching"
short-title: "Enabling Docker Layer Caching"
description: "How to reuse unchanged cache layers in images you build to reduce overall run time"
categories: [optimization]
order: 70
version:
- Cloud
- Server v3.x
- Server v2.x
---

Docker Layer Caching (DLC) can reduce Docker image build times on CircleCI. DLC is available on
the [Free and above](https://circleci.com/pricing/) usage plans (credits are charged per run job) and on installations of [CircleCI server](https://circleci.com/enterprise/). This document provides an overview of DLC in the following sections:

* TOC
{:toc}

## Overview
{: #overview }

Docker Layer Caching (DLC) is a great feature to use if building Docker images is a regular part of your CI/CD process. DLC will save image layers created within your jobs, rather than impact the actual container used to run your job.

DLC caches the individual layers of any Docker images built during your CircleCI jobs, and then reuses unchanged image layers on subsequent CircleCI runs, rather than rebuilding the entire image every time. In short, the less your Dockerfiles change from commit to commit, the faster your image-building steps will run.

Docker Layer Caching can be used with both the [`machine` executor]({{ site.baseurl }}/2.0/executor-types/#using-machine) and the [Remote Docker Environment]({{ site.baseurl }}/2.0/building-docker-images) (`setup_remote_docker`).

### Limitations
{: #limitations }
{:.no_toc}

Please note that high usage of [parallelism]({{site.baseurl}}/2.0/configuration-reference/#parallelism) (that is, a parallelism of 30 or above) in your configuration may cause issues with DLC, notably pulling a stale cache or no cache. For example:

- A single job with 30 parallelism will work if only a single workflow is running, however, having more than one workflow will result in cache misses.
- any job with `parallelism` beyond 30 will experience cache misses regardless of number of workflows running.

If you are experiencing issues with cache-misses or need high-parallelism, consider trying the experimental [docker-registry-image-cache](https://circleci.com/developer/orbs/orb/cci-x/docker-registry-image-cache) orb.

**Note:** DLC has **no** effect on Docker images used as build containers. That is, containers that are used to _run_ your jobs are specified with the `image` key when using the [`docker` executor]({{ site.baseurl }}/2.0/executor-types/#using-docker) and appear in the Spin up Environment step on your Jobs pages.

DLC is only useful when creating your own Docker image  with docker build, docker compose, or similar docker commands, it does not decrease the wall clock time that all builds take to spin up the initial environment.

<<<<<<< HEAD
{:.tab.switcher.Cloud}
```yaml
version: 2.1
orbs:
  browser-tools: circleci/browser-tools@1.2.3
jobs:
 build:
    docker:
      - image: cimg/node:17.2-browsers # DLC does nothing here, its caching depends on commonality of the image layers.
        auth:
          username: mydockerhub-user
          password: $DOCKERHUB_PASSWORD  # context / project UI env-var reference
    steps:
      - checkout
      - setup_remote_docker:
          docker_layer_caching: true # DLC will explicitly cache layers here and try to avoid rebuilding.
      - run: docker build .
```

{:.tab.switcher.Server_3}
```yaml
version: 2.1
jobs:
 build:
    docker:
      - image: cimg/node:17.2-browsers # DLC does nothing here, its caching depends on commonality of the image layers.
        auth:
          username: mydockerhub-user
          password: $DOCKERHUB_PASSWORD  # context / project UI env-var reference
    steps:
      - checkout
      - setup_remote_docker:
          docker_layer_caching: true # DLC will explicitly cache layers here and try to avoid rebuilding.
      - run: docker build .
```

{:.tab.switcher.Server_2}

```yaml
# Legacy convenience images (i.e. images in the `circleci/` Docker namespace)
# will be deprecated starting Dec. 31, 2021. Next-gen convenience images with 
# browser testing require the use of the CircleCI browser-tools orb, available 
# with config version 2.1.
=======
```yml
>>>>>>> c0505639
version: 2
jobs:
 build:
    docker:
      - image: circleci/node:14.17.3-buster-browsers # DLC does nothing here, its caching depends on commonality of the image layers.
        auth:
          username: mydockerhub-user
          password: $DOCKERHUB_PASSWORD  # context / project UI env-var reference
    steps:
      - checkout
      - setup_remote_docker:
          docker_layer_caching: true # DLC will explicitly cache layers here and try to avoid rebuilding.
      - run: docker build .
```

## How DLC works
{: #how-dlc-works }

DLC caches your Docker image layers by creating an external volume and attaching it to the instances that execute the `machine` and Remote Docker jobs. The volume is attached in a way that makes Docker save the image layers on the attached volume. When the job finishes, the volume is disconnected and re-used in a future job. This means that the layers downloaded in a previous job with DLC will be available in the next job that uses the same DLC volume.

One DLC volume can only be attached to one `machine` or Remote Docker job at a time. If one DLC volume exists but two jobs that request DLC are launched, CircleCI will create a new DLC volume and attach it to the second job. From that point on the project will have two DLC volumes associated with it. This applies to parallel jobs as well: if two `machine` jobs are run in parallel, they will get different DLC volumes.

Depending on which jobs the volumes are used in, they might end up with different layers saved on them. The volumes that are used less frequently might have older layers saved on them.

The DLC volumes are deleted after 3 days of not being used in a job.

CircleCI will create a maximum of 50 DLC volumes per project, so a maximum of 50 concurrent `machine` or Remote Docker jobs per project can have access to DLC. This takes into account the parallelism of the jobs, so a maximum of 1 job with 50x parallelism will have access to DLC per project, or 2 jobs with 25x parallelism, and so on.

![Docker Layer Caching]({{ site.baseurl }}/assets/img/docs/dlc_cloud.png)

### Scope of cache
{: #scope-of-cache }
With DLC enabled, the entirety of `/var/lib/docker` is cached to the remote volume, which also includes any custom networks created in previous jobs.

### Remote Docker environment
{: #remote-docker-environment }
{:.no_toc}

To use DLC in the Remote Docker Environment, add `docker_layer_caching: true` under the `setup_remote_docker` key in your [config.yml]({{ site.baseurl }}/2.0/configuration-reference/) file:

```yml
- setup_remote_docker:
    docker_layer_caching: true  # default - false
```

Every layer built in a previous job will be accessible in the Remote Docker Environment. However, in some cases your job may run in a clean environment, even if the configuration specifies `docker_layer_caching: true`.

If you run many concurrent jobs for the same project that depend on the same environment, all of them will be provided with a Remote Docker environment. Docker Layer Caching guarantees that jobs will have exclusive Remote Docker Environments that other jobs cannot access. However, some of the jobs may have cached layers, some may not have cached layers, and not all of the jobs will have identical caches.

**Note:** Previously DLC was enabled via the `reusable: true` key. The `reusable` key is deprecated in favor of the `docker_layer_caching` key. In addition, the `exclusive: true` option is deprecated and all Remote Docker VMs are now treated as exclusive. This means that when using DLC, jobs are guaranteed to have an exclusive Remote Docker Environment that other jobs cannot access.

### Machine executor
{: #machine-executor }
{:.no_toc}

Docker Layer Caching can also reduce job runtimes when building Docker images using the [`machine` executor]({{ site.baseurl }}/2.0/executor-types/#using-machine). Use DLC with the `machine` executor by adding `docker_layer_caching: true` below your `machine` key (as seen above in our [example](#configyml)):

```yml
machine:
  image: ubuntu-2004:202104-01  # any available image
  docker_layer_caching: true    # default - false
```

## Examples
{: #examples }

Let's use the following Dockerfile to illustrate how Docker Layer Caching works. This example Dockerfile is adapted from our [Elixir convenience image](https://hub.docker.com/r/circleci/elixir/~/dockerfile):

### Dockerfile
{: #dockerfile }
{:.no_toc}

```dockerfile
FROM elixir:1.11.4

# make Apt non-interactive
RUN echo 'APT::Get::Assume-Yes "true";' > /etc/apt/apt.conf.d/90circleci \
  && echo 'DPkg::Options "--force-confnew";' >> /etc/apt/apt.conf.d/90circleci

ENV DEBIAN_FRONTEND=noninteractive

# Debian Jessie is EOL'd and original repos do not work.
# Switch to the archive mirror until we can get people to
# switch to Stretch.
RUN if grep -q Debian /etc/os-release && grep -q jessie /etc/os-release; then \
	rm /etc/apt/sources.list \
    && echo "deb http://archive.debian.org/debian/ jessie main" >> /etc/apt/sources.list \
    && echo "deb http://security.debian.org/debian-security jessie/updates main" >> /etc/apt/sources.list \
	; fi

# Make sure PATH includes ~/.local/bin
# https://bugs.debian.org/cgi-bin/bugreport.cgi?bug=839155
# This only works for root. The circleci user is done near the end of this Dockerfile
RUN echo 'PATH="$HOME/.local/bin:$PATH"' >> /etc/profile.d/user-local-path.sh

# man directory is missing in some base images
# https://bugs.debian.org/cgi-bin/bugreport.cgi?bug=863199
RUN apt-get update \
  && mkdir -p /usr/share/man/man1 \
  && apt-get install -y \
    git mercurial xvfb apt \
    locales sudo openssh-client ca-certificates tar gzip parallel \
    net-tools netcat unzip zip bzip2 gnupg curl wget make


# Set timezone to UTC by default
RUN ln -sf /usr/share/zoneinfo/Etc/UTC /etc/localtime

# Use unicode
RUN locale-gen C.UTF-8 || true
ENV LANG=C.UTF-8

# install jq
RUN JQ_URL="https://circle-downloads.s3.amazonaws.com/circleci-images/cache/linux-amd64/jq-latest" \
  && curl --silent --show-error --location --fail --retry 3 --output /usr/bin/jq $JQ_URL \
  && chmod +x /usr/bin/jq \
  && jq --version

# Install Docker

#>    # To install, run the following commands as root:
#>    curl -fsSLO https://download.docker.com/linux/static/stable/x86_64/docker-17.05.0-ce.tgz && tar --strip-components=1 -xvzf docker-17.05.0-ce.tgz -C /usr/local/bin
#>
#>    # Then start docker in daemon mode:
#>    /usr/local/bin/dockerd

RUN set -ex \
  && export DOCKER_VERSION=docker-19.03.12.tgz \
  && DOCKER_URL="https://download.docker.com/linux/static/stable/x86_64/${DOCKER_VERSION}" \
  && echo Docker URL: $DOCKER_URL \
  && curl --silent --show-error --location --fail --retry 3 --output /tmp/docker.tgz "${DOCKER_URL}" \
  && ls -lha /tmp/docker.tgz \
  && tar -xz -C /tmp -f /tmp/docker.tgz \
  && mv /tmp/docker/* /usr/bin \
  && rm -rf /tmp/docker /tmp/docker.tgz \
  && which docker \
  && (docker version || true)

# docker compose
RUN COMPOSE_URL="https://circle-downloads.s3.amazonaws.com/circleci-images/cache/linux-amd64/docker-compose-latest" \
  && curl --silent --show-error --location --fail --retry 3 --output /usr/bin/docker-compose $COMPOSE_URL \
  && chmod +x /usr/bin/docker-compose \
  && docker-compose version

# install dockerize
RUN DOCKERIZE_URL="https://circle-downloads.s3.amazonaws.com/circleci-images/cache/linux-amd64/dockerize-latest.tar.gz" \
  && curl --silent --show-error --location --fail --retry 3 --output /tmp/dockerize-linux-amd64.tar.gz $DOCKERIZE_URL \
  && tar -C /usr/local/bin -xzvf /tmp/dockerize-linux-amd64.tar.gz \
  && rm -rf /tmp/dockerize-linux-amd64.tar.gz \
  && dockerize --version

RUN groupadd --gid 3434 circleci \
  && useradd --uid 3434 --gid circleci --shell /bin/bash --create-home circleci \
  && echo 'circleci ALL=NOPASSWD: ALL' >> /etc/sudoers.d/50-circleci \
  && echo 'Defaults    env_keep += "DEBIAN_FRONTEND"' >> /etc/sudoers.d/env_keep

# BEGIN IMAGE CUSTOMIZATIONS

# END IMAGE CUSTOMIZATIONS

USER circleci
ENV PATH /home/circleci/.local/bin:/home/circleci/bin:${PATH}

CMD ["/bin/sh"]
```

### Config.yml
{: #configyml }
{:.no_toc}

In the config.yml snippet below, let's assume the `build_elixir` job is regularly building an image using the above Dockerfile. By adding `docker_layer_caching: true` underneath our `machine` executor key, we ensure that CircleCI will save each Docker image layer as this Elixir image is built.

```yaml
version: 2
jobs:
  build_elixir:
    machine:
      image: ubuntu-2004:202104-01
      docker_layer_caching: true
    steps:
      - checkout
      - run:
          name: build Elixir image
          command: docker build -t circleci/elixir:example .
```

On subsequent commits, if our example Dockerfile has not changed, then DLC will pull each Docker image layer from cache during the `build Elixir image` step, and our image will theoretically build almost instantaneously.

Now, let's say we add the following step to our Dockerfile, in between the `# use unicode` and `# install docker` steps:

```dockerfile
# Install jq
RUN JQ_URL="https://circle-downloads.s3.amazonaws.com/circleci-images/cache/linux-amd64/jq-latest" \
  && curl --silent --show-error --location --fail --retry 3 --output /usr/bin/jq $JQ_URL \
  && chmod +x /usr/bin/jq \
  && jq --version
```

On the next commit, DLC will ensure that we still get cached image layers for the first few steps in our Dockerfile—pulling from `elixir:1.11.4` as our base image, the `# make apt non-interactive` step, the step starting with `RUN apt-get update`, the `# set timezone to UTC` step, and the `# use unicode` step.

However, because our `#install jq` step is new, it and all subsequent steps will need to be run from scratch, because the Dockerfile changes will invalidate the rest of the image layer cache. Overall, though, with DLC enabled, our image will still build more quickly, due to the unchanged layers/steps towards the beginning of the Dockerfile.

If we were to change the first step in our example Dockerfile—perhaps we want to pull from a different Elixir base image—then our entire cache for this image would be invalidated, even if every other part of our Dockerfile stayed the same.

## Video: overview of Docker Layer Caching
{: #video-overview-of-docker-layer-caching }
{:.no_toc}

In the video example, the job runs all of the steps in a Dockerfile with the `docker_layer_caching: true` for the `setup_remote_docker` step. On subsequent runs of that job, steps that haven't changed in the Dockerfile, will be reused. So, the first run takes over two minutes to build the Docker image. If nothing changes in the Dockerfile before the second run, those steps happen instantly, in zero seconds.

```yaml
version: 2
jobs:
  build:
    docker:
      - image: cimg/node:14.17.3
        auth:
          username: mydockerhub-user
          password: $DOCKERHUB_PASSWORD  # context / project UI env-var reference

    steps:
      - checkout
      - setup_remote_docker:
          docker_layer_caching: true
      - run: docker build .
```

When none of the layers in the image change between job runs, DLC pulls the layers from cache from the image that was built previously and reuses those instead of rebuilding the entire image.

If part of the Dockerfile changes (which changes part of the image) a subsequent run of the exact same job with the modified Dockerfile may still finish faster than rebuilding the entire image. It will finish faster because the cache is used for the first few steps that didn't change in the Dockerfile. The steps that follow the change must be rerun because the Dockerfile change invalidates the cache.

So, if you change something in the Dockerfile, all of those later steps are invalidated and the layers have to be rebuilt. When some of the steps remain the same (the steps before the one you removed), those steps can be reused. So, it is still faster than rebuilding the entire image.

<div class="video-wrapper">
  <iframe width="560" height="315" src="https://www.youtube.com/embed/AL7aBN7Olng" frameborder="0" allow="autoplay; encrypted-media" allowfullscreen></iframe>
</div>

## Learn More
{: #learn-more }
Take the [DLC course](https://academy.circleci.com/docker-layer-caching?access_code=public-2021) with CircleCI Academy to learn more.<|MERGE_RESOLUTION|>--- conflicted
+++ resolved
@@ -41,7 +41,6 @@
 
 DLC is only useful when creating your own Docker image  with docker build, docker compose, or similar docker commands, it does not decrease the wall clock time that all builds take to spin up the initial environment.
 
-<<<<<<< HEAD
 {:.tab.switcher.Cloud}
 ```yaml
 version: 2.1
@@ -79,15 +78,11 @@
 ```
 
 {:.tab.switcher.Server_2}
-
 ```yaml
 # Legacy convenience images (i.e. images in the `circleci/` Docker namespace)
 # will be deprecated starting Dec. 31, 2021. Next-gen convenience images with 
 # browser testing require the use of the CircleCI browser-tools orb, available 
 # with config version 2.1.
-=======
-```yml
->>>>>>> c0505639
 version: 2
 jobs:
  build:
