---
layout: classic-docs
title: "Collecting test data"
description: "A guide to collecting test data in your CircleCI projects."
version:
- Cloud
- Server v3.x
- Server v2.x
---

When you run tests in CircleCI there two ways to store your test results. You can use either [artifacts]({{site.baseurl}}/2.0/artifacts) or the [`store_test_results` step]({{site.baseurl}}/2.0/configuration-reference/#storetestresults). There are advantages to both methods, so the decision needs to be made for each project. When you save test data using the `store_test_results` step, CircleCI collects data from XML files and uses it to provide insights into your job. This page describes how to configure CircleCI to output test data as XML for some common test runners and store reports with the `store_test_results` step.

Using the **`store_test_results` step** gives you access to:

* The **Tests** pane in the CircleCI web app.
* Test insights and flaky test detection.
* Test splitting.

Alternatively, storing test results as **artifacts** means you can look at the raw XML. This can be useful when debugging issues with setting up your project's test results handling, for example, working out if you are uploading incorrect files. To see test results as build artifacts, upload them using the [`store_artifacts` step ]({{site.baseurl}}/2.0/configuration-reference/#storeartifacts).

**Note:** You might choose to upload your test results using both `store_test_results` and `store_artifacts`.

* TOC
{:toc}

## Overview
{: #overview }

Using the [`store_test_results` step]({{site.baseurl}}/2.0/configuration-reference/#storetestresults) allows you to not only upload and store test results, but also provides a view of your passing/failing tests in the CircleCI web app.

You can access the test results from the **Tests** tab when viewing a job, as shown below.

![store-test-results-view]({{site.baseurl}}/assets/img/docs/test-summary.png)

<<<<<<< HEAD
By default, test result storage duration is set to 30 days. This can be customized on the [CircleCI web app](https://app.circleci.com/) by navigating to **Plan > Usage Controls**. Currently, 30 days is also the maximum storage duration you can set.

Below is an example of using the [`store_test_results`]({{ site.baseurl}}/2.0/configuration-reference/#store_test_results) key in your `.circleci/config.yml`.
=======
Below is an example of using the [`store_test_results` key]({{site.baseurl}}/2.0/configuration-reference/#storetestresults) in your `.circleci/config.yml`.
>>>>>>> 399187e7

```yml
steps:
  - run:
  #...
  # run tests and store XML files to a subdirectory, for example, test-results
  #...
  - store_test_results:
    path: test-results
```

The `path` key is an absolute or relative path to your `working_directory` containing subdirectories of JUnit XML or Cucumber JSON test metadata files, or the path of a single file containing all test results.

**Note:** Make sure that your `path` value is not a hidden folder. For example, `.my_hidden_directory` would be an invalid format.

## Viewing storage usage
{: #viewing-storage-usage }

For information on viewing your stoarage usage, and calculating your monthly storage overage costs, if applicable, see the [Persisting Data]({{site.baseurl}}/2.0/persist-data/#managing-network-and-storage-use) guide.

## Test Insights
{: #test-insights }
See the [Test Insights guide]({{site.baseurl}}/2.0/insights-tests/) for information on using the Insights feature to gather information about your tests, including flaky test detection, viewing alist of tests that fail most often, slowest tests and abn overall performance summary.

Also, see the [API v2 Insights endpoints](https://circleci.com/docs/api/v2/#circleci-api-insights) to find test failure information.

## Test Insights for server v2.x
{: #test-insights-for-server-v2x }
**If you are using CircleCI server v2.x**, after configuring CircleCI to collect your test metadata, tests that fail most often appear in a list on the **Insights** page in the CircleCI application where you can identify flaky tests and isolate recurring issues.

![Insights for Failed Tests]({{site.baseurl}}/assets/img/docs/insights.png)

_The above screenshot applies to CircleCI server v2.x only._


## Enabling formatters
{: #enabling-formatters }

Test metadata is not automatically collected in CircleCI until you enable the JUnit formatters. For RSpec, Minitest, and Django, add the following configuration to enable the formatters:

- RSpec requires the following be added to your gemfile:

```ruby
gem 'rspec_junit_formatter'
```

- Minitest requires the following be added to your gemfile:

```ruby
gem 'minitest-ci'
```

- Django should be configured using the [django-nose](https://github.com/django-nose/django-nose) test runner.

**Note:** For detailed information on how to test your iOS applications, refer to the [Testing iOS Applications on macOS]({{site.baseurl}}/2.0/testing-ios/) page.

## Custom test runner examples
{: #custom-test-runner-examples }

This section provides the following test runner examples:

| Language   | Test Runner  | Formatter                                                                               | Example(s)                                                                                                                             |   |   |
|:-----------|:-------------|:----------------------------------------------------------------------------------------|:---------------------------------------------------------------------------------------------------------------------------------------|---|---|
| JavaScript | Jest         | [jest-junit](https://www.npmjs.com/package/jest-junit)                                  | [example]({{site.baseurl}}/2.0/collect-test-data/#jest)                                                                             |   |   |
| JavaScript | Mocha        | [mocha-junit-reporter](https://www.npmjs.com/package/mocha-junit-reporter)                                  | [example]({{site.baseurl}}/2.0/collect-test-data/#mocha-for-node), [example with NYC]({{site.baseurl}}/2.0/collect-test-data/#mocha-with-nyc) |   |   |
| JavaScript | Karma        | [karma-junit-reporter](https://www.npmjs.com/package/karma-junit-reporter)              | [example]({{site.baseurl}}/2.0/collect-test-data/#karma)                                                                               |   |   |
| JavaScript | Ava          | [tap-xunit](https://github.com/aghassemi/tap-xunit)                                     | [example]({{site.baseurl}}/2.0/collect-test-data/#ava-for-node)                                                                        |   |   |
| JavaScript | ESLint       | [JUnit formatter](http://eslint.org/docs/user-guide/formatters/#junit)                  | [example]({{site.baseurl}}/2.0/collect-test-data/#eslint)                                                                              |   |   |
| Ruby       | RSpec        | [rspec_junit_formatter](https://rubygems.org/gems/rspec_junit_formatter/versions/0.2.3) | [example]({{site.baseurl}}/2.0/collect-test-data/#rspec)                                                                               |   |   |
| Ruby       | Minitest     | [minitest-ci](https://rubygems.org/gems/minitest-ci)                                    | [example]({{site.baseurl}}/2.0/collect-test-data/#minitest)                                                                            |   |   |
|            | Cucumber     | built in                                                                                | [example]({{site.baseurl}}/2.0/collect-test-data/#cucumber)                                                                            |   |   |
| Python     | pytest       | built in                                                                                | [example]({{site.baseurl}}/2.0/collect-test-data/#pytest)                                                                              |   |   |
| Python     | unittest     | Use [pytest](https://docs.pytest.org/en/6.2.x/unittest.html) to run these tests         | [example]({{site.baseurl}}/2.0/collect-test-data/#unittest)                                                                            |   |   |
| Java     | Maven     | [Maven Surefire plugin](https://maven.apache.org/surefire/maven-surefire-plugin/)            | [example]({{site.baseurl}}/2.0/collect-test-data/#maven-surefire-plugin-for-java-junit-results)                                        |   |   |
| Java     | Gradle     | built in                                                                                    | [example]({{site.baseurl}}/2.0/collect-test-data/#gradle-junit-test-results)                                                           |   |   |
| PHP        | PHPUnit      | built in                                                                                | [example]({{site.baseurl}}/2.0/collect-test-data/#phpunit)                                                                             |   |   |
| .NET       |              | [trx2junit](https://github.com/gfoidl/trx2junit)                                        | [example]({{site.baseurl}}/2.0/collect-test-data/#dot-net)                                                                             |   |   |
| Clojure    | Kaocha       | [kaocha-junit-xml](https://clojars.org/lambdaisland/kaocha-junit-xml)                   | [example]({{site.baseurl}}/2.0/collect-test-data/#kaocha)                                                                              |   |   |
| Clojure    | clojure.test | [test2junit](https://github.com/ruedigergad/test2junit)                                 | [example]({{site.baseurl}}/2.0/collect-test-data/#test2junit-for-clojure-tests)                                                        |   |   |
{: class="table table-striped"}

### JavaScript
{: #javascript }

#### Jest
{: #jest }

To output JUnit compatible test data with Jest you can use [jest-junit](https://www.npmjs.com/package/jest-junit).

A working `.circleci/config.yml` section might look like this:

```yml
steps:
  - run:
      name: Install JUnit coverage reporter
      command: yarn add --dev jest-junit
  - run:
      name: Run tests with JUnit as reporter
      command: jest --ci --runInBand --reporters=default --reporters=jest-junit
      environment:
        JEST_JUNIT_OUTPUT_DIR: ./reports/junit/
  - store_test_results:
      path: ./reports/junit/
```

For a full walkthrough, refer to this article by Viget: [Using JUnit on CircleCI 2.0 with Jest and ESLint](https://www.viget.com/articles/using-junit-on-circleci-2-0-with-jest-and-eslint). Note that usage of the jest cli argument `--testResultsProcessor` in the article has been superseded by the `--reporters` syntax, and JEST_JUNIT_OUTPUT has been replaced with `JEST_JUNIT_OUTPUT_DIR` and `JEST_JUNIT_OUTPUT_NAME`, as demonstrated above.

**Note:** When running Jest tests, please use the `--runInBand` flag. Without this flag, Jest will try to allocate the CPU resources of the entire virtual machine in which your job is running. Using `--runInBand` will force Jest to use only the virtualized build environment within the virtual machine.

For more details on `--runInBand`, refer to the [Jest CLI](https://facebook.github.io/jest/docs/en/cli.html#runinband) documentation. For more information on these issues, see [Issue 1524](https://github.com/facebook/jest/issues/1524#issuecomment-262366820) and [Issue 5239](https://github.com/facebook/jest/issues/5239#issuecomment-355867359) of the official Jest repository.

### Mocha for Node.js
{: #mocha-for-node }

To output junit tests with the Mocha test runner you can use [mocha-junit-reporter](https://www.npmjs.com/package/mocha-junit-reporter).

A working `.circleci/config.yml` section for testing might look like this:

```yml
    steps:
      - checkout
      - run: npm install
      - run: mkdir ~/junit
      - run:
          command: mocha test --reporter mocha-junit-reporter
          environment:
            MOCHA_FILE: ~/junit/test-results.xml
          when: always
      - store_test_results:
          path: ~/junit
```

### Mocha with nyc
{: #mocha-with-nyc }

Following is a complete example for Mocha with nyc, contributed by [marcospgp](https://github.com/marcospgp).

{% raw %}
```yml
version: 2
jobs:
    build:
        environment:
            CC_TEST_REPORTER_ID: code_climate_id_here
            NODE_ENV: development
        docker:
            - image: cimg/node:16.10
              auth:
                username: mydockerhub-user
                password: $DOCKERHUB_PASSWORD  # context / project UI env-var reference
              environment:
                MONGODB_URI: mongodb://admin:password@localhost:27017/db?authSource=admin
            - image: mongo:4.0
              auth:
                username: mydockerhub-user
                password: $DOCKERHUB_PASSWORD  # context / project UI env-var reference
              environment:
                MONGO_INITDB_ROOT_USERNAME: admin
                MONGO_INITDB_ROOT_PASSWORD: password
        working_directory: ~/repo
        steps:
            - checkout

            # Update npm
            - run:
                name: update-npm
                command: 'sudo npm install -g npm@latest'

            # Download and cache dependencies
            - restore_cache:
                keys:
                    - v1-dependencies-{{ checksum "package-lock.json" }}
                    # fallback to using the latest cache if no exact match is found
                    - v1-dependencies-

            - run: npm install

            - run: npm install mocha-junit-reporter # just for CircleCI

            - save_cache:
                paths:
                    - node_modules
                key: v1-dependencies-{{ checksum "package-lock.json" }}

            - run: mkdir reports

            # Run mocha
            - run:
                name: npm test
                command: ./node_modules/.bin/nyc ./node_modules/.bin/mocha --recursive --timeout=10000 --exit --reporter mocha-junit-reporter --reporter-options mochaFile=reports/mocha/test-results.xml
                when: always

            # Run eslint
            - run:
                name: eslint
                command: |
                    ./node_modules/.bin/eslint ./ --format junit --output-file ./reports/eslint/eslint.xml
                when: always

            # Run coverage report for Code Climate

            - run:
                name: Setup Code Climate test-reporter
                command: |
                    # download test reporter as a static binary
                    curl -L https://codeclimate.com/downloads/test-reporter/test-reporter-latest-linux-amd64 > ./cc-test-reporter
                    chmod +x ./cc-test-reporter
                    ./cc-test-reporter before-build
                when: always

            - run:
                name: code-coverage
                command: |
                    mkdir coverage
                    # nyc report requires that nyc has already been run,
                    # which creates the .nyc_output folder containing necessary data
                    ./node_modules/.bin/nyc report --reporter=text-lcov > coverage/lcov.info
                    ./cc-test-reporter after-build -t lcov
                when: always

            # Upload results

            - store_test_results:
                path: reports

            - store_artifacts: # upload test coverage as artifact
                path: ./coverage/lcov.info
                prefix: tests
```
{% endraw %}

#### Karma
{: #karma }

To output JUnit tests with the Karma test runner you can use [karma-junit-reporter](https://www.npmjs.com/package/karma-junit-reporter).

A working `.circleci/config.yml` section might look like this:

```yml
    steps:
      - checkout
      - run: npm install
      - run: mkdir ~/junit
      - run:
          command: karma start ./karma.conf.js
          environment:
            JUNIT_REPORT_PATH: ./junit/
            JUNIT_REPORT_NAME: test-results.xml
          when: always
      - store_test_results:
          path: ./junit
```

```javascript
// karma.conf.js

// additional config...
{
  reporters: ['junit'],
  junitReporter: {
    outputDir: process.env.JUNIT_REPORT_PATH,
    outputFile: process.env.JUNIT_REPORT_NAME,
    useBrowserName: false
  },
}
// additional config...
```

### Ava for Node.js
{: #ava-for-node }

To output JUnit tests with the [Ava](https://github.com/avajs/ava) test runner you can use the TAP reporter with [tap-xunit](https://github.com/aghassemi/tap-xunit).

A working `.circleci/config.yml` section for testing might look like the following example:

```yml
    steps:
      - run:
          command: |
            yarn add ava tap-xunit --dev # or you could use npm
            mkdir -p ~/reports
            ava --tap | tap-xunit > ~/reports/ava.xml
          when: always
      - store_test_results:
          path: ~/reports
```


### ESLint
{: #eslint }

To output JUnit results from [ESLint](http://eslint.org/), you can use the [JUnit formatter](http://eslint.org/docs/user-guide/formatters/#junit).

A working `.circleci/config.yml` test section might look like this:

```yml
    steps:
      - run:
          command: |
            mkdir -p ~/reports
            eslint ./src/ --format junit --output-file ~/reports/eslint.xml
          when: always
      - store_test_results:
          path: ~/reports
```

### Ruby
{: #ruby }

##### RSpec
{: #rspec }

To add test metadata collection to a project that uses a custom `rspec` build step, add the following gem to your Gemfile:

```ruby
gem 'rspec_junit_formatter'
```

And modify your test command to this:

```yml
    steps:
      - checkout
      - run: bundle check --path=vendor/bundle || bundle install --path=vendor/bundle --jobs=4 --retry=3
      - run: mkdir ~/rspec
      - run:
          command: bundle exec rspec --format progress --format RspecJunitFormatter -o ~/rspec/rspec.xml
          when: always
      - store_test_results:
          path: ~/rspec
```

#### Minitest
{: #minitest }

To add test metadata collection to a project that uses a custom `minitest` build step, add the following gem to your Gemfile:

```ruby
gem 'minitest-ci'
```

And modify your test command to this:

```yml
    steps:
      - checkout
      - run: bundle check || bundle install
      - run:
          command: bundle exec rake test
          when: always
      - store_test_results:
          path: test/reports
```

See the [minitest-ci README](https://github.com/circleci/minitest-ci#readme) for more info.

### Cucumber
{: #cucumber }

For custom Cucumber steps, you should generate a file using the JUnit formatter and write it to the `cucumber` directory.  Following is an example of the addition to your `.circleci/config.yml` file:

```yml
    steps:
      - run:
          name: Save test results
          command: |
            mkdir -p ~/cucumber
            bundle exec cucumber --format junit --out ~/cucumber/junit.xml
          when: always
      - store_test_results:
          path: ~/cucumber
```

The `path:` is a directory relative to the project’s root directory where the files are stored. CircleCI collects and uploads the artifacts to S3 and makes them available in the Artifacts tab of the **Job page** in the application.

Alternatively, if you want to use Cucumber's JSON formatter, be sure to name the output file that ends with `.cucumber` and write it to the `/cucumber` directory. For example:

```yml
    steps:
      - run:
          name: Save test results
          command: |
            mkdir -p ~/cucumber
            bundle exec cucumber --format pretty --format json --out ~/cucumber/tests.cucumber
          when: always
      - store_test_results:
          path: ~/cucumber
```

### Python
{: #python }

#### pytest
{: #pytest }

To add test metadata to a project that uses `pytest` you need to tell it to output JUnit XML, and then save the test metadata:

```yml
      - run:
          name: run tests
          command: |
            . venv/bin/activate
            mkdir test-results
            pytest --junitxml=test-results/junit.xml

      - store_test_results:
          path: test-results
```

#### unittest
{: #unittest }

unittest does not support JUnit XML, but in almost all cases you can [run unittest tests with pytest](https://docs.pytest.org/en/6.2.x/unittest.html).

After adding pytest to your project, you can produce and upload the test results like this:
```yml
      - run:
          name: run tests
          command: |
            . venv/bin/activate
            mkdir test-results
            pytest --junitxml=test-results/junit.xml tests

      - store_test_results:
          path: test-results
```

### Java
{: #java }

### Maven Surefire Plugin for Java JUnit Results
{: #maven-surefire-plugin-for-java-junit-results }

If you are building a [Maven](http://maven.apache.org/) based project, you are more than likely using the [Maven Surefire plugin](http://maven.apache.org/surefire/maven-surefire-plugin/) to generate test reports in XML format. CircleCI makes it easy to collect these reports. Add the following to the `.circleci/config.yml` file in your project.

```yml
    steps:
      - run:
          name: Save test results
          command: |
            mkdir -p ~/test-results/junit/
            find . -type f -regex ".*/target/surefire-reports/.*xml" -exec cp {} ~/test-results/junit/ \;
          when: always
      - store_test_results:
          path: ~/test-results
```

### Gradle JUnit Test Results
{: #gradle-junit-test-results }

If you are building a Java or Groovy based project with [Gradle](https://gradle.org/), test reports are automatically generated in XML format. CircleCI makes it easy to collect these reports. Add the following to the `.circleci/config.yml` file in your project.

```yml
    steps:
      - run:
          name: Save test results
          command: |
            mkdir -p ~/test-results/junit/
            find . -type f -regex ".*/build/test-results/.*xml" -exec cp {} ~/test-results/junit/ \;
          when: always
      - store_test_results:
          path: ~/test-results
```

### PHP
{: #php }

#### PHPUnit
{: #phpunit }

For PHPUnit tests, you should generate a file using the `--log-junit` command line option and write it to the `/phpunit` directory. Your `.circleci/config.yml` might be:

```yml
    steps:
      - run:
          command: |
            mkdir -p ~/phpunit
            phpunit --log-junit ~/phpunit/junit.xml tests
          when: always
      - store_test_results:
          path: ~/phpunit
```

### .NET
{: #dot-net }

#### trx2junit for Visual Studio / .NET Core Tests
{: #trx2junit-for-visual-studio-net-core-tests }
{:.no_toc}
Use [trx2junit](https://github.com/gfoidl/trx2junit) to convert Visual Studio / .NET Core trx output to XML format.

A working `.circleci/config.yml` section might look like this:

```yml
    steps:
      - checkout
      - run: dotnet build
      - run: dotnet test --no-build --logger "trx"
      - run:
          name: test results
          when: always
          command: |
              dotnet tool install -g trx2junit
              export PATH="$PATH:/root/.dotnet/tools"
              trx2junit tests/**/TestResults/*.trx
      - store_test_results:
          path: tests/TestResults
```

### Clojure
{: #clojure }

#### Kaocha
{: #kaocha }

Assuming that your are already using kaocha as your test runner, do these things to produce and store test results:

Add the `kaocha-junit-xml` plugin to your dependencies

Edit your `project.clj` to add the lambdaisland/kaocha-junit-xml plugin, or do the equivalent if you are using deps.edn.
```clojure
(defproject ,,,
  :profiles {,,,
             :dev {:dependencies [,,,
                                  [lambdaisland/kaocha-junit-xml "0.0.76"]]}})
```

Edit the kaocha config file `test.edn` to use this test reporter
```edn
#kaocha/v1
{:plugins [:kaocha.plugin/junit-xml]
 :kaocha.plugin.junit-xml/target-file "junit.xml"}
```

Add the store_test_results step your `.circleci/config.yml`
```yml
version: 2.1
jobs:
  build:
    docker:
      - image: circleci/clojure:tools-deps-1.9.0.394
    steps:
      - checkout
      - run: bin/kaocha
      - store_test_results:
          path: junit.xml
```

#### test2junit for Clojure Tests
{: #test2junit-for-clojure-tests }

Use [test2junit](https://github.com/ruedigergad/test2junit) to convert Clojure test output to XML format. For more details, refer to the [sample project](https://github.com/kimh/circleci-build-recipies/tree/clojure-test-metadata-with-test2junit).

## API
{: #api }

To access test metadata for a job from the API, refer to the [test-metadata API documentation](https://circleci.com/docs/api/v2/#operation/getTests).

## See Also
{: #see-also }
{:.no_toc}

- [Using Insights]({{site.baseurl}}/2.0/insights/)
- [Test Insights]({{site.baseurl}}/2.0/insights-tests/)

## Video: Troubleshooting Test Runners
{: #video-troubleshooting-test-runners }
{:.no_toc}

<iframe width="360" height="270" src="https://www.youtube.com/embed/CKDVkqIMpHM" frameborder="0" allow="autoplay; encrypted-media" allowfullscreen></iframe><|MERGE_RESOLUTION|>--- conflicted
+++ resolved
@@ -32,13 +32,7 @@
 
 ![store-test-results-view]({{site.baseurl}}/assets/img/docs/test-summary.png)
 
-<<<<<<< HEAD
-By default, test result storage duration is set to 30 days. This can be customized on the [CircleCI web app](https://app.circleci.com/) by navigating to **Plan > Usage Controls**. Currently, 30 days is also the maximum storage duration you can set.
-
-Below is an example of using the [`store_test_results`]({{ site.baseurl}}/2.0/configuration-reference/#store_test_results) key in your `.circleci/config.yml`.
-=======
 Below is an example of using the [`store_test_results` key]({{site.baseurl}}/2.0/configuration-reference/#storetestresults) in your `.circleci/config.yml`.
->>>>>>> 399187e7
 
 ```yml
 steps:
