--- conflicted
+++ resolved
@@ -6,13 +6,9 @@
 :toc-title:
 :sectanchors:
 
-<<<<<<< HEAD
-This section outlines how to set up and customize VM service for your CircleCI installation, to be used for `machine` executor (Linux and Winows images) and remote Docker jobs.
-=======
 {% include snippets/server-only.adoc %}
 
-This section outlines how to set up and customize VM service for your CircleCI installation, to be used for `machine` executor and remote Docker jobs.
->>>>>>> 06e8bbbe
+This section outlines how to set up and customize VM service for your CircleCI installation, to be used for `machine` executor (Linux and Winows images) and remote Docker jobs.
 
 NOTE: This is only available for installations on AWS, please contact your CircleCI account representative to request this for a static installation.
 
