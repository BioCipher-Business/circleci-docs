---
layout: classic-docs
title: "Using Shell Scripts"
short-title: "Using Shell Scripts"
description: "Best practices for using shell scripts for use in CircleCI configuration"
categories: [getting-started]
<<<<<<< HEAD
version:
- Cloud
- Server v4.x
- Server v3.x
- Server v2.x
=======
order: 10
contentTags: 
  platform:
  - Cloud
  - Server v4.x
  - Server v3.x
  - Server v2.x
>>>>>>> 6be79d24
---

## Overview
{: #overview }

Configuring CircleCI often requires writing shell scripts. While shell scripting can give you finer control over your build, it is possible you will come across a few errors. You can avoid many of these errors by reviewing the best practices explained below.

## Shell script best practices
{: #shell-script-best-practices }

### Use ShellCheck
{: #use-shellcheck }

[ShellCheck](https://github.com/koalaman/shellcheck) is a shell script static analysis tool that gives warnings and suggestions for bash/sh shell scripts.

Use the [Shellcheck orb](https://circleci.com/developer/orbs/orb/circleci/shellcheck) for the simplest way to add shellcheck to your `version: 2.1` configuration (remember to replace `x.y.z` with a valid version):

```yaml
version: 2.1

orbs:
  shellcheck: circleci/shellcheck@x.y.z

workflows:
  check-build:
    jobs:
      - shellcheck/check # job defined within the orb so no further config necessary
      - build-job:
          requires:
            - shellcheck/check # only run build-job once shellcheck has run
          filters:
            branches:
              only: main # only run build-job on main branch

jobs:
  build-job:
    ...
```

Alternatively, shell check can be configured without using the orb if you are using version 2 configuration:

```yaml
version: 2
jobs:
  shellcheck:
    docker:
      - image: koalaman/shellcheck-alpine:stable
        auth:
          username: mydockerhub-user
          password: $DOCKERHUB_PASSWORD  # context / project UI env-var reference
    steps:
      - checkout
      - run:
          name: Check Scripts
          command: |
            find . -type f -name '*.sh' | wc -l
            find . -type f -name '*.sh' | xargs shellcheck --external-sources
  build-job:
    ...

workflows:
  version: 2
  check-build:
    jobs:
      - shellcheck
      - build-job:
          requires:
            - shellcheck # only run build-job once shellcheck has run
          filters:
            branches:
              only: main # only run build-job on main branch
```

Take caution when using `set -o xtrace` / `set -x` with ShellCheck. When the shell expands secret environment variables, they will be exposed in a not-so-secret way, as in the example below.
{: class="alert alert-info" }

As cautioned above, observe how the `tmp.sh` script file reveals too much.

```shell
> cat tmp.sh
#!/bin/sh

set -o nounset
set -o errexit
set -o xtrace

if [ -z "${SECRET_ENV_VAR:-}" ]; then
  echo "You must set SECRET_ENV_VAR!"
fi
> sh tmp.sh
+ '[' -z '' ']'
+ echo 'You must set SECRET_ENV_VAR!'
You must set SECRET_ENV_VAR!
> SECRET_ENV_VAR='s3cr3t!' sh tmp.sh
+ '[' -z 's3cr3t!' ']'
```

### Set Error Flags
{: #set-error-flags }

There are several error flags you can set to automatically exit scripts when unfavorable conditions occur. As a best practice, add the following flags at the beginning of each script to protect yourself from tricky errors.

```shell
#!/usr/bin/env bash

# Exit script if you try to use an uninitialized variable.
set -o nounset

# Exit script if a statement returns a non-true return value.
set -o errexit

# Use the error status of the first failure, rather than that of the last item in a pipeline.
set -o pipefail
```

## Run a shell script

In your terminal, navigate to the folder/location of the script you want to run. You can use `ls` to verify you have navigated to the correct path for the script. You should now be able to run the following in your terminal:

```bash
sh <name-of-file>.sh
```

Occassionally, a script might not be executable by default, and you will be required to make the file executable before you run it. This process differs per platform, and you will need to search how to do this for your specific platform. For example, you can try to right-click on the script file and see if there is an option to make it executable. If you are on macOS or Linux, you can also look up how to use `chmod` commands to make a script file executable with different permissions.

## Additional resources
{: #additional-resources }
{:.no_toc}

For more detailed explanations and additional techniques, see this [Writing Robust Bash Shell Scripts](https://www.davidpashley.com/articles/writing-robust-shell-scripts) blog post on writing robust shell scripts.<|MERGE_RESOLUTION|>--- conflicted
+++ resolved
@@ -4,21 +4,12 @@
 short-title: "Using Shell Scripts"
 description: "Best practices for using shell scripts for use in CircleCI configuration"
 categories: [getting-started]
-<<<<<<< HEAD
-version:
-- Cloud
-- Server v4.x
-- Server v3.x
-- Server v2.x
-=======
-order: 10
 contentTags: 
   platform:
   - Cloud
   - Server v4.x
   - Server v3.x
   - Server v2.x
->>>>>>> 6be79d24
 ---
 
 ## Overview
