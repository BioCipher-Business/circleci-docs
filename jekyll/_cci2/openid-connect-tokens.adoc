--- conflicted
+++ resolved
@@ -54,9 +54,6 @@
 
 For `$CIRCLE_OIDC_TOKEN` its value is: `"org/<organization_id>/project/<project_id>/user/<user_id>"`, a string, where `organization_id`, `project_id`, and `user_id` are UUIDs that identify the CircleCI organization, project, and user, respectively. The user is the CircleCI user that caused this job to run.
 
-<<<<<<< HEAD
-For `$CIRCLE_OIDC_TOKEN_V2` its value is: `"org/<organization_id>/project/<project_id>/user/<user_id>/vcs-origin/<vcs_origin>/vcs-ref/<vcs_ref>"`, a string, where `organization_id`, `project_id`, and `user_id` are UUIDs that identify the CircleCI organization, project, and user, respectively. The user is the CircleCI user that caused this job to run. `vcs_origin` and `vcs_ref` are strings that identify the repository URL and reference to the change that caused the job to run.
-=======
 For `$CIRCLE_OIDC_TOKEN_V2` its value depends on the xref:triggers-overview#[trigger]:
 
 * If the trigger is an xref:triggers-overview#trigger-a-pipeline-from-an-inbound-webhook[inbound webhook] then:
@@ -64,7 +61,6 @@
 
 * Otherwise it will be:
 `"org/<organization_id>/project/<project_id>/user/<user_id>/vcs-origin/<vcs_origin>/vcs-ref/<vcs_ref>"`, a string, where `organization_id`, `project_id`, and `user_id` are UUIDs that identify the CircleCI organization, project, and user, respectively. The user is the CircleCI user that caused this job to run. `vcs_origin` and `vcs_ref` are strings that identify the repo URL and reference to the change that caused the job to run.
->>>>>>> 4e8c06ee
 
 | `aud`
 | The audience. Currently, this is a fixed value `"ORGANIZATION_ID"`, a string containing a UUID that identifies the job's project's organization.
@@ -89,11 +85,7 @@
 | The ID of the project in which the job is running. Its value is a string containing a UUID identifying the CircleCI project.
 
 | `oidc.circleci.com/vcs-origin`
-<<<<<<< HEAD
-| The URL of the repository that triggered the pipeline. Its value is a string similar to `github.com/organization-123/repo-1`.
-=======
 | The URL of the repo that triggered the pipeline. Its value is a string similar to `github.com/organization-123/repo-1`. This is not present for pipelines triggered by inbound webhooks.
->>>>>>> 4e8c06ee
 
 | `oidc.circleci.com/vcs-ref`
 | The reference to the change that triggered the pipeline. Its value is a string similar to `refs/heads/main`. This is not present for pipelines triggered by inbound webhooks.
