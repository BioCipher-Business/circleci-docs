--- conflicted
+++ resolved
@@ -12,11 +12,6 @@
 - Server v2.x
 ---
 
-<<<<<<< HEAD
-This document describes how to access a build container using SSH on CircleCI.
-
-=======
->>>>>>> 11742a6d
 ## Overview
 {: #overview }
 
@@ -46,29 +41,17 @@
 
 The build virtual machine (VM) will remain available for an SSH connection for **10 minutes after the build finishes running** and then automatically shut down (or you can cancel it). After you SSH into the build, the connection will remain open for **one hour** for customers on the Free plan, or **two hours** for all other customers.
 
-<<<<<<< HEAD
 If your job has parallel steps, CircleCI launches more than one VM to perform them. You will see more than one 'Enable SSH' and 'Wait for SSH' section in the build output.
-=======
-**Note**: If your job has parallel steps, CircleCI launches more than one VM to perform them. Thus, you will see more than one 'Enable SSH' and 'Wait for SSH' section in the build output.
->>>>>>> 11742a6d
 
 ## Debugging: "permission denied (publickey)"
 {: #debugging-permission-denied-publickey }
 
-<<<<<<< HEAD
 If you run into permission troubles trying to SSH to your job, try the following in the sections below.
-=======
-If you run into permission troubles trying to SSH to your job, try these things:
->>>>>>> 11742a6d
 
 ### Ensure authentication with GitHub/Bitbucket
 {: #ensure-authentication-with-githubbitbucket }
 
-<<<<<<< HEAD
 A single command can be used to test that your keys are set up as expected. For GitHub run:
-=======
-A single command can be used to test that your keys are set up as expected. 
->>>>>>> 11742a6d
 
 For GitHub run
 ```bash
@@ -80,56 +63,31 @@
 ssh -Tv git@bitbucket.org
 ```
 
-<<<<<<< HEAD
 and you should see both the following in the output:
 
-=======
-and you should see:
->>>>>>> 11742a6d
 ```bash
 $ Hi :username! You've successfully authenticated...
 ```
 
-<<<<<<< HEAD
-=======
-as well as:
->>>>>>> 11742a6d
 ```bash
 $ logged in as :username.
 ```
 
-<<<<<<< HEAD
 If you _do not_ see output like above, you can try troubleshooting with the following:
 - [troubleshooting your SSH keys with GitHub](https://help.github.com/articles/error-permission-denied-publickey)
 - [troubleshooting your SSH keys with Bitbucket](https://confluence.atlassian.com/bitbucket/troubleshoot-ssh-issues-271943403.html)
-=======
-If you _do not_ see output as described above, you need to start by:
-[troubleshooting your SSH keys with GitHub](https://help.github.com/articles/error-permission-denied-publickey)/
-[troubleshooting your SSH keys with Bitbucket](https://confluence.atlassian.com/bitbucket/troubleshoot-ssh-issues-271943403.html).
->>>>>>> 11742a6d
 
 ### Ensure authenticating as the correct user
 {: #ensure-authenticating-as-the-correct-user }
 
-<<<<<<< HEAD
 If you have multiple accounts, double-check that you are authenticated as the right one. In order to SSH into a CircleCI build, the username must be one which has access to the project being built.
 
-=======
-If you have multiple accounts, double-check that you are authenticated as the right one.
-
-In order to SSH into a CircleCI build, the username must be one which has access to the project being built!
-
->>>>>>> 11742a6d
 If you are authenticating as the wrong user, you can probably resolve this by offering a different SSH key with `ssh -i`. See the next section if you need a hand figuring out which key is being offered.
 
 ### Ensure the correct key is offered to CircleCI
 {: #ensure-the-correct-key-is-offered-to-circleci }
 
-<<<<<<< HEAD
 If you have verified that you can authenticate as the correct user, but you are still getting "Permission denied" from CircleCI, you may be offering the wrong credentials to us.
-=======
-If you have verified that you can authenticate as the correct user, but you are still getting "Permission denied" from CircleCI, you may be offering the wrong credentials to us. This can happen for several reasons, depending on your SSH configuration.
->>>>>>> 11742a6d
 
 Figure out which key is being offered to GitHub that authenticates you, by running:
 
@@ -149,25 +107,15 @@
 debug1: Authentication succeeded (publickey).
 ```
 
-<<<<<<< HEAD
 This sequence indicates that the key `/Users/me/.ssh/id_rsa_github` is the one which GitHub accepted.
 
 Next, run the SSH command for your CircleCI build, but add the `-v` flag. In the output, look for one or more lines like this:
-=======
-This sequence indicates that the key /Users/me/.ssh/id_ed25519_github is the one which GitHub accepted.
-
-Next, run the SSH command for your CircleCI build, but add the -v flag. In the output, look for one or more lines like this:
->>>>>>> 11742a6d
 
 ```bash
 debug1: Offering RSA public key: ...
 ```
 
-<<<<<<< HEAD
 Make sure that the key which GitHub accepted (in our example, `/Users/me/.ssh/id_rsa_github`) was also offered to CircleCI.
-=======
-Make sure that the key which GitHub accepted (in our example, /Users/me/.ssh/id_ed25519_github) was also offered to CircleCI.
->>>>>>> 11742a6d
 
 If it was not offered, you can specify it via the `-i` command-line argument to SSH. For example:
 
@@ -189,9 +137,5 @@
 {: #see-also }
 {:.no_toc}
 
-<<<<<<< HEAD
 - [GitHub integration]({{site.baseurl}}/github-integration/)
-- [Bitbucket integration]({{site.baseurl}}/bitbucket-integration/)
-=======
-- [GitHub and Bitbucket Integration]({{site.baseurl}}/gh-bb-integration/)
->>>>>>> 11742a6d
+- [Bitbucket integration]({{site.baseurl}}/bitbucket-integration/)