--- conflicted
+++ resolved
@@ -112,14 +112,7 @@
 jobs:
   test-cypress:
     docker:
-<<<<<<< HEAD
-      - image: cimg/python:3.10.1-browsers
-        auth:
-          username: mydockerhub-user
-          password: $DOCKERHUB_PASSWORD  # context / project UI env-var reference
-=======
       - image: cimg/node:lts
->>>>>>> 2735e3b7
     steps:
       - checkout
       - setup_remote_docker:
