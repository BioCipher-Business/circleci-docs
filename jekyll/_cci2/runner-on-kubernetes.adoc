--- conflicted
+++ resolved
@@ -12,18 +12,12 @@
 :toc: macro
 :toc-title:
 
-<<<<<<< HEAD
-NOTE: CircleCI has a new <<container-runner#,container runner>> in open preview which is the recommended approach for using CircleCI's self-hosted runners with Kubernetes.
-=======
-toc::[]
-
 [#strongly-recommended-method]
 == Strongly recommended method
->>>>>>> 8571de55
 
 CircleCI has a new <<container-runner#,container runner>> in open preview which is the recommended approach for using self-hosted runners with Kubernetes.
 
 [#deprecated-method]
 == Deprecated method
 
-If you are not using a <<container-runner#,container runner>>, see this link:https://github.com/CircleCI-Public/circleci-runner-k8s[README] for documentation on the old method for using self-hosted runners with Kubernetes.  +If you are not using a <<container-runner#,container runner>>, see this link:https://github.com/CircleCI-Public/circleci-runner-k8s[README] for documentation on the old method for using self-hosted runners with Kubernetes.