--- conflicted
+++ resolved
@@ -12,124 +12,6 @@
 :toc: macro
 :toc-title:
 
-toc::[]
-
-<<<<<<< HEAD
-NOTE: CircleCI has a new <<container-runner#,Container runner>> in open preview, which will replace the self-hosted runner on Kubernetes solution detailed on this page. Container runner is still currently in beta.
-
-[#introduction]
-== Introduction
-
-This installation guide is to help set up CircleCI's self-hosted runners on your Kubernetes cluster. We provide a Helm chart to simplify the installation process.
-
-The Helm chart will spin up one or more pods of *the same self-hosted runner resource class*. This is useful for when you want all of these self-hosted runners to execute jobs requesting the same execution environment. Each runner will pull jobs off the queue on an as-available basis.
-
-If you want to have different self-hosted runners specialized for different workloads, it is recommended to create different self-hosted runner resource classes and rerun these instructions and have separate charts for each self-hosted runner class you create.
-
-If you are using **Server**, please make sure you read <<circleci-server-installation, CircleCI server installation>>.
-
-[#prerequisites]
-=== Prerequisites
-* Have a Kubernetes cluster up and running where you would like to deploy your self-hosted runner(s).
-* Go through the steps to <<runner-installation-cli#command-line-installation,create and authenticate>> a CircleCI's self-hosted runner resource class.
-
-[#getting-started]
-== Getting Started
-. Clone the repository at https://github.com/CircleCI-Public/circleci-runner-k8s.
-. Modify the chart's values in `values.yaml` per your needs. See documentation on the <<chart-values,list of values>>.
-. Apply your chart to your cluster, setting the required parameters you should have obtained from the <<runner-installation#authentication,authentication step>>:
-+
-```shell
-$ helm install "circleci-runner" ./ \
-  --set runnerToken=$CIRCLECI_RUNNER_TOKEN \
-  --set resourceClass=$CIRCLECI_RUNNER_RESOURCE_CLASS \
-  --namespace your-namespace
-```
-+
-
-For further information about configuring the helm chart see the https://github.com/CircleCI-Public/circleci-runner-k8s#setup[readme] 
-
-. Verify your pods are up and running by checking their status and following the logs. You should see output like the following:
-+
-```shell
-$ kubectl get pods --all-namespaces
-NAMESPACE     NAME                                                             READY   STATUS    RESTARTS   AGE
-default       circleci-runner-test-7d6b8fc6f-4z5wl                             1/1     Running   0          28h
-default       circleci-runner-test-7d6b8fc6f-h97jz                             1/1     Running   0          28h
-default       circleci-runner-test-7d6b8fc6f-pksc6                             1/1     Running   0          28h
-default       circleci-runner-test-7d6b8fc6f-q74p4                             1/1     Running   0          28h
-default       circleci-runner-test-7d6b8fc6f-wh6m2                             1/1     Running   0          28h
-
-$ kubectl logs -f circleci-runner-test-7d6b8fc6f-4z5wl
-
-... (output truncated)
-
-time="2021-03-25T20:55:40Z" level=info msg="CircleCI launcher starting" config=/var/opt/circleci/launch-agent-config.yaml
-time="2021-03-25T20:55:40Z" level=info msg="loaded config" name=circleci-runner-test-7d6b8fc6f-4z5wl url="https://runner.circleci.com"
-time="2021-03-25T20:55:40Z" level=info msg="no task found"
-```
-
-[#chart-values]
-== Chart Values
-
-Customizable parameters are left inside the `values.yaml` file. See the following chart for information about each of the values:
-
-[.table]
-[cols=4*, options="header"]
-[cols="2,1,1,4"]
-|===
-| Value             | Default   | Required? | Description
-
-| `image.repository`
-`image.tag`
-| `circleci/runner`
-`launch-agent`
-| Y
-| You can xref:runner-installation-docker.adoc[extend a custom Docker image] from the CircleCI default self-hosted runner and use that instead.
-
-For CircleCI Enterprise installations, you can use the `image.tag` to set a pinned version of launch agent. See the xref:runner-installation-cli.adoc#self-hosted-runners-for-server-compatibility[Self-hosted Runner Installation] page for the compatible version tags.
-
-| `replicaCount`  | 1         | Y         | The number of replicas of this self-hosted runner you want in your cluster. Must currently be set and updated manually. See <<limitationspending-work,Pending Work>>.
-
-| `resourceClass` | -         | Y         | The resource class you created for your self-hosted runner. You can choose to fill it in the chart here or to pass it directly when applying the chart, as shown above.
-
-| `runnerToken`   | -         | Y         | The token you created for your self-hosted runner resource class. You can choose to fill it in the chart here or to pass it directly when applying the chart, as shown above.
-
-| `env`           | -         | N         | Environment variables to set in the `launch-agent` pod. Including values for xref:runner-config-reference.adoc[runner configuration] 
-
-| all other values  | -         | N         | Modify at your own discretion and risk.
-
-|===
-
-[#circleci-server-installation]
-== CircleCI server installation
-
-When installing the Helm chart for use with a CircleCI server installation, the `image.tag` will need to be set to the pinned `launch-agent` version specified in the xref:runner-installation-cli.adoc#self-hosted-runners-for-server-compatibility[Self-hosted Runner Installation] instructions. The `LAUNCH_AGENT_API_URL` will also need to be set as an environment variable. This can be done with the `--set` flag, or in the `env` section of the `values.yaml` file, specifying the hostname or address of the server installation.
-
-[#upgrading-self-hosted-runner-deployment-for-server]
-=== Upgrading self-hosted runner deployment for server
-
-. Modify the `values.yaml` file to specify the new `image.tag` to update to. Refer to the <<Chart Values>> section of this document for more details about the `values.yaml` file.
-. Deploy the changes to the cluster 
-+
-```shell
-$ helm upgrade -f values.yaml "circleci-runner" ./ \
-  --set runnerToken=$CIRCLECI_RUNNER_TOKEN \
-  --set resourceClass=$CIRCLECI_RUNNER_RESOURCE_CLASS \
-  --set env.LAUNCH_AGENT_API_URL=<server_host> \
-  --namespace your-namespace
-```
-+
-
-Further information about the `$ helm upgrade` command and its usage can be found in the https://helm.sh/docs/helm/helm_upgrade/[helm documentation]
-
-[#limitations-and-pending-work]
-== Limitations and pending work
-* The Helm chart currently does not configure permissions, therefore, the containers will not have elevated privileges. If you need elevated permissions (e.g., for Docker in Docker work, etc.), you will need to modify the chart yourself.
-* The Helm chart currently does not support auto-scaling - you will need to modify the `replicaCount` parameter inside `values.yaml` yourself and re-apply the chart to your cluster.
-* The Helm chart currently expects only one self-hosted runner resource class type and one token. If you want to configure clusters for multiple self-hosted runner resource classes, you will need to set up separate charts for each one.
-=======
 NOTE: CircleCI has a new <<container-runner#,container runner>> in open preview which is the recommended approach for using CircleCI's self-hosted runners with Kubernetes.
 
-If you are not using a <<container-runner#,container runner>>, see this link:https://github.com/CircleCI-Public/circleci-runner-k8s[README] for documentation on the old method for using self-hosted runners with Kubernetes.
->>>>>>> 584fa113
+If you are not using a <<container-runner#,container runner>>, see this link:https://github.com/CircleCI-Public/circleci-runner-k8s[README] for documentation on the old method for using self-hosted runners with Kubernetes.