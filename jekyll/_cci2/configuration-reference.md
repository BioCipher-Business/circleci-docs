--- conflicted
+++ resolved
@@ -503,8 +503,9 @@
 {: class="table table-striped"}
 
 **Note**: Java, Erlang and any other languages that introspect the `/proc` directory for information about CPU count may require additional configuration to prevent them from slowing down when using the CircleCI 2.0 resource class feature. Programs with this issue may request 32 CPU cores and run slower than they would when requesting one core. Users of languages with this issue should pin their CPU count to their guaranteed CPU resources.
-
-<<<<<<< HEAD
+If you want to confirm how much memory you have been allocated, you can check the cgroup memory hierarchy limit with `grep hierarchical_memory_limit /sys/fs/cgroup/memory/memory.stat`.
+
+
 #### **`project_slug`**
 
 **What is a Project Slug?**
@@ -518,9 +519,7 @@
 `<project_type>/<org_name>/<repo_name>`
 
 The `project_slug` is included in the payload when pulling information about a project as well as when looking up a pipeline or workflow by ID. It is important to note that the `project_slug` is just a new name for the existing format, and not a new shape of the URLS that can then be used to retrieve information about a project. It is possible in the future CircleCI may change the shape of a `project_slug`, but in all cases it would be usable as a human-readable identifier for a given project.
-=======
-If you want to confirm how much memory you have been allocated, you can check the cgroup memory hierarchy limit with `grep hierarchical_memory_limit /sys/fs/cgroup/memory/memory.stat`.
->>>>>>> 6d6c336e
+
 
 #### **`steps`**
 
