--- conflicted
+++ resolved
@@ -39,11 +39,7 @@
 
 **GitLab SaaS Support users:** Note that the definition of **project slug** provided in this section, as well as its usage throughout this document applies to GitHub and Bitbucket projects only. GitLab projects currently use a new slug format:  
 <br>
-<<<<<<< HEAD
-`circleci/:org-short-id/:project-short-id`  
-=======
 `circleci/:slug-remainder`  
->>>>>>> 346cac92
 <br>
 The project slug for GitLab projects can be found by navigating to your project in the CircleCI web app and taking the string from the browser address bar. The slug must be treated as an opaque string and passed in its entirety in API requests. Read the [API Developer's Guide]({{site.baseurl}}/api-developers-guide) for more details.
 {: class="alert alert-info"}
