---
layout: classic-docs
title: "Using Contexts"
short-title: "Using Contexts"
description: "Secured, cross-project resources"
<<<<<<< HEAD
version:
- Cloud
- Server v4.x
- Server v3.x
- Server v2.x
=======
order: 41
contentTags: 
  platform:
  - Cloud
  - Server v4.x
  - Server v3.x
  - Server v2.x
>>>>>>> 6be79d24
---

Contexts provide a mechanism for securing and sharing environment variables across projects. The environment variables are defined as name/value pairs and are injected at runtime. This document describes creating and using contexts in CircleCI.

If you have existing contexts (or environment variables) and you would like to rename your organization or repository, please follow the [Rename organizations and repositories]({{site.baseurl}}/rename-organizations-and-repositories) guide to make sure you do not lose access to contexts or environment variables in the process.

## Overview
{: #overview }

You can create and manage contexts on the **Organization Settings** page of the [CircleCI web app](https://app.circleci.com). You must be an organization member to view, create, or edit contexts. After a context has been created, you can use the `context` key in the workflows section of a project's [`.circleci/config.yml`]({{site.baseurl}}/configuration-reference/#context) file to give any job(s) access to the environment variables associated with the context, as shown in the image below.

{:.tab.contextsimage.Cloud}
![Contexts Overview]({{site.baseurl}}/assets/img/docs/contexts_cloud.png)

{:.tab.contextsimage.Server_3}
![Contexts Overview]({{site.baseurl}}/assets/img/docs/contexts_cloud.png)

{:.tab.contextsimage.Server_2}
![Contexts Overview]({{site.baseurl}}/assets/img/docs/contexts_server.png)

To use environment variables set on the **Contexts** page of the web app, the person running the workflow must be a member of the organization for which the context is set.

Context names must be unique for each VCS organization. The default name for a context is `org-global`. Contexts created with the initial default name of `org-global` will continue to work.
{: class="alert alert-info" }

## Create and use a context
{: #create-and-use-a-context }

1. Using CircleCI web app, click on **Organization Settings > Contexts** on the left side navigation.

    Be aware that organization members can create a context, but only organization administrators can restrict it with a security group. The one exception to this case is Bitbucket organizations, which require a user to have the `create repositories` workspace permission, regardless of their other permissions on the workspace or the repositories it contains.

    ![Contexts]({{site.baseurl}}/assets/img/docs/org-settings-contexts-v2.png)

    If you are using CircleCI server, **Organization Settings** can still be accessed as normal using the **Settings** link in the main navigation.
    {: class="alert alert-info" }

2. Click the **Create Context** button to add a unique name for your context. Click the **Create Context** button in the dialog box to finalize. The new context will appear in a list with security set to `All members` to indicate that anyone in your organization can access this context at runtime.

3. You can now click on any context created in your list to add environment variables. Click on the **Add Environment Variable** button to enter the variable name and value you wish to associate with this context. Click the **Add Environment Variable** button in the dialoge box to finialize.

4. Add the `context` key to the [`workflows`]({{site.baseurl}}/configuration-reference/#workflows) section of your `.circleci/config.yml` file for every job in which you want to use the variable. In the following example, the `run-tests` job will have access to the variables set in the `org-global` context. CircleCI Cloud users can specify multiple contexts, so in this example `run-tests` will also have access to variables set in the context called `my-context`.

{:.tab.contexts.Cloud}
```yaml
version: 2.1

workflows:
  my-workflow:
    jobs:
      - run-tests:
          context:
            - org-global
            - my-context

jobs:
  run-tests:
    docker:
      - image: cimg/base:2020.01
        auth:
          username: mydockerhub-user
          password: $DOCKERHUB_PASSWORD  # context / project UI env-var reference
    steps:
      - checkout
      - run:
          name: "echo environment variables from org-global context"
          command: echo $MY_ENV_VAR
```

{:.tab.contexts.Server_3}
```yaml
version: 2.1

workflows:
  my-workflow:
    jobs:
      - run-tests:
          context:
            - org-global
            - my-context

jobs:
  run-tests:
    docker:
      - image: cimg/base:2020.01
        auth:
          username: mydockerhub-user
          password: $DOCKERHUB_PASSWORD  # context / project UI env-var reference
    steps:
      - checkout
      - run:
          name: "echo environment variables from org-global context"
          command: echo $MY_ENV_VAR
```

{:.tab.contexts.Server_2}
```yaml
version: 2.1

workflows:
  my-workflow:
    jobs:
      - run-tests:
          context: org-global

jobs:
  run-tests:
    docker:
      - image: cimg/base:2020.01
        auth:
          username: mydockerhub-user
          password: $DOCKERHUB_PASSWORD  # context / project UI env-var reference
    steps:
      - checkout
      - run:
          name: "echo environment variables from org-global context"
          command: echo $MY_ENV_VAR
```

If you move your repository to a new organization, you must also have the context with that unique name set in the new organization ([see below](#rename-orgs-and-repositories)).
{: class="alert alert-info" }

### Contexts and environment variable constraints
{: #contexts-and-environment-variable-constraints }

When creating contexts/environment variables, please note the following:

- The context name must be 200 or fewer characters, must contain at least one non-whitespace character, and must not contain leading, trailing or vertical whitespace.
- The environment variable name must be 300 or fewer characters, begin with alpha or `_` as the first character, and use alphanumeric or `_` for the remaining characters.
- An environment variable value must have 32k or fewer characters.
- An empty environment variable is considered valid.
- Each context is limited to 100 environment variables.
- Each organization is limited to 500 contexts.

## Context naming for CircleCI server
{: #context-naming-for-circleci-server }

For any VCS enterprise installation that includes multiple organizations, the context names across those organizations must be unique. For example, if your GitHub Enterprise installation is named Kiwi and includes two organizations, you cannot add a context called `deploy` to both organizations. That is, the `deploy` context name cannot be duplicated in two organizations that exist in the same GitHub Enterprise installation for the Kiwi account. Duplicate contexts within an account will fail with an error.

## Combine contexts
{: #combine-contexts }

You can combine several contexts for a single job by adding them to the context list. Contexts are applied in order, so in the case of overlaps, later contexts override earlier ones. This way, you can scope contexts to be as small and granular as you like.

## Restrict a context
{: #restrict-a-context }

CircleCI enables you to restrict secret environment variables at run time by adding security groups to contexts. Only organization administrators may add *security groups* to a new or existing context. Security groups are your organization's VCS teams. If you are using CircleCI server v2.x with LDAP authentication, then LDAP groups also define security groups. After a security group is added to a context, only members of that security group who are also CircleCI users may access the context and use the associated environment variables.

Organization administrators have read/write access to all projects and have unrestricted access to all contexts.

The default security group is `All members`, and enables any member of the organization who uses CircleCI to use the context.

Bitbucket repositories do **not** provide an API that allows CircleCI contexts to be restricted, only GitHub projects include the ability to restrict contexts with security groups.
{: class="alert alert-info" }

### Run workflows with a restricted context
{: #run-workflows-with-a-restricted-context }

To invoke a job that uses a restricted context, a user must be a member of one of the security groups for the context and must sign up for CircleCI. If the user running the workflow does not have access to the context, the workflow will fail with the `Unauthorized` status.

### Restrict a context to a security group or groups
{: #restrict-a-context-to-a-security-group-or-groups }

You must be an organization administrator to complete the following task.

1. Navigate to **Organization Settings > Contexts** in the CircleCI web app to see the list of contexts. The default security group is `All members`, and allows all users in the organization to invoke jobs with that context.
2. Click the **Create Context** button if you wish to use a new context, or click the name of an existing context (if using an existing context, you will need to remove the `All members` security group before adding a new one).
3. Click the **Add Security Group** (GitHub users) or **Add Project Restriction** (GitLab users) button to view the dialog box.
4. Make your choices in the dialogue box and then click the **Add Security Group** or **Add Project Restriction** button to finalize. Conexts will now be restricted to the selections you have made.
5. Click **Add Environment Variables** to add environment variables to the context if none exist, fill out your desired name and value in the dialogue box, then click the **Add Environment Variables** button to finalize. Use of the environment variables for this context is now limited to members of the security groups.
6. Navigate back to **Organization Settings > Contexts** in the CircleCI app. The security groups appear in the Security column for the context.

Only members of the selected groups may now use the context in their workflows or add or remove environment variables for the context.

### Make changes to context restrictions
{: #make-changes-to-context-restrictions }

Changes to security group restrictions for contexts might not take effect immediately due to caching. To make sure settings are applied immediately, it is best practice for the organization administrator to refresh permissions once the change has been made. The **Refresh Permissions** button can be found on the [Account Integrations](https://app.circleci.com/settings/user) page.

Administrators of CircleCI server installations can find the **Refresh Permissions** button at `<circleci-hostname>/account`.

### Approve jobs that use restricted contexts
{: #approve-jobs-that-use-restricted-contexts }

Adding an [approval job]({{site.baseurl}}/configuration-reference/#type) to a workflow gives the option to require manual approval of the use of a restricted context. To restrict running of jobs that are downstream from an approval job, add a restricted context to those downstream jobs, as shown in the example below:

{:.tab.approvingcontexts.Cloud}
```yaml
version: 2.1

# Jobs declaration for build, test and deploy not displayed

workflows:
  jobs:
    build-test-deploy:
      - build
      - test:
          context: my-restricted-context
          requires:
            - build
      - hold:
          type: approval # presents manual approval button in the UI
          requires:
            - build
      - deploy:
          context: deploy-key-restricted-context
          requires:
            - build
            - hold
            - test
```

{:.tab.approvingcontexts.Server_3}
```yaml
version: 2.1

# Jobs declaration for build, test and deploy not displayed

workflows:
  jobs:
    build-test-deploy:
      - build
      - test:
          context: my-restricted-context
          requires:
            - build
      - hold:
          type: approval # presents manual approval button in the UI
          requires:
            - build
      - deploy:
          context: deploy-key-restricted-context
          requires:
            - build
            - hold
            - test
```

{:.tab.approvingcontexts.Server_2}
```yaml
version: 2

# Jobs declaration for build, test and deploy not displayed

workflows:
  jobs:
    build-test-deploy:
      - build
      - test:
          context: my-restricted-context
          requires:
            - build
      - hold:
          type: approval # presents manual approval button in the UI
          requires:
            - build
      - deploy:
          context: deploy-key-restricted-context
          requires:
            - build
            - hold
            - test
```

In this example, the jobs `test` and `deploy` are restricted, and `deploy` will only run if the user who approves the `hold` job is a member of the security group assigned to the context _and_ `deploy-key-restricted-context`. When the workflow `build-test-deploy` runs, the jobs `build` and `test` will run, then the `hold` job will run, which will present a manual approval button in the CircleCI application. This approval job may be approved by _any_ member of the project, but the `deploy` job will fail as `unauthorized` if the approver is not part of the restricted context security group.

<<<<<<< HEAD
## Remove groups from contexts
{: #remove-groups-from-contexts }
=======
## Project restrictions
{: #project-restrictions }

CircleCI enables you to restrict secret environment variables by adding project restrictions to contexts. Currently, **this feature is only enabled for standalone projects that are not tied to a VCS. Standalone projects are only available at this time with a [GitLab integration]({{site.baseurl}}/gitlab-integration) with CircleCI.** A standalone organization allows for managing users and projects independent of the VCS.

Only [organization admins]({{site.baseurl}}/gitlab-integration#about-roles-and-permissions) may add or remove project restrictions to a new or existing context. After a project restriction is added to a context, only workflows associated with the specified project(s) will have access to the context and its environment variables.

Organization Admins have read/write access to all projects, and have unrestricted access to all contexts.

### Running workflows with a project restricted context
{: #running-workflows-with-a-project-restricted-context }

To invoke a workflow that uses a restricted context, the workflow must be part of the project the context is restricted to. If the workflow does not have access to the context, the workflow will fail with the `Unauthorized` status.

### Restrict a context to a project
{: #restrict-a-context-to-a-project }

You must be an **organization admin** to restrict a context though the method detailed below.

. Navigate to the **Organization Settings > Contexts** page of your GitLab organization in the [CircleCI web app](https://app.circleci.com/). The list of contexts will be visible.

1. Select the name of an existing context, or click the **Create Context** button if you want to use a new context.

1. Click the **Add Project Restriction** button to view the dialog box.

1. Select the project name to add to the context, and click the **Add** button. Use of the context is now limited to the specified project. Currently, multiple projects must be added individually.

1. You should now see a list of the defined project restrictions on the context page.

1. If you have environment variables, they should appear on the page. If there are none, you can click **Add Environment Variables** to add them to the context. Then click the **Add** button to finish. Use of the environment variables for this context is now limited to the specified projects.

Only workflows under the specified projects may now use the context and its environment variables.

### Removing project restrictions from contexts
{: #removing-project-restrictions-from-contexts }

You must be an **organization admin** to remove groups from contexts though the method detailed below.

1. Navigate to **Organization Settings > Contexts** page in the [CircleCI web app](https://app.circleci.com/). The list of contexts will be visible.

1. Select the name of the existing context for which you would like to modify restrictions.

1. Click the **X** button next to the project restriction you would like to remove. The project restriction will be removed for the context.

1. If there are no longer any project restrictions for the context, the context and its environment variables are now effectively unrestricted.

## Removing groups from contexts
{: #removing-groups-from-contexts }
>>>>>>> 6be79d24

To make a context available _only_ to the administrators of the organization, you may remove all of the groups associated with a context. All other users will lose access to that context.

## Add and remove users from teams and groups
{: #add-and-remove-users-from-teams-and-groups }

**GitHub users:** CircleCI syncs GitHub team and LDAP groups every few hours. If a user is added or removed from a GitHub team or LDAP group, it will take up to a few hours to update the CircleCI records and remove access to the context.

## Add and remove environment variables from restricted contexts
{: #adding-and-removing-environment-variables-from-restricted-contexts }

Addition and deletion of environment variables from a restricted context is limited to members of the context groups.

## Delete a context
{: #delete-a-context }

If the context is restricted with a group other than `All members`, you must be a member of that security group to complete this task. To delete a context, follow the steps below:

1. Navigate to the **Organization Settings > Contexts** in the CircleCI web app.

2. Click the **X** icon in the row of the context you want to delete. A confirmation dialog box will appear.

3. Type "DELETE" in the field and then click **Delete Context**. The context and all associated environment variables will be deleted.

If a deleted context was being used by a job in a workflow, the job will start to fail and show an error.
{: class="alert alert-info"}

## Context management with the CLI
{: #context-management-with-the-cli}

While contexts can be managed on the CircleCI web application, the [CircleCI CLI](https://circleci-public.github.io/circleci-cli/) provides an alternative method for managing the usage of contexts in your projects. With the CLI, you can execute several [context-oriented commands](https://circleci-public.github.io/circleci-cli/circleci_context.html).

- `create` - Create a new context
- `delete` - Delete the named context
- `list` - List all contexts
- `remove-secret` - Remove an environment variable from the named context
- `show` - Show a context
- `store-secret` - Store a new environment variable in the named context

The above list are "sub-commands" in the CLI, which would be executed like so:

```shell
circleci context create
```

Many commands will require that you include additional information as indicated by the parameters delimited by `< >`. For example, after running `circleci context create`, you will be instructed to provide more information: `circleci context create <vcs-type> <org-name> <context-name> [flags]`.

As with most of the CLI's commands, you will need to properly [configure the CLI]({{site.baseurl}}/local-cli#configuring-the-cli) with a token to enable performing context related actions.

## Environment variable usage
{: #environment-variable-usage }

Environment variables are used according to a specific precedence order, as follows:

<<<<<<< HEAD
1. Environment variables declared [inside a shell command]({{site.baseurl}}/env-vars/#setting-an-environment-variable-in-a-shell-command) in a `run` step, for example `FOO=bar make install`
2. Environment variables declared with the `environment` key [for a `run` step]({{site.baseurl}}/env-vars/#setting-an-environment-variable-in-a-step)
3. Environment variables set with the `environment` key [for a job]({{site.baseurl}}/env-vars/#setting-an-environment-variable-in-a-job)
4. Special CircleCI environment variables defined on the [CircleCI built-in environment variables]({{site.baseurl}}/env-vars/#built-in-environment-variables) page
5. Context environment variables (assuming the user has access to the context)
6. [Project-level environment variables]({{site.baseurl}}/env-vars/#setting-an-environment-variable-in-a-project) set on the **Project Settings** page in the web app
=======
1. Environment variables declared [inside a shell command]({{ site.baseurl }}/set-environment-variable/#set-an-environment-variable-in-a-shell-command) in a `run` step, for example `FOO=bar make install`.
2. Environment variables declared with the `environment` key [for a `run` step]({{ site.baseurl }}/set-environment-variable/#set-an-environment-variable-in-a-step).
3. Environment variables set with the `environment` key [for a job]({{ site.baseurl }}/set-environment-variable/#set-an-environment-variable-in-a-job).
4. Special CircleCI environment variables defined in the [CircleCI built-in environment variables]({{ site.baseurl }}/built-in-environment-variables) documentation.
5. Context environment variables (assuming the user has access to the Context).
6. [Project-level environment variables]({{ site.baseurl }}/set-environment-variable/#set-an-environment-variable-in-a-project) set on the Project Settings page.
>>>>>>> 6be79d24

Environment variables declared inside a shell command `run step`, for example `FOO=bar make install`, will override environment variables declared with the `environment` and `contexts` keys. Environment variables added on the contexts page will take precedence over variables added on the **Project Settings** page.

### Create environment variables with the CLI or API
{: #creating-environment-variables }

**With the CLI**

_If this is your first time using the CLI, follow the instructions on [CircleCI CLI configuration]({{site.baseurl}}/local-cli/?section=configuration) to set up your CircleCI command line interface._

To create an environment variable using our CLI, perform the following steps:

1. If you have not already done so, find the right context name that will contain the new environment variable by executing this command: `circleci context list <vcs-type> <org-name>`

2. Store a new environment variable under that context by executing this command: `circleci context store-secret <vcs-type> <org-name> <context-name> <env-var-name>`

Note that the CLI will prompt you to input the secret value, rather than accepting it as an argument. This approach is designed to avoid unintentional secret exposure.

**With the API**

To create an environment variable using the API, call the [Add Environment Variable](https://circleci.com/docs/api/v2/#operation/addEnvironmentVariableToContext) endpoint with the appropriate request body. For this request, replace the `context-id` and the `env-var-name` with the ID for the context and the new environment variable name. The request body should include a `value` key containing the plaintext secret as a string.

### Delete environment variables with the CLI or API
{: #deleting-environment-variables }

**With the CLI**

To delete an environment variable using the CLI, perform the following steps:

1. If you have not already done so, find the context name that contains the environment variable you wish to delete by executing this command: `circleci context list <vcs-type> <org-name>`

2. Confirm the environment variable exists within that context. To list all variables under that context, execute this command: `circleci context show <vcs-type> <org-name> <context-name>`

3. Delete the environment variable by executing this command: `circleci context remove-secret <vcs-type> <org-name> <context-name> <env-var-name>`

**With the API**

To delete an environment variable using the API, call the [Delete environment variable](https://circleci.com/docs/api/v2/#operation/addEnvironmentVariableToContext) endpoint.

For this request, replace the `context-id` and the `env-var-name` with the ID for the context and the environment variable name that should be updated.

### Rotate Environment Variables with the CLI or API
{: #rotating-environment-variables }

Rotation refers to the process of updating a secret's value without deleting it or changing its name.

Because environment variables can be shared, passed around between employees and teams, and exposed inadvertently, it is always good practice to periodically rotate secrets. Many organizations automate this process, for example, running a script when an employee leaves the company, or when a secret may have been compromised.

Context environment variables can be rotated using CircleCI’s CLI, or by accessing the API.

 **With the CLI**

_If this is your first time using the CLI, follow the instructions on [CircleCI CLI configuration]({{site.baseurl}}/local-cli/?section=configuration) to set up your CircleCI command line interface._

To rotate an environment variable using the CLI, perform the following steps:

1. If you have not already done so, find the context name that contains the variable you would like to rotate by executing this command: `circleci context list <vcs-type> <org-name>`

2. Find the environment variable to rotate within that context by executing this command: `circleci context show <vcs-type> <org-name> <context-name>`

3. Update the existing environment variable under that context. Execute this command and replace the `env-var-name` with the name of the environment variable from Step 2: `circleci context store-secret <vcs-type> <org-name> <context-name> <env-var-name>`

Note that the CLI will prompt you to input the secret value, rather than accepting it as an argument. This approach is designed to avoid unintentional secret exposure.

**With the API**

To rotate an environment variable from the API, call the [Update environment variable](https://circleci.com/docs/api/v2/#operation/addEnvironmentVariableToContext) endpoint with the appropriate request body. For this request, replace the `context-id` and the `env-var-name` with the ID for the context and the environment variable name that should be updated. The request body should include a `value` key containing the plaintext secret as a string.

## Secrets masking
{: #secrets-masking }

_Secrets masking is not currently available on self-hosted installations of CircleCI server._

Contexts hold potentially sensitive secrets that are not intended to be exposed. For added security, CircleCI performs secret masking on the build output, obscuring `echo` or `print` output that contains environment variable values.

The value of the context will not be masked in the build output if:

* the value is less than 4 characters
* the value is equal to one of `true`, `True`, `false` or `False`

Secrets Masking will only prevent the value of the environment variable from appearing in your build output. If your secrets appear elsewhere, such as test results or artifacts, they will not be masked. In addition, the value of the environment variable is still accessible to users [Debugging builds with SSH]({{site.baseurl}}/ssh-access-jobs).
{: class="alert alert-info"}

## See also
{: #see-also }
{:.no_toc}

<<<<<<< HEAD
* [CircleCI environment variable descriptions]({{site.baseurl}}/env-vars/)
* [Workflows]({{site.baseurl}}/workflows/)
=======
* [Environment variables]({{ site.baseurl }}/env-vars/)
* [Workflows]({{ site.baseurl }}/workflows/)
>>>>>>> 6be79d24
<|MERGE_RESOLUTION|>--- conflicted
+++ resolved
@@ -3,21 +3,12 @@
 title: "Using Contexts"
 short-title: "Using Contexts"
 description: "Secured, cross-project resources"
-<<<<<<< HEAD
-version:
-- Cloud
-- Server v4.x
-- Server v3.x
-- Server v2.x
-=======
-order: 41
 contentTags: 
   platform:
   - Cloud
   - Server v4.x
   - Server v3.x
   - Server v2.x
->>>>>>> 6be79d24
 ---
 
 Contexts provide a mechanism for securing and sharing environment variables across projects. The environment variables are defined as name/value pairs and are injected at runtime. This document describes creating and using contexts in CircleCI.
@@ -285,61 +276,57 @@
 
 In this example, the jobs `test` and `deploy` are restricted, and `deploy` will only run if the user who approves the `hold` job is a member of the security group assigned to the context _and_ `deploy-key-restricted-context`. When the workflow `build-test-deploy` runs, the jobs `build` and `test` will run, then the `hold` job will run, which will present a manual approval button in the CircleCI application. This approval job may be approved by _any_ member of the project, but the `deploy` job will fail as `unauthorized` if the approver is not part of the restricted context security group.
 
-<<<<<<< HEAD
+## Project restrictions
+{: #project-restrictions }
+
+CircleCI enables you to restrict secret environment variables by adding project restrictions to contexts. Currently, **this feature is only enabled for standalone projects that are not tied to a VCS. Standalone projects are only available at this time with a [GitLab integration]({{site.baseurl}}/gitlab-integration) with CircleCI.** A standalone organization allows for managing users and projects independent of the VCS.
+
+Only [organization admins]({{site.baseurl}}/gitlab-integration#about-roles-and-permissions) may add or remove project restrictions to a new or existing context. After a project restriction is added to a context, only workflows associated with the specified project(s) will have access to the context and its environment variables.
+
+Organization Admins have read/write access to all projects, and have unrestricted access to all contexts.
+
+### Run workflows with a project restricted context
+{: #run-workflows-with-a-project-restricted-context }
+
+To invoke a workflow that uses a restricted context, the workflow must be part of the project the context is restricted to. If the workflow does not have access to the context, the workflow will fail with the `Unauthorized` status.
+
+### Restrict a context to a project
+{: #restrict-a-context-to-a-project }
+
+You must be an **organization admin** to restrict a context though the method detailed below.
+
+. Navigate to the **Organization Settings > Contexts** page of your GitLab organization in the [CircleCI web app](https://app.circleci.com/). The list of contexts will be visible.
+
+1. Select the name of an existing context, or click the **Create Context** button if you want to use a new context.
+
+1. Click the **Add Project Restriction** button to view the dialog box.
+
+1. Select the project name to add to the context, and click the **Add** button. Use of the context is now limited to the specified project. Currently, multiple projects must be added individually.
+
+1. You should now see a list of the defined project restrictions on the context page.
+
+1. If you have environment variables, they should appear on the page. If there are none, you can click **Add Environment Variables** to add them to the context. Then click the **Add** button to finish. Use of the environment variables for this context is now limited to the specified projects.
+
+Only workflows under the specified projects may now use the context and its environment variables.
+
+### Remove project restrictions from contexts
+{: #remove-project-restrictions-from-contexts }
+
+You must be an **organization admin** to remove groups from contexts though the method detailed below.
+
+1. Navigate to **Organization Settings > Contexts** page in the [CircleCI web app](https://app.circleci.com/). The list of contexts will be visible.
+
+1. Select the name of the existing context for which you would like to modify restrictions.
+
+1. Click the **X** button next to the project restriction you would like to remove. The project restriction will be removed for the context.
+
+1. If there are no longer any project restrictions for the context, the context and its environment variables are now effectively unrestricted.
+
 ## Remove groups from contexts
 {: #remove-groups-from-contexts }
-=======
-## Project restrictions
-{: #project-restrictions }
-
-CircleCI enables you to restrict secret environment variables by adding project restrictions to contexts. Currently, **this feature is only enabled for standalone projects that are not tied to a VCS. Standalone projects are only available at this time with a [GitLab integration]({{site.baseurl}}/gitlab-integration) with CircleCI.** A standalone organization allows for managing users and projects independent of the VCS.
-
-Only [organization admins]({{site.baseurl}}/gitlab-integration#about-roles-and-permissions) may add or remove project restrictions to a new or existing context. After a project restriction is added to a context, only workflows associated with the specified project(s) will have access to the context and its environment variables.
-
-Organization Admins have read/write access to all projects, and have unrestricted access to all contexts.
-
-### Running workflows with a project restricted context
-{: #running-workflows-with-a-project-restricted-context }
-
-To invoke a workflow that uses a restricted context, the workflow must be part of the project the context is restricted to. If the workflow does not have access to the context, the workflow will fail with the `Unauthorized` status.
-
-### Restrict a context to a project
-{: #restrict-a-context-to-a-project }
-
-You must be an **organization admin** to restrict a context though the method detailed below.
-
-. Navigate to the **Organization Settings > Contexts** page of your GitLab organization in the [CircleCI web app](https://app.circleci.com/). The list of contexts will be visible.
-
-1. Select the name of an existing context, or click the **Create Context** button if you want to use a new context.
-
-1. Click the **Add Project Restriction** button to view the dialog box.
-
-1. Select the project name to add to the context, and click the **Add** button. Use of the context is now limited to the specified project. Currently, multiple projects must be added individually.
-
-1. You should now see a list of the defined project restrictions on the context page.
-
-1. If you have environment variables, they should appear on the page. If there are none, you can click **Add Environment Variables** to add them to the context. Then click the **Add** button to finish. Use of the environment variables for this context is now limited to the specified projects.
-
-Only workflows under the specified projects may now use the context and its environment variables.
-
-### Removing project restrictions from contexts
-{: #removing-project-restrictions-from-contexts }
-
-You must be an **organization admin** to remove groups from contexts though the method detailed below.
-
-1. Navigate to **Organization Settings > Contexts** page in the [CircleCI web app](https://app.circleci.com/). The list of contexts will be visible.
-
-1. Select the name of the existing context for which you would like to modify restrictions.
-
-1. Click the **X** button next to the project restriction you would like to remove. The project restriction will be removed for the context.
-
-1. If there are no longer any project restrictions for the context, the context and its environment variables are now effectively unrestricted.
-
-## Removing groups from contexts
-{: #removing-groups-from-contexts }
->>>>>>> 6be79d24
 
 To make a context available _only_ to the administrators of the organization, you may remove all of the groups associated with a context. All other users will lose access to that context.
+
 
 ## Add and remove users from teams and groups
 {: #add-and-remove-users-from-teams-and-groups }
@@ -392,21 +379,12 @@
 
 Environment variables are used according to a specific precedence order, as follows:
 
-<<<<<<< HEAD
 1. Environment variables declared [inside a shell command]({{site.baseurl}}/env-vars/#setting-an-environment-variable-in-a-shell-command) in a `run` step, for example `FOO=bar make install`
 2. Environment variables declared with the `environment` key [for a `run` step]({{site.baseurl}}/env-vars/#setting-an-environment-variable-in-a-step)
 3. Environment variables set with the `environment` key [for a job]({{site.baseurl}}/env-vars/#setting-an-environment-variable-in-a-job)
 4. Special CircleCI environment variables defined on the [CircleCI built-in environment variables]({{site.baseurl}}/env-vars/#built-in-environment-variables) page
 5. Context environment variables (assuming the user has access to the context)
 6. [Project-level environment variables]({{site.baseurl}}/env-vars/#setting-an-environment-variable-in-a-project) set on the **Project Settings** page in the web app
-=======
-1. Environment variables declared [inside a shell command]({{ site.baseurl }}/set-environment-variable/#set-an-environment-variable-in-a-shell-command) in a `run` step, for example `FOO=bar make install`.
-2. Environment variables declared with the `environment` key [for a `run` step]({{ site.baseurl }}/set-environment-variable/#set-an-environment-variable-in-a-step).
-3. Environment variables set with the `environment` key [for a job]({{ site.baseurl }}/set-environment-variable/#set-an-environment-variable-in-a-job).
-4. Special CircleCI environment variables defined in the [CircleCI built-in environment variables]({{ site.baseurl }}/built-in-environment-variables) documentation.
-5. Context environment variables (assuming the user has access to the Context).
-6. [Project-level environment variables]({{ site.baseurl }}/set-environment-variable/#set-an-environment-variable-in-a-project) set on the Project Settings page.
->>>>>>> 6be79d24
 
 Environment variables declared inside a shell command `run step`, for example `FOO=bar make install`, will override environment variables declared with the `environment` and `contexts` keys. Environment variables added on the contexts page will take precedence over variables added on the **Project Settings** page.
 
@@ -494,10 +472,5 @@
 {: #see-also }
 {:.no_toc}
 
-<<<<<<< HEAD
 * [CircleCI environment variable descriptions]({{site.baseurl}}/env-vars/)
-* [Workflows]({{site.baseurl}}/workflows/)
-=======
-* [Environment variables]({{ site.baseurl }}/env-vars/)
-* [Workflows]({{ site.baseurl }}/workflows/)
->>>>>>> 6be79d24
+* [Workflows]({{site.baseurl}}/workflows/)