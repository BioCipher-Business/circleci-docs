---
layout: classic-docs
title: "Using Contexts"
short-title: "Using Contexts"
description: "Secured, cross-project resources"
contentTags: 
  platform:
  - Cloud
  - Server v4.x
  - Server v3.x
  - Server v2.x
---

Contexts provide a mechanism for securing and sharing environment variables across projects. The environment variables are defined as name/value pairs and are injected at runtime. This document describes creating and using contexts in CircleCI.

If you have existing contexts (or environment variables) and you would like to rename your organization or repository, please follow the [Rename organizations and repositories]({{site.baseurl}}/rename-organizations-and-repositories) guide to make sure you do not lose access to contexts or environment variables in the process.

## Overview
{: #overview }

You can create and manage contexts on the **Organization Settings** page of the [CircleCI web app](https://app.circleci.com). You must be an organization member to view, create, or edit contexts. After a context has been created, you can use the `context` key in the workflows section of a project's [`.circleci/config.yml`]({{site.baseurl}}/configuration-reference/#context) file to give any job(s) access to the environment variables associated with the context, as shown in the image below.

{:.tab.contextsimage.Cloud}
![Contexts Overview]({{site.baseurl}}/assets/img/docs/contexts_cloud.png)

{:.tab.contextsimage.Server_3}
![Contexts Overview]({{site.baseurl}}/assets/img/docs/contexts_cloud.png)

{:.tab.contextsimage.Server_2}
![Contexts Overview]({{site.baseurl}}/assets/img/docs/contexts_server.png)

To use environment variables set on the **Contexts** page of the web app, the person running the workflow must be a member of the organization for which the context is set.

Context names must be unique for each VCS organization. The default name for a context is `org-global`. Contexts created with the initial default name of `org-global` will continue to work.
{: class="alert alert-info" }

## Create and use a context
{: #create-and-use-a-context }

1. Using CircleCI web app, click on **Organization Settings > Contexts** on the left side navigation.

    Be aware that organization members can create a context, but only organization administrators can restrict it with a security group. The one exception to this case is Bitbucket organizations, which require a user to have the `create repositories` workspace permission, regardless of their other permissions on the workspace or the repositories it contains.

    ![Contexts]({{site.baseurl}}/assets/img/docs/org-settings-contexts-v2.png)

    If you are using CircleCI server, **Organization Settings** can still be accessed as normal using the **Settings** link in the main navigation.
    {: class="alert alert-info" }

2. Click the **Create Context** button to add a unique name for your context. Click the **Create Context** button in the dialog box to finalize. The new context will appear in a list with security set to `All members` to indicate that anyone in your organization can access this context at runtime.

3. You can now click on any context created in your list to add environment variables. Click on the **Add Environment Variable** button to enter the variable name and value you wish to associate with this context. Click the **Add Environment Variable** button in the dialoge box to finialize.

4. Add the `context` key to the [`workflows`]({{site.baseurl}}/configuration-reference/#workflows) section of your `.circleci/config.yml` file for every job in which you want to use the variable. In the following example, the `run-tests` job will have access to the variables set in the `org-global` context. CircleCI cloud users can specify multiple contexts, so in this example `run-tests` will also have access to variables set in the context called `my-context`.

{:.tab.contexts.Cloud}
```yaml
version: 2.1

workflows:
  my-workflow:
    jobs:
      - run-tests:
          context:
            - org-global
            - my-context

jobs:
  run-tests:
    docker:
      - image: cimg/base:2020.01
        auth:
          username: mydockerhub-user
          password: $DOCKERHUB_PASSWORD  # context / project UI env-var reference
    steps:
      - checkout
      - run:
          name: "echo environment variables from org-global context"
          command: echo $MY_ENV_VAR
```

{:.tab.contexts.Server_3}
```yaml
version: 2.1

workflows:
  my-workflow:
    jobs:
      - run-tests:
          context:
            - org-global
            - my-context

jobs:
  run-tests:
    docker:
      - image: cimg/base:2020.01
        auth:
          username: mydockerhub-user
          password: $DOCKERHUB_PASSWORD  # context / project UI env-var reference
    steps:
      - checkout
      - run:
          name: "echo environment variables from org-global context"
          command: echo $MY_ENV_VAR
```

{:.tab.contexts.Server_2}
```yaml
version: 2.1

workflows:
  my-workflow:
    jobs:
      - run-tests:
          context: org-global

jobs:
  run-tests:
    docker:
      - image: cimg/base:2020.01
        auth:
          username: mydockerhub-user
          password: $DOCKERHUB_PASSWORD  # context / project UI env-var reference
    steps:
      - checkout
      - run:
          name: "echo environment variables from org-global context"
          command: echo $MY_ENV_VAR
```

If you move your repository to a new organization, you must also have the context with that unique name set in the new organization ([see below](#rename-orgs-and-repositories)).
{: class="alert alert-info" }

### Contexts and environment variable constraints
{: #contexts-and-environment-variable-constraints }

When creating contexts/environment variables, please note the following:

- The context name must be 200 or fewer characters, must contain at least one non-whitespace character, and must not contain leading, trailing or vertical whitespace.
- The environment variable name must be 300 or fewer characters, begin with alpha or `_` as the first character, and use alphanumeric or `_` for the remaining characters.
- An environment variable value must have 32k or fewer characters.
- An empty environment variable is considered valid.
- Each context is limited to 100 environment variables.
- Each organization is limited to 500 contexts.

## Context naming for CircleCI server
{: #context-naming-for-circleci-server }

For any VCS enterprise installation that includes multiple organizations, the context names across those organizations must be unique. For example, if your GitHub Enterprise installation is named Kiwi and includes two organizations, you cannot add a context called `deploy` to both organizations. That is, the `deploy` context name cannot be duplicated in two organizations that exist in the same GitHub Enterprise installation for the Kiwi account. Duplicate contexts within an account will fail with an error.

## Combine contexts
{: #combine-contexts }

You can combine several contexts for a single job by adding them to the context list. Contexts are applied in order, so in the case of overlaps, later contexts override earlier ones. This way, you can scope contexts to be as small and granular as you like.

## Restrict a context
{: #restrict-a-context }

CircleCI enables you to restrict secret environment variables at run time by adding security groups to contexts. Only organization administrators may add *security groups* to a new or existing context. Security groups are your organization's VCS teams. If you are using CircleCI server v2.x with LDAP authentication, then LDAP groups also define security groups. After a security group is added to a context, only members of that security group who are also CircleCI users may access the context and use the associated environment variables.

Organization administrators have read/write access to all projects and have unrestricted access to all contexts.

The default security group is `All members`, and enables any member of the organization who uses CircleCI to use the context.

Bitbucket repositories do **not** provide an API that allows CircleCI contexts to be restricted, only GitHub projects include the ability to restrict contexts with security groups.
{: class="alert alert-info" }

### Run workflows with a restricted context
{: #run-workflows-with-a-restricted-context }

To invoke a job that uses a restricted context, a user must be a member of one of the security groups for the context and must sign up for CircleCI. If the user running the workflow does not have access to the context, the workflow will fail with the `Unauthorized` status.

### Restrict a context to a security group or groups
{: #restrict-a-context-to-a-security-group-or-groups }

You must be an organization administrator to complete the following task.

1. Navigate to **Organization Settings > Contexts** in the CircleCI web app to see the list of contexts. The default security group is `All members`, and allows all users in the organization to invoke jobs with that context.
2. Click the **Create Context** button if you wish to use a new context, or click the name of an existing context (if using an existing context, you will need to remove the `All members` security group before adding a new one).
3. Click the **Add Security Group** (GitHub users) or **Add Project Restriction** (GitLab users) button to view the dialog box.
4. Make your choices in the dialogue box and then click the **Add Security Group** or **Add Project Restriction** button to finalize. Conexts will now be restricted to the selections you have made.
5. Click **Add Environment Variables** to add environment variables to the context if none exist, fill out your desired name and value in the dialogue box, then click the **Add Environment Variables** button to finalize. Use of the environment variables for this context is now limited to members of the security groups.
6. Navigate back to **Organization Settings > Contexts** in the CircleCI app. The security groups appear in the Security column for the context.

Only members of the selected groups may now use the context in their workflows or add or remove environment variables for the context.

### Make changes to context restrictions
{: #make-changes-to-context-restrictions }

Changes to security group restrictions for contexts might not take effect immediately due to caching. To make sure settings are applied immediately, it is best practice for the organization administrator to refresh permissions once the change has been made. The **Refresh Permissions** button can be found on the [Account Integrations](https://app.circleci.com/settings/user) page.

Administrators of CircleCI server installations can find the **Refresh Permissions** button at `<circleci-hostname>/account`.

### Approve jobs that use restricted contexts
{: #approve-jobs-that-use-restricted-contexts }

Adding an [approval job]({{site.baseurl}}/configuration-reference/#type) to a workflow gives the option to require manual approval of the use of a restricted context. To restrict running of jobs that are downstream from an approval job, add a restricted context to those downstream jobs, as shown in the example below:

{:.tab.approvingcontexts.Cloud}
```yaml
version: 2.1

# Jobs declaration for build, test and deploy not displayed

workflows:
  jobs:
    build-test-deploy:
      - build
      - test:
          context: my-restricted-context
          requires:
            - build
      - hold:
          type: approval # presents manual approval button in the UI
          requires:
            - build
      - deploy:
          context: deploy-key-restricted-context
          requires:
            - build
            - hold
            - test
```

{:.tab.approvingcontexts.Server_3}
```yaml
version: 2.1

# Jobs declaration for build, test and deploy not displayed

workflows:
  jobs:
    build-test-deploy:
      - build
      - test:
          context: my-restricted-context
          requires:
            - build
      - hold:
          type: approval # presents manual approval button in the UI
          requires:
            - build
      - deploy:
          context: deploy-key-restricted-context
          requires:
            - build
            - hold
            - test
```

{:.tab.approvingcontexts.Server_2}
```yaml
version: 2

# Jobs declaration for build, test and deploy not displayed

workflows:
  jobs:
    build-test-deploy:
      - build
      - test:
          context: my-restricted-context
          requires:
            - build
      - hold:
          type: approval # presents manual approval button in the UI
          requires:
            - build
      - deploy:
          context: deploy-key-restricted-context
          requires:
            - build
            - hold
            - test
```

In this example, the jobs `test` and `deploy` are restricted, and `deploy` will only run if the user who approves the `hold` job is a member of the security group assigned to the context _and_ `deploy-key-restricted-context`. When the workflow `build-test-deploy` runs, the jobs `build` and `test` will run, then the `hold` job will run, which will present a manual approval button in the CircleCI application. This approval job may be approved by _any_ member of the project, but the `deploy` job will fail as `unauthorized` if the approver is not part of the restricted context security group.

## Project restrictions
{: #project-restrictions }

CircleCI enables you to restrict secret environment variables by adding project restrictions to contexts. Currently, **this feature is only enabled for standalone projects that are not tied to a VCS. Standalone projects are only available at this time with a [GitLab integration]({{site.baseurl}}/gitlab-integration) with CircleCI.** A standalone organization allows for managing users and projects independent of the VCS.

Only [organization admins]({{site.baseurl}}/gitlab-integration#about-roles-and-permissions) may add or remove project restrictions to a new or existing context. After a project restriction is added to a context, only workflows associated with the specified project(s) will have access to the context and its environment variables.

Organization Admins have read/write access to all projects, and have unrestricted access to all contexts.

### Run workflows with a project restricted context
{: #run-workflows-with-a-project-restricted-context }

To invoke a workflow that uses a restricted context, the workflow must be part of the project the context is restricted to. If the workflow does not have access to the context, the workflow will fail with the `Unauthorized` status.

### Restrict a context to a project
{: #restrict-a-context-to-a-project }

You must be an **organization admin** to restrict a context though the method detailed below.

. Navigate to the **Organization Settings > Contexts** page of your GitLab organization in the [CircleCI web app](https://app.circleci.com/). The list of contexts will be visible.

1. Select the name of an existing context, or click the **Create Context** button if you want to use a new context.

1. Click the **Add Project Restriction** button to view the dialog box.

1. Select the project name to add to the context, and click the **Add** button. Use of the context is now limited to the specified project. Currently, multiple projects must be added individually.

1. You should now see a list of the defined project restrictions on the context page.

1. If you have environment variables, they should appear on the page. If there are none, you can click **Add Environment Variables** to add them to the context. Then click the **Add** button to finish. Use of the environment variables for this context is now limited to the specified projects.

Only workflows under the specified projects may now use the context and its environment variables.

### Remove project restrictions from contexts
{: #remove-project-restrictions-from-contexts }

You must be an **organization admin** to remove projects from contexts though the method detailed below.

1. Navigate to **Organization Settings > Contexts** page in the [CircleCI web app](https://app.circleci.com/). The list of contexts will be visible.

1. Select the name of the existing context for which you would like to modify restrictions.

1. Click the **X** button next to the project restriction you would like to remove. The project restriction will be removed for the context.

1. If there are no longer any project restrictions for the context, the context and its environment variables are now effectively unrestricted.

## Remove groups from contexts
{: #remove-groups-from-contexts }

To make a context available _only_ to the administrators of the organization, you may remove all of the groups associated with a context. All other users will lose access to that context.


## Add and remove users from teams and groups
{: #add-and-remove-users-from-teams-and-groups }

**GitHub users:** CircleCI syncs GitHub team and LDAP groups every few hours. If a user is added or removed from a GitHub team or LDAP group, it will take up to a few hours to update the CircleCI records and remove access to the context.

## Add and remove environment variables from restricted contexts
{: #adding-and-removing-environment-variables-from-restricted-contexts }

Addition and deletion of environment variables from a restricted context is limited to members of the context groups.

## Delete a context
{: #delete-a-context }

If the context is restricted with a group other than `All members`, you must be a member of that security group to complete this task. To delete a context, follow the steps below:

1. Navigate to the **Organization Settings > Contexts** in the CircleCI web app.

2. Click the **X** icon in the row of the context you want to delete. A confirmation dialog box will appear.

3. Type "DELETE" in the field and then click **Delete Context**. The context and all associated environment variables will be deleted.

If a deleted context was being used by a job in a workflow, the job will start to fail and show an error.
{: class="alert alert-info"}

## Context management with the CLI
{: #context-management-with-the-cli}

While contexts can be managed on the CircleCI web application, the [CircleCI CLI](https://circleci-public.github.io/circleci-cli/) provides an alternative method for managing the usage of contexts in your projects. With the CLI, you can execute several [context-oriented commands](https://circleci-public.github.io/circleci-cli/circleci_context.html).

- `create` - Create a new context
- `delete` - Delete the named context
- `list` - List all contexts
- `remove-secret` - Remove an environment variable from the named context
- `show` - Show a context
- `store-secret` - Store a new environment variable in the named context

The above list are "sub-commands" in the CLI, which would be executed like so:

```shell
circleci context create
```

Many commands will require that you include additional information as indicated by the parameters delimited by `< >`. For example, after running `circleci context create`, you will be instructed to provide more information: `circleci context create <vcs-type> <org-name> <context-name> [flags]`.

As with most of the CLI's commands, you will need to properly [configure the CLI]({{site.baseurl}}/local-cli#configuring-the-cli) with a token to enable performing context related actions.

## Environment variable usage
{: #environment-variable-usage }

Environment variables are used according to a specific precedence order, as follows:

<<<<<<< HEAD
1. Environment variables declared [inside a shell command]({{ site.baseurl }}/set-environment-variable/#set-an-environment-variable-in-a-shell-command) in a `run` step, for example `FOO=bar make install`.
2. Environment variables declared with the `environment` key [for a `run` step]({{ site.baseurl }}/set-environment-variable/#set-an-environment-variable-in-a-step).
3. Environment variables set with the `environment` key [for a job]({{ site.baseurl }}/set-environment-variable/#set-an-environment-variable-in-a-job).
4. Special CircleCI environment variables defined on the [Project values and variables]({{site.baseurl}}/variables#built-in-environment-variables) page.
5. Context environment variables (assuming the user has access to the Context).
6. [Project-level environment variables]({{ site.baseurl }}/set-environment-variable/#set-an-environment-variable-in-a-project) set on the Project Settings page.
=======
1. Environment variables declared [inside a shell command]({{site.baseurl}}/env-vars/#setting-an-environment-variable-in-a-shell-command) in a `run` step, for example `FOO=bar make install`
2. Environment variables declared with the `environment` key [for a `run` step]({{site.baseurl}}/env-vars/#setting-an-environment-variable-in-a-step)
3. Environment variables set with the `environment` key [for a job]({{site.baseurl}}/env-vars/#setting-an-environment-variable-in-a-job)
4. Special CircleCI environment variables defined on the [Project values and variables]({{site.baseurl}}/variables#built-in-environment-variables) page
5. Context environment variables (assuming the user has access to the context)
6. [Project-level environment variables]({{site.baseurl}}/env-vars/#setting-an-environment-variable-in-a-project) set on the **Project Settings** page in the web app
>>>>>>> 720474f2

Environment variables declared inside a shell command `run step`, for example `FOO=bar make install`, will override environment variables declared with the `environment` and `contexts` keys. Environment variables added on the contexts page will take precedence over variables added on the **Project Settings** page.

### Create environment variables with the CLI or API
{: #creating-environment-variables }

**With the CLI**

_If this is your first time using the CLI, follow the instructions on [CircleCI CLI configuration]({{site.baseurl}}/local-cli/?section=configuration) to set up your CircleCI command line interface._

To create an environment variable using our CLI, perform the following steps:

1. If you have not already done so, find the right context name that will contain the new environment variable by executing this command: `circleci context list <vcs-type> <org-name>`

2. Store a new environment variable under that context by executing this command: `circleci context store-secret <vcs-type> <org-name> <context-name> <env-var-name>`

Note that the CLI will prompt you to input the secret value, rather than accepting it as an argument. This approach is designed to avoid unintentional secret exposure.

**With the API**

To create an environment variable using the API, call the [Add Environment Variable](https://circleci.com/docs/api/v2/#operation/addEnvironmentVariableToContext) endpoint with the appropriate request body. For this request, replace the `context-id` and the `env-var-name` with the ID for the context and the new environment variable name. The request body should include a `value` key containing the plaintext secret as a string.

### Delete environment variables with the CLI or API
{: #deleting-environment-variables }

**With the CLI**

To delete an environment variable using the CLI, perform the following steps:

1. If you have not already done so, find the context name that contains the environment variable you wish to delete by executing this command: `circleci context list <vcs-type> <org-name>`

2. Confirm the environment variable exists within that context. To list all variables under that context, execute this command: `circleci context show <vcs-type> <org-name> <context-name>`

3. Delete the environment variable by executing this command: `circleci context remove-secret <vcs-type> <org-name> <context-name> <env-var-name>`

**With the API**

To delete an environment variable using the API, call the [Delete environment variable](https://circleci.com/docs/api/v2/#operation/addEnvironmentVariableToContext) endpoint.

For this request, replace the `context-id` and the `env-var-name` with the ID for the context and the environment variable name that should be updated.

### Rotate Environment Variables with the CLI or API
{: #rotating-environment-variables }

Rotation refers to the process of updating a secret's value without deleting it or changing its name.

Because environment variables can be shared, passed around between employees and teams, and exposed inadvertently, it is always good practice to periodically rotate secrets. Many organizations automate this process, for example, running a script when an employee leaves the company, or when a secret may have been compromised.

Context environment variables can be rotated using CircleCI’s CLI, or by accessing the API.

 **With the CLI**

_If this is your first time using the CLI, follow the instructions on [CircleCI CLI configuration]({{site.baseurl}}/local-cli/?section=configuration) to set up your CircleCI command line interface._

To rotate an environment variable using the CLI, perform the following steps:

1. If you have not already done so, find the context name that contains the variable you would like to rotate by executing this command: `circleci context list <vcs-type> <org-name>`

2. Find the environment variable to rotate within that context by executing this command: `circleci context show <vcs-type> <org-name> <context-name>`

3. Update the existing environment variable under that context. Execute this command and replace the `env-var-name` with the name of the environment variable from Step 2: `circleci context store-secret <vcs-type> <org-name> <context-name> <env-var-name>`

Note that the CLI will prompt you to input the secret value, rather than accepting it as an argument. This approach is designed to avoid unintentional secret exposure.

**With the API**

<<<<<<< HEAD
{% include snippets/secrets-masking.md %}
=======
To rotate an environment variable from the API, call the [Update environment variable](https://circleci.com/docs/api/v2/#operation/addEnvironmentVariableToContext) endpoint with the appropriate request body. For this request, replace the `context-id` and the `env-var-name` with the ID for the context and the environment variable name that should be updated. The request body should include a `value` key containing the plaintext secret as a string.

## Secrets masking
{: #secrets-masking }

_Secrets masking is not currently available on self-hosted installations of CircleCI server._

Contexts hold potentially sensitive secrets that are not intended to be exposed. For added security, CircleCI performs secret masking on the build output, obscuring `echo` or `print` output that contains environment variable values.

The value of the context will not be masked in the build output if:

* the value is less than 4 characters
* the value is equal to one of `true`, `True`, `false` or `False`

Secrets Masking will only prevent the value of the environment variable from appearing in your build output. If your secrets appear elsewhere, such as test results or artifacts, they will not be masked. In addition, the value of the environment variable is still accessible to users [Debugging builds with SSH]({{site.baseurl}}/ssh-access-jobs).
{: class="alert alert-info"}
>>>>>>> 720474f2

## See also
{: #see-also }
{:.no_toc}

* [CircleCI environment variable descriptions]({{site.baseurl}}/env-vars/)
* [Workflows]({{site.baseurl}}/workflows/)<|MERGE_RESOLUTION|>--- conflicted
+++ resolved
@@ -379,21 +379,12 @@
 
 Environment variables are used according to a specific precedence order, as follows:
 
-<<<<<<< HEAD
-1. Environment variables declared [inside a shell command]({{ site.baseurl }}/set-environment-variable/#set-an-environment-variable-in-a-shell-command) in a `run` step, for example `FOO=bar make install`.
-2. Environment variables declared with the `environment` key [for a `run` step]({{ site.baseurl }}/set-environment-variable/#set-an-environment-variable-in-a-step).
+1. Environment variables declared [inside a shell command]({{site.baseurl}}/set-environment-variable/#set-an-environment-variable-in-a-shell-command) in a `run` step, for example `FOO=bar make install`.
+2. Environment variables declared with the `environment` key [for a `run` step]({{site.baseurl}}/set-environment-variable/#set-an-environment-variable-in-a-step)
 3. Environment variables set with the `environment` key [for a job]({{ site.baseurl }}/set-environment-variable/#set-an-environment-variable-in-a-job).
 4. Special CircleCI environment variables defined on the [Project values and variables]({{site.baseurl}}/variables#built-in-environment-variables) page.
-5. Context environment variables (assuming the user has access to the Context).
-6. [Project-level environment variables]({{ site.baseurl }}/set-environment-variable/#set-an-environment-variable-in-a-project) set on the Project Settings page.
-=======
-1. Environment variables declared [inside a shell command]({{site.baseurl}}/env-vars/#setting-an-environment-variable-in-a-shell-command) in a `run` step, for example `FOO=bar make install`
-2. Environment variables declared with the `environment` key [for a `run` step]({{site.baseurl}}/env-vars/#setting-an-environment-variable-in-a-step)
-3. Environment variables set with the `environment` key [for a job]({{site.baseurl}}/env-vars/#setting-an-environment-variable-in-a-job)
-4. Special CircleCI environment variables defined on the [Project values and variables]({{site.baseurl}}/variables#built-in-environment-variables) page
-5. Context environment variables (assuming the user has access to the context)
-6. [Project-level environment variables]({{site.baseurl}}/env-vars/#setting-an-environment-variable-in-a-project) set on the **Project Settings** page in the web app
->>>>>>> 720474f2
+5. Context environment variables (assuming the user has access to the context).
+6. [Project-level environment variables]({{site.baseurl}}/set-environment-variable/#set-an-environment-variable-in-a-project) set on the **Project Settings** page in the web app.
 
 Environment variables declared inside a shell command `run step`, for example `FOO=bar make install`, will override environment variables declared with the `environment` and `contexts` keys. Environment variables added on the contexts page will take precedence over variables added on the **Project Settings** page.
 
@@ -460,26 +451,9 @@
 
 **With the API**
 
-<<<<<<< HEAD
+To rotate an environment variable from the API, call the [Update environment variable](https://circleci.com/docs/api/v2/#operation/addEnvironmentVariableToContext) endpoint with the appropriate request body. For this request, replace the `context-id` and the `env-var-name` with the ID for the context and the environment variable name that should be updated. The request body should include a `value` key containing the plaintext secret as a string.
+
 {% include snippets/secrets-masking.md %}
-=======
-To rotate an environment variable from the API, call the [Update environment variable](https://circleci.com/docs/api/v2/#operation/addEnvironmentVariableToContext) endpoint with the appropriate request body. For this request, replace the `context-id` and the `env-var-name` with the ID for the context and the environment variable name that should be updated. The request body should include a `value` key containing the plaintext secret as a string.
-
-## Secrets masking
-{: #secrets-masking }
-
-_Secrets masking is not currently available on self-hosted installations of CircleCI server._
-
-Contexts hold potentially sensitive secrets that are not intended to be exposed. For added security, CircleCI performs secret masking on the build output, obscuring `echo` or `print` output that contains environment variable values.
-
-The value of the context will not be masked in the build output if:
-
-* the value is less than 4 characters
-* the value is equal to one of `true`, `True`, `false` or `False`
-
-Secrets Masking will only prevent the value of the environment variable from appearing in your build output. If your secrets appear elsewhere, such as test results or artifacts, they will not be masked. In addition, the value of the environment variable is still accessible to users [Debugging builds with SSH]({{site.baseurl}}/ssh-access-jobs).
-{: class="alert alert-info"}
->>>>>>> 720474f2
 
 ## See also
 {: #see-also }
