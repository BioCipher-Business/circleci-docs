--- conflicted
+++ resolved
@@ -27,13 +27,10 @@
 4. Add a `config.yml` file inside the .circleci folder.
 5. Add the following contents to your `config.yml` file.
 
-<<<<<<< HEAD
-{% highlight yaml linenos %}
-version: 2.0
-=======
-```yaml
-version: 2.1
->>>>>>> 916570d9
+{% highlight yaml linenos %}
+
+```yaml
+version: 2.1
 jobs:
   build:
     docker:
@@ -68,13 +65,11 @@
 
 3. Now, add a second `run` step and do an `ls -al` to see that all of your code is available.
 
-<<<<<<< HEAD
-{% highlight yaml linenos %}
-version: 2.0
-=======
-```yaml
-version: 2.1
->>>>>>> 916570d9
+
+{% highlight yaml linenos %}
+
+```yaml
+version: 2.1
 jobs:
   build:
     docker:
@@ -107,13 +102,11 @@
 
 2. This is a very simple and yet amazingly powerful change.  We are going to add a reference to a docker image for the build job.
 
-<<<<<<< HEAD
-{% highlight yaml linenos %}
-version: 2.0
-=======
-```yaml
-version: 2.1
->>>>>>> 916570d9
+
+{% highlight yaml linenos %}
+
+```yaml
+version: 2.1
 jobs:
   build:
     # pre-built images: https://circleci.com/docs/2.0/circleci-images/
@@ -156,13 +149,11 @@
 
 All of the job names are arbitrary.  This allows you to create workflows as complex as you need while staying meaningful and clear to the next developer that reads the `config.yml`.
 
-<<<<<<< HEAD
-{% highlight yaml linenos %}
-version: 2.0
-=======
-```yaml
-version: 2.1
->>>>>>> 916570d9
+
+{% highlight yaml linenos %}
+
+```yaml
+version: 2.1
 jobs:
   Hello-World:
     docker:
