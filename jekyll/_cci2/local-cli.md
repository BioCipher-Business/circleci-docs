--- conflicted
+++ resolved
@@ -314,12 +314,10 @@
 
 For security reasons, encrypted environment variables configured in the UI will not be imported into local builds. As an alternative, you can specify env vars to the CLI with the `-e` flag. See the output of `circleci help build` for more information. If you have multiple environment variables, you must use the flag for each variable, for example, `circleci build -e VAR1=FOO -e VAR2=BAR`.
 
-<<<<<<< HEAD
 ## Using the CLI on CircleCI Server
 
 Currently, only the legacy CircleCI CLI is available to run on server
 installations of CircleCI. The legacy CircleCI CLI is available [here](https://github.com/circleci/local-cli).
-=======
 
 ## Uninstallation
 
@@ -330,4 +328,3 @@
 - **Homebrew installation for Mac**: Run `brew uninstall circleci`
 - **Snap installation on Linux**: Run `sudo snap remove circleci`
 
->>>>>>> b583dab9
