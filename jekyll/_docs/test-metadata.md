---
layout: classic-docs
title: Collecting test metadata
<<<<<<< HEAD
categories: [how-to]
description: Collecting test metadata 
=======
description: Collecting test metadata
>>>>>>> 82ef6365
last_updated: Feb 17, 2015
---

CircleCI can collect test metadata from JUnit XML files and Cucumber JSON files.
We'll use the test metadata to give you better insight into your build. For our
inferred steps that use parallelism, we'll use the timing information to get you
better test splits and finish your builds faster.

## Automatic test metadata collection

If you're using our inferred test steps for Ruby or Python then we'll
automatically collect test metadata, though for RSpec, Minitest, and Django
you'll need to do some configuration to to enable the formatters:

For RSpec:

Add this to your gemfile:

```
gem 'rspec_junit_formatter', '0.2.2'
```

For Minitest:

Add this to your gemfile:

```
gem 'minitest-ci', :git => 'git@github.com:circleci/minitest-ci.git'
```

For Django:

Configure your tests to run using the
[django-nose](https://github.com/django-nose/django-nose) test runner.  We'll
do the rest automatically.

Or if you'd rather use another django test runner, and it's capable of
producing XUnit XML files, configure it to output them to the
`$CIRCLE_TEST_REPORTS/django` directory (you'll have to create the django
directory if your runner doesn't create the destination directory
automatically.)  We'll still auto-parallelize your tests, and incorporate the
timing information.

## Metadata collection in custom test steps

If you have a custom test step that produces JUnit XML output - most test runners support this in some form - you can write the XML
files to the `$CIRCLE_TEST_REPORTS` directory.  We'll automatically store the files in your
[build artifacts]({{ site.baseurl }}/build-artifacts/) and parse the XML.

You can tell us the type of test by putting the files in a subdirectory of `$CIRCLE_TEST_REPORTS`.
For example, if you have RSpec tests, you would write your XML files to `$CIRCLE_TEST_REPORTS/rspec`.

### Cucumber

For custom Cucumber steps, you should generate a file using the JSON formatter that ends with `.cucumber` and write it to the `$CIRCLE_TEST_REPORTS/cucumber` directory.  Your [circle.yml]({{ site.baseurl }}/configuration/) might be:

```
test:
  override:
    - mkdir -p $CIRCLE_TEST_REPORTS/cucumber
    - bundle exec cucumber --format junit --out $CIRCLE_TEST_REPORTS/cucumber/junit.xml
```

Note that `cucumber` allows for mulitple `--format` items to be present so you can do:

```
test:
  override:
    - mkdir -p $CIRCLE_TEST_REPORTS/cucumber
    - bundle exec cucumber --format pretty --format json --out $CIRCLE_TEST_REPORTS/cucumber/tests.cucumber
```


### PHPUnit

For PHPUnit tests, you should generate a file using the `--log-junit` comment line option and write it to the `$CIRCLE_TEST_REPORTS/phpunit` directory.  Your [circle.yml]({{ site.baseurl }}/configuration/) might be:

```
test:
  override:
    - mkdir -p $CIRCLE_TEST_REPORTS/phpunit
    - phpunit --log-junit $CIRCLE_TEST_REPORTS/phpunit/junit.xml tests
```

### RSpec

To add test metadata collection to a project that uses a custom `rspec` build step, add the following gem to your Gemfile:

```
gem 'rspec_junit_formatter', '0.2.2'
```

And modify your test command to this:

````
test:
  override:
    - RAILS_ENV=test bundle exec rspec -r rspec_junit_formatter --format RspecJunitFormatter -o $CIRCLE_TEST_REPORTS/rspec/junit.xml
````

### Java JUnit results with Maven Surefire Plugin

If you are building a [Gradle](https://gradle.org/) or
[Maven](http://maven.apache.org/) based project, you are more than likely using
the [Maven Surefire plugin](http://maven.apache.org/surefire/maven-surefire-plugin/)
to generate test reports in XML format. CircleCI makes it easy to collect these
reports. You just need to add the followng to the `circle.yml` file in your
project.

```
test:
  post:
    - mkdir -p $CIRCLE_TEST_REPORTS/junit/
    - find . -type f -regex ".*/target/surefire-reports/.*xml" -exec cp {} $CIRCLE_TEST_REPORTS/junit/ \;
```

### test2junit for Clojure tests
You can use [test2junit](https://github.com/ruedigergad/test2junit) to convert Clojure test output to XML format. For more details, please checkout our [sample project](https://github.com/kimh/circleci-build-recipies).

## API

You can access test metadata for a build from the [API]({{ site.baseurl }}/api/#test-metadata).<|MERGE_RESOLUTION|>--- conflicted
+++ resolved
@@ -1,13 +1,8 @@
 ---
 layout: classic-docs
 title: Collecting test metadata
-<<<<<<< HEAD
 categories: [how-to]
-description: Collecting test metadata 
-=======
 description: Collecting test metadata
->>>>>>> 82ef6365
-last_updated: Feb 17, 2015
 ---
 
 CircleCI can collect test metadata from JUnit XML files and Cucumber JSON files.
