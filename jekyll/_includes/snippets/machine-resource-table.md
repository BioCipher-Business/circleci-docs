<<<<<<< HEAD
| Class     | vCPU | RAM  | Disk Size  |
| ------- | ---- | ------ | ----- | 
| medium  | 2    | 7.5 GB | 100 GB |
| large   | 4    | 15 GB  | 100 GB |
| xlarge  | 8    | 32 GB  | 100 GB |
| 2xlarge | 16   | 64 GB  | 100 GB |
=======
Class | vCPUs | RAM | Disk Size
--- | --- | --- | ---
medium | 2 | 7.5 GB | 100GB
large | 4 | 15 GB | 100GB
xlarge | 8 | 32 GB | 100GB
2xlarge | 16 | 64 GB | 100GB
>>>>>>> 5ce24a03
{: class="table table-striped"}<|MERGE_RESOLUTION|>--- conflicted
+++ resolved
@@ -1,16 +1,7 @@
-<<<<<<< HEAD
-| Class     | vCPU | RAM  | Disk Size  |
-| ------- | ---- | ------ | ----- | 
-| medium  | 2    | 7.5 GB | 100 GB |
-| large   | 4    | 15 GB  | 100 GB |
-| xlarge  | 8    | 32 GB  | 100 GB |
-| 2xlarge | 16   | 64 GB  | 100 GB |
-=======
 Class | vCPUs | RAM | Disk Size
 --- | --- | --- | ---
 medium | 2 | 7.5 GB | 100GB
 large | 4 | 15 GB | 100GB
 xlarge | 8 | 32 GB | 100GB
 2xlarge | 16 | 64 GB | 100GB
->>>>>>> 5ce24a03
 {: class="table table-striped"}