<<<<<<< HEAD
| 変数                                        | タイプ   | 値                                                                                                                                    |
| ----------------------------------------- | ----- | ------------------------------------------------------------------------------------------------------------------------------------ |
| `CI`{:.env_var}                           | ブール値型 | `true` (現在の環境が CI 環境かどうかを表します)                                                                                                       |
| `CIRCLECI`{:.env_var}                     | ブール値型 | `true` (現在の環境が CircleCI 環境かどうかを表します)。                                                                                                |
| `CIRCLE_BRANCH`{:.env_var}                | 文字列型  | 現在ビルド中の Git ブランチの名前。                                                                                                                 |
| `CIRCLE_BUILD_NUM`{:.env_var}             | 整数型   | 現在のジョブの番号。 この番号はジョブごとに一意です。                                                                                                          |
| `CIRCLE_BUILD_URL`{:.env_var}             | 文字列型  | CircleCI での現在のジョブの URL                                                                                                               |
| `CIRCLE_JOB`{:.env_var}                   | 文字列型  | 現在のジョブの名前。                                                                                                                           |
| `CIRCLE_NODE_INDEX`{:.env_var}            | 整数型   | (並列実行を有効化してジョブを実行する場合) 並列実行の現在のインデックスです。 0 から "`CIRCLE_NODE_TOTAL` - 1" までの値を取ります。                                                   |
| `CIRCLE_NODE_TOTAL`{:.env_var}            | 整数型   | (並列実行を有効化してジョブを実行する場合) 並列実行の総数です。 設定ファイルの `parallelism` の値と等しくなります。                                                                  |
| `CIRCLE_OIDC_TOKEN`{:.env_var}            | 文字列型  | CircleCI が署名した OpenID Connect トークン。現在のジョブの詳細情報を含みます。 コンテキストを使用しているジョブで使用可能です。                                                        |
| `CIRCLE_PR_NUMBER`{:.env_var}             | 整数型   | 関連付けられた GitHub または Bitbucket プル リクエストの番号。 フォークしたプルリクエストのみで使用可能です。                                                                    |
| `CIRCLE_PR_REPONAME`{:.env_var}           | 文字列型  | プル リクエストが作成された GitHub または Bitbucket リポジトリの名前。 フォークしたプルリクエストのみで使用可能です。                                                                |
| `CIRCLE_PR_USERNAME`{:.env_var}           | 文字列型  | プル リクエストを作成したユーザーの GitHub または Bitbucket ユーザー名。 フォークしたプルリクエストのみで使用可能です。                                                               |
| `CIRCLE_PREVIOUS_BUILD_NUM`{:.env_var}    | 整数型   | 現在のブランチのこれまでのビルドの数。 注: この変数はランナー Executor には設定されません。                                                                                 |
| `CIRCLE_PROJECT_REPONAME`{:.env_var}      | 文字列型  | 現在のプロジェクトのリポジトリの名前。                                                                                                                  |
| `CIRCLE_PROJECT_USERNAME`{:.env_var}      | 文字列型  | 現在のプロジェクトの GitHub または Bitbucket ユーザー名。                                                                                               |
| `CIRCLE_PULL_REQUEST`{:.env_var}          | 文字列型  | 関連付けられたプル リクエストの URL。 ひも付けられたプルリクエストが複数ある時は、そのうちの 1 つがランダムで選ばれます。                                                                    |
| `CIRCLE_PULL_REQUESTS`{:.env_var}         | リスト   | 現在のビルドに関連付けられたプル リクエストの URL の一覧 (カンマ区切り)。                                                                                            |
| `CIRCLE_REPOSITORY_URL`{:.env_var}        | 文字列型  | GitHub または Bitbucket リポジトリ URL。                                                                                                      |
| `CIRCLE_SHA1`{:.env_var}                  | 文字列型  | 現在のビルドの前回のコミットの SHA1 ハッシュ。                                                                                                           |
| `CIRCLE_TAG`{:.env_var}                   | 文字列型  | git タグの名前 (現在のビルドがタグ付けされている場合)。 詳しくは [Git タグを使ったジョブの実行]({{site.baseurl}}/2.0/workflows/#executing-workflows-for-a-git-tag)を参照してください。 |
| `CIRCLE_USERNAME`{:.env_var}              | 文字列型  | パイプラインをトリガーしたユーザーの GitHub または Bitbucket ユーザー名 （そのユーザーが CircleCI のアカウントを持っている場合のみ）                                                    |
| `CIRCLE_WORKFLOW_ID`{:.env_var}           | 文字列型  | 現在のジョブのワークフロー インスタンスの一意の識別子。 この ID は Workflow インスタンス内のすべてのジョブで同一となります。                                                               |
| `CIRCLE_WORKFLOW_JOB_ID`{:.env_var}       | 文字列型  | 現在のジョブの一意の識別子。                                                                                                                       |
| `CIRCLE_WORKFLOW_WORKSPACE_ID`{:.env_var} | 文字列型  | 現在のジョブの[ワークスペース]({{site.baseurl}}/2.0/glossary/#workspace)の識別子。 この識別子は、特定のワークスペース内のすべてのジョブで同じです。                                     |
| `CIRCLE_WORKING_DIRECTORY`{:.env_var}     | 文字列型  | 現在のジョブの `working_directory` キーの値。                                                                                                    |
| `CIRCLE_INTERNAL_TASK_DATA`{:.env_var}    | 文字列型  | **内部用**。 ジョブ関連の内部データが格納されるディレクトリ。 データ スキーマは変更される可能性があるため、このディレクトリのコンテンツは文書化されていません。                                                  |
=======
| 変数                                        | タイプ   | 値                                                                                                                                                               |
| ----------------------------------------- | ----- | --------------------------------------------------------------------------------------------------------------------------------------------------------------- |
| `CI`{:.env_var}                           | ブール値型 | `true` (現在の環境が CI 環境かどうかを表します)                                                                                                                                  |
| `CIRCLECI`{:.env_var}                     | ブール値型 | `true` (現在の環境が CircleCI 環境かどうかを表します)。                                                                                                                           |
| `CIRCLE_BRANCH`{:.env_var}                | 文字列型  | 現在ビルド中の Git ブランチの名前。                                                                                                                                            |
| `CIRCLE_BUILD_NUM`{:.env_var}             | 整数型   | 現在のジョブの番号。 この番号はジョブごとに一意です。                                                                                                                                     |
| `CIRCLE_BUILD_URL`{:.env_var}             | 文字列型  | CircleCI での現在のジョブの URL                                                                                                                                          |
| `CIRCLE_JOB`{:.env_var}                   | 文字列型  | 現在のジョブの名前。                                                                                                                                                      |
| `CIRCLE_NODE_INDEX`{:.env_var}            | 整数型   | (並列実行を有効化してジョブを実行する場合) 並列実行の現在のインデックスです。 0 から "`CIRCLE_NODE_TOTAL` - 1" までの値を取ります。                                                                              |
| `CIRCLE_NODE_TOTAL`{:.env_var}            | 整数型   | (並列実行を有効化してジョブを実行する場合) 並列実行の総数です。 設定ファイルの `parallelism` の値と等しくなります。                                                                                             |
| `CIRCLE_OIDC_TOKEN`{:.env_var}            | 文字列型  | CircleCI が署名した OpenID Connect トークン。現在のジョブの詳細情報を含みます。 コンテキストを使用しているジョブで使用可能です。                                                                                   |
| `CIRCLE_PR_NUMBER`{:.env_var}             | 整数型   | 関連付けられた GitHub または Bitbucket プル リクエストの番号。 フォークしたプルリクエストのみで使用可能です。                                                                                               |
| `CIRCLE_PR_REPONAME`{:.env_var}           | 文字列型  | プル リクエストが作成された GitHub または Bitbucket リポジトリの名前。 フォークしたプルリクエストのみで使用可能です。                                                                                           |
| `CIRCLE_PR_USERNAME`{:.env_var}           | 文字列型  | プル リクエストを作成したユーザーの GitHub または Bitbucket ユーザー名。 フォークしたプルリクエストのみで使用可能です。                                                                                          |
| `CIRCLE_PREVIOUS_BUILD_NUM`{:.env_var}    | 整数型   | 現在のブランチのこれまでのビルドの数。 注: この変数はランナー Executor には設定されません。                                                                                                            |
| `CIRCLE_PROJECT_REPONAME`{:.env_var}      | 文字列型  | 現在のプロジェクトのリポジトリの名前。                                                                                                                                             |
| `CIRCLE_PROJECT_USERNAME`{:.env_var}      | 文字列型  | 現在のプロジェクトの GitHub または Bitbucket ユーザー名。                                                                                                                          |
| `CIRCLE_PULL_REQUEST`{:.env_var}          | 文字列型  | 関連付けられたプル リクエストの URL。 ひも付けられたプルリクエストが複数ある時は、そのうちの 1 つがランダムで選ばれます。                                                                                               |
| `CIRCLE_PULL_REQUESTS`{:.env_var}         | リスト   | 現在のビルドに関連付けられたプル リクエストの URL の一覧 (カンマ区切り)。                                                                                                                       |
| `CIRCLE_REPOSITORY_URL`{:.env_var}        | 文字列型  | GitHub または Bitbucket リポジトリ URL。                                                                                                                                 |
| `CIRCLE_SHA1`{:.env_var}                  | 文字列型  | 現在のビルドの前回のコミットの SHA1 ハッシュ。                                                                                                                                      |
| `CIRCLE_TAG`{:.env_var}                   | 文字列型  | git タグの名前 (現在のビルドがタグ付けされている場合)。 詳しくは [Git タグを使ったジョブの実行]({{site.baseurl}}/workflows/#executing-workflows-for-a-git-tag)を参照してください。                            |
| `CIRCLE_USERNAME`{:.env_var}              | 文字列型  | パイプラインをトリガーしたユーザーの GitHub または Bitbucket ユーザー名 （そのユーザーが CircleCI のアカウントを持っている場合のみ）                                                                               |
| `CIRCLE_WORKFLOW_ID`{:.env_var}           | 文字列型  | 現在のジョブのワークフロー インスタンスの一意の識別子。 この ID は Workflow インスタンス内のすべてのジョブで同一となります。                                                                                          |
| `CIRCLE_WORKFLOW_JOB_ID`{:.env_var}       | 文字列型  | 現在のジョブの一意の識別子。                                                                                                                                                  |
| `CIRCLE_WORKFLOW_WORKSPACE_ID`{:.env_var} | 文字列型  | 現在のジョブの[ワークスペース]({{site.baseurl}}/glossary/#workspace)の識別子。 この識別子は、特定のワークスペース内のすべてのジョブで同じです。                                                                |
| `CIRCLE_WORKING_DIRECTORY`{:.env_var}     | 文字列型  | 現在のジョブの `working_directory` キーの値。                                                                                                                               |
| `CIRCLE_INTERNAL_TASK_DATA`{:.env_var}    | 文字列型  | **内部用**。 ジョブ関連の内部データが格納されるディレクトリ。 データ スキーマは変更される可能性があるため、このディレクトリのコンテンツは文書化されていません。                                                                             |
>>>>>>> de0fd5ee
{: class="table table-striped"}<|MERGE_RESOLUTION|>--- conflicted
+++ resolved
@@ -1,4 +1,3 @@
-<<<<<<< HEAD
 | 変数                                        | タイプ   | 値                                                                                                                                    |
 | ----------------------------------------- | ----- | ------------------------------------------------------------------------------------------------------------------------------------ |
 | `CI`{:.env_var}                           | ブール値型 | `true` (現在の環境が CI 環境かどうかを表します)                                                                                                       |
@@ -20,41 +19,11 @@
 | `CIRCLE_PULL_REQUESTS`{:.env_var}         | リスト   | 現在のビルドに関連付けられたプル リクエストの URL の一覧 (カンマ区切り)。                                                                                            |
 | `CIRCLE_REPOSITORY_URL`{:.env_var}        | 文字列型  | GitHub または Bitbucket リポジトリ URL。                                                                                                      |
 | `CIRCLE_SHA1`{:.env_var}                  | 文字列型  | 現在のビルドの前回のコミットの SHA1 ハッシュ。                                                                                                           |
-| `CIRCLE_TAG`{:.env_var}                   | 文字列型  | git タグの名前 (現在のビルドがタグ付けされている場合)。 詳しくは [Git タグを使ったジョブの実行]({{site.baseurl}}/2.0/workflows/#executing-workflows-for-a-git-tag)を参照してください。 |
+| `CIRCLE_TAG`{:.env_var}                   | 文字列型  | git タグの名前 (現在のビルドがタグ付けされている場合)。 詳しくは [Git タグを使ったジョブの実行]({{site.baseurl}}/workflows/#executing-workflows-for-a-git-tag)を参照してください。 |
 | `CIRCLE_USERNAME`{:.env_var}              | 文字列型  | パイプラインをトリガーしたユーザーの GitHub または Bitbucket ユーザー名 （そのユーザーが CircleCI のアカウントを持っている場合のみ）                                                    |
 | `CIRCLE_WORKFLOW_ID`{:.env_var}           | 文字列型  | 現在のジョブのワークフロー インスタンスの一意の識別子。 この ID は Workflow インスタンス内のすべてのジョブで同一となります。                                                               |
 | `CIRCLE_WORKFLOW_JOB_ID`{:.env_var}       | 文字列型  | 現在のジョブの一意の識別子。                                                                                                                       |
-| `CIRCLE_WORKFLOW_WORKSPACE_ID`{:.env_var} | 文字列型  | 現在のジョブの[ワークスペース]({{site.baseurl}}/2.0/glossary/#workspace)の識別子。 この識別子は、特定のワークスペース内のすべてのジョブで同じです。                                     |
+| `CIRCLE_WORKFLOW_WORKSPACE_ID`{:.env_var} | 文字列型  | 現在のジョブの[ワークスペース]({{site.baseurl}}/glossary/#workspace)の識別子。 この識別子は、特定のワークスペース内のすべてのジョブで同じです。                                     |
 | `CIRCLE_WORKING_DIRECTORY`{:.env_var}     | 文字列型  | 現在のジョブの `working_directory` キーの値。                                                                                                    |
 | `CIRCLE_INTERNAL_TASK_DATA`{:.env_var}    | 文字列型  | **内部用**。 ジョブ関連の内部データが格納されるディレクトリ。 データ スキーマは変更される可能性があるため、このディレクトリのコンテンツは文書化されていません。                                                  |
-=======
-| 変数                                        | タイプ   | 値                                                                                                                                                               |
-| ----------------------------------------- | ----- | --------------------------------------------------------------------------------------------------------------------------------------------------------------- |
-| `CI`{:.env_var}                           | ブール値型 | `true` (現在の環境が CI 環境かどうかを表します)                                                                                                                                  |
-| `CIRCLECI`{:.env_var}                     | ブール値型 | `true` (現在の環境が CircleCI 環境かどうかを表します)。                                                                                                                           |
-| `CIRCLE_BRANCH`{:.env_var}                | 文字列型  | 現在ビルド中の Git ブランチの名前。                                                                                                                                            |
-| `CIRCLE_BUILD_NUM`{:.env_var}             | 整数型   | 現在のジョブの番号。 この番号はジョブごとに一意です。                                                                                                                                     |
-| `CIRCLE_BUILD_URL`{:.env_var}             | 文字列型  | CircleCI での現在のジョブの URL                                                                                                                                          |
-| `CIRCLE_JOB`{:.env_var}                   | 文字列型  | 現在のジョブの名前。                                                                                                                                                      |
-| `CIRCLE_NODE_INDEX`{:.env_var}            | 整数型   | (並列実行を有効化してジョブを実行する場合) 並列実行の現在のインデックスです。 0 から "`CIRCLE_NODE_TOTAL` - 1" までの値を取ります。                                                                              |
-| `CIRCLE_NODE_TOTAL`{:.env_var}            | 整数型   | (並列実行を有効化してジョブを実行する場合) 並列実行の総数です。 設定ファイルの `parallelism` の値と等しくなります。                                                                                             |
-| `CIRCLE_OIDC_TOKEN`{:.env_var}            | 文字列型  | CircleCI が署名した OpenID Connect トークン。現在のジョブの詳細情報を含みます。 コンテキストを使用しているジョブで使用可能です。                                                                                   |
-| `CIRCLE_PR_NUMBER`{:.env_var}             | 整数型   | 関連付けられた GitHub または Bitbucket プル リクエストの番号。 フォークしたプルリクエストのみで使用可能です。                                                                                               |
-| `CIRCLE_PR_REPONAME`{:.env_var}           | 文字列型  | プル リクエストが作成された GitHub または Bitbucket リポジトリの名前。 フォークしたプルリクエストのみで使用可能です。                                                                                           |
-| `CIRCLE_PR_USERNAME`{:.env_var}           | 文字列型  | プル リクエストを作成したユーザーの GitHub または Bitbucket ユーザー名。 フォークしたプルリクエストのみで使用可能です。                                                                                          |
-| `CIRCLE_PREVIOUS_BUILD_NUM`{:.env_var}    | 整数型   | 現在のブランチのこれまでのビルドの数。 注: この変数はランナー Executor には設定されません。                                                                                                            |
-| `CIRCLE_PROJECT_REPONAME`{:.env_var}      | 文字列型  | 現在のプロジェクトのリポジトリの名前。                                                                                                                                             |
-| `CIRCLE_PROJECT_USERNAME`{:.env_var}      | 文字列型  | 現在のプロジェクトの GitHub または Bitbucket ユーザー名。                                                                                                                          |
-| `CIRCLE_PULL_REQUEST`{:.env_var}          | 文字列型  | 関連付けられたプル リクエストの URL。 ひも付けられたプルリクエストが複数ある時は、そのうちの 1 つがランダムで選ばれます。                                                                                               |
-| `CIRCLE_PULL_REQUESTS`{:.env_var}         | リスト   | 現在のビルドに関連付けられたプル リクエストの URL の一覧 (カンマ区切り)。                                                                                                                       |
-| `CIRCLE_REPOSITORY_URL`{:.env_var}        | 文字列型  | GitHub または Bitbucket リポジトリ URL。                                                                                                                                 |
-| `CIRCLE_SHA1`{:.env_var}                  | 文字列型  | 現在のビルドの前回のコミットの SHA1 ハッシュ。                                                                                                                                      |
-| `CIRCLE_TAG`{:.env_var}                   | 文字列型  | git タグの名前 (現在のビルドがタグ付けされている場合)。 詳しくは [Git タグを使ったジョブの実行]({{site.baseurl}}/workflows/#executing-workflows-for-a-git-tag)を参照してください。                            |
-| `CIRCLE_USERNAME`{:.env_var}              | 文字列型  | パイプラインをトリガーしたユーザーの GitHub または Bitbucket ユーザー名 （そのユーザーが CircleCI のアカウントを持っている場合のみ）                                                                               |
-| `CIRCLE_WORKFLOW_ID`{:.env_var}           | 文字列型  | 現在のジョブのワークフロー インスタンスの一意の識別子。 この ID は Workflow インスタンス内のすべてのジョブで同一となります。                                                                                          |
-| `CIRCLE_WORKFLOW_JOB_ID`{:.env_var}       | 文字列型  | 現在のジョブの一意の識別子。                                                                                                                                                  |
-| `CIRCLE_WORKFLOW_WORKSPACE_ID`{:.env_var} | 文字列型  | 現在のジョブの[ワークスペース]({{site.baseurl}}/glossary/#workspace)の識別子。 この識別子は、特定のワークスペース内のすべてのジョブで同じです。                                                                |
-| `CIRCLE_WORKING_DIRECTORY`{:.env_var}     | 文字列型  | 現在のジョブの `working_directory` キーの値。                                                                                                                               |
-| `CIRCLE_INTERNAL_TASK_DATA`{:.env_var}    | 文字列型  | **内部用**。 ジョブ関連の内部データが格納されるディレクトリ。 データ スキーマは変更される可能性があるため、このディレクトリのコンテンツは文書化されていません。                                                                             |
->>>>>>> de0fd5ee
 {: class="table table-striped"}