--- conflicted
+++ resolved
@@ -8,22 +8,12 @@
   - クラウド
   - Server v3.x
   - Server v2.x
-<<<<<<< HEAD
 suggested_links_has_experiments: true
 suggested:
   - 
     title: Context deadline exceeded after 1 hour - Build timed out
     isExperiment: true
     link: https://support.circleci.com/hc/en-us/articles/4410707277083
-=======
-
-suggested_links_has_experiments: true
-suggested:
-  - title: 「Context deadline exceeded」 についてのエラーの解決方法（Freeプラン対応）
-    link: https://support.circleci.com/hc/ja/articles/4410707277083
-    isExperiment: true
->>>>>>> 4c2e3cb0
----
 
 コンテキストは、環境変数を保護し、プロジェクト間で共有するためのメカニズムを提供します。 環境変数は、名前と値のペアとして定義され、実行時に挿入されます。 このドキュメントでは、以下のセクションに沿って、CircleCI でコンテキストを作成および使用する方法について説明します。
 
