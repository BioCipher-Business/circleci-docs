---
layout: classic-docs
title: "言語ガイド: Java (Maven を使用)"
short-title: "Maven を使用した Java プロジェクト"
description: "CircleCI 2.0 での Java と Maven を使用したビルドとテスト"
categories:
  - language-guides
order: 4
version:
  - Cloud
  - Server v2.x
---

このガイドでは、CircleCI で Maven を使用して Java アプリケーションをビルドする方法について説明します。

* 目次
{:toc}

## 概要
{:.no_toc}

This is an example application showcasing how to run a Java app on CircleCI 2.1. This application uses the [Spring PetClinic sample project](https://projects.spring.io/spring-petclinic/). Spring Framework を使用している  (このプロジェクトは [Spring Initializr](https://start.spring.io/) を使用して生成されています) This document includes pared down sample configurations demonstrating different CircleCI features including workspaces, dependency caching, and parallelism.

## 設定ファイルの例
{: #sample-configuration-version-21 }

### A basic build with an orb:
{: #a-basic-build-with-an-orb }

```yaml
version: 2.1

orbs:
  maven: circleci/maven@0.0.12

workflows:
  maven_test:
    jobs:
      - maven/test # checkout, build, test, and upload test results
```
<<<<<<< HEAD

=======
>>>>>>> c07eaa43

This config uses the language-specific orb to replace any executors, build tools, and commands available. Here we are using the [maven orb](https://circleci.com/developer/orbs/orb/circleci/maven), which simplifies building and testing Java projects using Maven. The maven/test command checks out the code, builds, tests, and uploads the test result. The parameters of this command can be customized. See the maven orb docs for more information.

## For 2.0 Configuration (recommended for CircleCI Server only):
{: #for-20-configuration-recommended-for-circleci-server-only }

```yaml
version: 2.0

jobs:
  build:
    docker:
      - image: circleci/openjdk:stretch
        auth:
          username: mydockerhub-user
          password: $DOCKERHUB_PASSWORD  # context / project UI env-var reference
    steps:
      - checkout
      - run: ./mvnw package
```

Version 2.0 configs without workflows will look for a job named `build`. A job is a essentially a series of commands run in a clean execution environment. Notice the two primary parts of a job: the executor and steps. In this case, we are using the docker executor and passing in a CircleCI convenience image.

### Using a workflow to build then test
{: #using-a-workflow-to-build-then-test }

A workflow is a dependency graph of jobs. This basic workflow runs a build job followed by a test job. The test job will not run unless the build job exits successfully.

```yaml
version: 2.0

jobs:
  test:
    docker:
      - image: circleci/openjdk:stretch
        auth:
          username: mydockerhub-user
          password: $DOCKERHUB_PASSWORD  # context / project UI env-var reference
    steps:
      - checkout
      - run: ./mvnw test

  build:
    docker:
      - image: circleci/openjdk:stretch
        auth:
          username: mydockerhub-user
          password: $DOCKERHUB_PASSWORD  # context / project UI env-var reference
    steps:
      - checkout
      - run: ./mvnw -Dmaven.test.skip=true package

workflows:
  version: 2

  build-then-test:
    jobs:
      - build
      - test:
          requires:
            - build
```

### Caching dependencies
{: #caching-dependencies }

The following code sample details the use of **caching**.

{% raw %}
```yaml
version: 2.0

jobs:
  build:
    docker:
      - image: circleci/openjdk:stretch
        auth:
          username: mydockerhub-user
          password: $DOCKERHUB_PASSWORD  # context / project UI env-var reference
    steps:
      - checkout
      - restore_cache:
          keys:
            - v1-dependencies-{{ checksum "pom.xml" }} # appends cache key with a hash of pom.xml file
            - v1-dependencies- # fallback in case previous cache key is not found
      - run: ./mvnw -Dmaven.test.skip=true package
      - save_cache:
            paths:
              - ~/.m2
            key: v1-dependencies-{{ checksum "pom.xml" }}
```
{% endraw %}

The first time this build ran without any dependencies cached, it took 2m14s. Once the dependencies were restored, the build took 39 seconds.

Note that the `restore_cache` step will restore whichever cache it first matches. You can add a restore key here as a fallback. In this case, even if `pom.xml` changes, you can still restore the previous cache. This means the job will only have to fetch the dependencies that have changed between the new `pom.xml` and the previous cache.

### Persisting build artifacts to workspace
{: #persisting-build-artifacts-to-workspace }

The following configuration sample details persisting a build artifact to a workspace.

```yaml
version: 2.0

jobs:
  build:
    docker:
      - image: circleci/openjdk:stretch
        auth:
          username: mydockerhub-user
          password: $DOCKERHUB_PASSWORD  # context / project UI env-var reference
    steps:
      - checkout
      - run: ./mvnw -Dmaven.test.skip=true package
      - persist_to_workspace:
         root: ./
         paths:
           - target/

  test:
    docker:
      - image: circleci/openjdk:stretch
        auth:
          username: mydockerhub-user
          password: $DOCKERHUB_PASSWORD  # context / project UI env-var reference
    steps:
      - checkout
      - attach_workspace:
          at: ./target
      - run: ./mvnw test

workflows:
  version: 2

  build-then-test:
    jobs:
      - build
      - test:
          requires:
            - build
```

This `persist_to_workspace` step allows you to persist files or directories to be used by downstream jobs in the workflow. In this case, the target directory produced by the build step is persisted for use by the test step.

### Splitting tests across parallel containers
{: #splitting-tests-across-parallel-containers }


{% raw %}
```yaml
version: 2.0
jobs:
  test:
    parallelism: 2 # parallel containers to split the tests among
    docker:
      - image: circleci/openjdk:stretch
        auth:
          username: mydockerhub-user
          password: $DOCKERHUB_PASSWORD  # context / project UI env-var reference
    steps:
      - checkout
      - run: |
          ./mvnw \
          -Dtest=$(for file in $(circleci tests glob "src/test/**/**.java" \
          | circleci tests split --split-by=timings); \
          do basename $file \
          | sed -e "s/.java/,/"; \
          done | tr -d '\r\n') \
          -e test
      - store_test_results: # We use this timing data to optimize the future runs
          path: target/surefire-reports

  build:
    docker:
      - image: circleci/openjdk:stretch
        auth:
          username: mydockerhub-user
          password: $DOCKERHUB_PASSWORD  # context / project UI env-var reference
    steps:
      - checkout
      - run: ./mvnw -Dmaven.test.skip=true package

workflows:
  version: 2

  build-then-test:
    jobs:
      - build
      - test:
          requires:
            - build
```

{% endraw %}

Splitting tests by timings is a great way to divide time-consuming tests across multiple parallel containers. You might think of splitting by timings as requiring 4 parts:

1. a list of tests to split
2. the command: `circleci tests split --split-by=timings`
3. containers to run the tests
4. historical data to intelligently decide how to split tests

To collect the list of tests to split, simply pull out all of the Java test files with this command: `circleci tests glob "src/test/**/**.java"`. Then use `sed` and `tr` to translate this newline-separated list of test files into a comma-separated list of test classes.

Adding `store_test_results` enables CircleCI to access the historical timing data for previous executions of these tests, so the platform knows how to split tests to achieve the fastest overall runtime.

### Storing code coverage artifacts
{: #storing-code-coverage-artifacts }

```yaml
version: 2.0

jobs:
  test:
    docker:
      - image: circleci/openjdk:stretch
        auth:
          username: mydockerhub-user
          password: $DOCKERHUB_PASSWORD  # context / project UI env-var reference
    steps:
      - checkout
      - run: ./mvnw test verify
      - store_artifacts:
          path: target/site/jacoco/index.html

workflows:
  version: 2

  test-with-store-artifacts:
    jobs:
      - test
```

The Maven test runner with the [JaCoCo](https://www.eclemma.org/jacoco/) plugin generates a code coverage report during the build. To save that report as a build artifact, use the `store_artifacts` step.

### A configuration
{: #a-configuration }

The following code sample is the entirety of a configuration file combining the features described above.


{% raw %}

```yaml
version: 2.0

jobs:
  test:
    parallelism: 2
    docker:
      - image: circleci/openjdk:stretch
        auth:
          username: mydockerhub-user
          password: $DOCKERHUB_PASSWORD  # context / project UI env-var reference
    steps:
      - checkout
      - restore_cache:
          keys:
            - v1-dependencies-{{ checksum "pom.xml" }}
            - v1-dependencies-
      - attach_workspace:
          at: ./target
      - run: |
            ./mvnw \
            -Dtest=$(for file in $(circleci tests glob "src/test/**/**.java" \
            | circleci tests split --split-by=timings); \
            do basename $file \
            | sed -e "s/.java/,/"; \
            done | tr -d '\r\n') \
            -e test verify
      - store_test_results:
          path: target/surefire-reports
      - store_artifacts:
          path: target/site/jacoco/index.html

  build:
    docker:
      - image: circleci/openjdk:stretch
        auth:
          username: mydockerhub-user
          password: $DOCKERHUB_PASSWORD  # context / project UI env-var reference
    steps:
      - checkout
      - restore_cache:
          keys:
            - v1-dependencies-{{ checksum "pom.xml" }}
            - v1-dependencies-
      - run: ./mvnw -Dmaven.test.skip=true package
      - save_cache:
          paths:
            - ~/.m2
          key: v1-dependencies-{{ checksum "pom.xml" }}
      - persist_to_workspace:
         root: ./
         paths:
           - target/

workflows:
  version: 2

  build-then-test:
    jobs:
      - build
      - test:
          requires:
            - build
```
{% endraw %}

このデモ アプリケーションには、リポジトリの `maven` ブランチである [https://github.com/CircleCI-Public/circleci-demo-java-spring/tree/maven](https://github.com/CircleCI-Public/circleci-demo-java-spring/tree/maven) からアクセスできます。 ご自身でコード全体を確認する場合は、GitHub でプロジェクトをフォークし、ローカル マシンにダウンロードします。 CircleCI の [[Add Projects (プロジェクトの追加)](https://circleci.com/add-projects){:rel="nofollow"}] ページにアクセスし、プロジェクトの横にある [Build Project (プロジェクトのビルド)] ボタンをクリックします。 最後に `.circleci/config.yml` の内容をすべて削除します。 Nice! これで、Maven と Spring を使用する Java アプリケーション用に CircleCI を構成できました。

## 関連項目
{: #see-also }

- [Maven](https://maven.apache.org/) を使用している  ([Gradle](https://gradle.org/) 版のガイドは[こちら](https://circleci.com/ja/docs/2.0/language-java/))
- Java 8 を使用している<|MERGE_RESOLUTION|>--- conflicted
+++ resolved
@@ -38,10 +38,6 @@
     jobs:
       - maven/test # checkout, build, test, and upload test results
 ```
-<<<<<<< HEAD
-
-=======
->>>>>>> c07eaa43
 
 This config uses the language-specific orb to replace any executors, build tools, and commands available. Here we are using the [maven orb](https://circleci.com/developer/orbs/orb/circleci/maven), which simplifies building and testing Java projects using Maven. The maven/test command checks out the code, builds, tests, and uploads the test result. The parameters of this command can be customized. See the maven orb docs for more information.
 
