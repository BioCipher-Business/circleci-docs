---
layout: classic-docs
title: "設定ファイルの概要"
description: "Find out how to get started with the core of the CircleCI experience - config.yml - in four simple steps."
version:
  - Cloud
  - Server v3.x
  - Server v2.x
---

このガイドでは、簡単なステップに沿って、CircleCI で作業の中心となる `config.yml` の概要を説明していきます。

* 目次
{:toc}

## CircleCI 設定ファイル入門
{: #getting-started-with-circleci-config }
{:.no_toc}

このガイドでは、初めに CircleCI が `config.yml` をどのように見つけて実行するか、さまざまな作業にシェル コマンドをどのように使用できるかを説明します。 次に、`config.yml` がどのようにコードとやり取りしてビルドを開始するかを概説します。 さらに、Docker コンテナを使用して、必要とする環境で正確に実行する方法についても説明します。 最後に、ワークフローについて簡単に説明し、ビルド、テスト、セキュリティ スキャン、承認ステップ、デプロイをオーケストレーションする方法について学びます。

CircleCI は *Configuration as Code* を貫いています。  そのため、ビルドからデプロイまでのデリバリー プロセス全体が `config.yml` という 1 つのファイルを通じてオーケストレーションされます。  `config.yml` ファイルは、プロジェクトの最上部にある `.circleci` というフォルダーに置かれます。  CircleCI の設定ファイルでは YAML 構文を使用します。 基本事項については、「[YAML の記述]({{ site.baseurl }}/ja/2.0/writing-yaml/)」を参照してください。


## パート 1: すべてはシェルから始まる
{: #part-one-hello-its-all-about-the-shell }
それでは、始めましょう。  CircleCI では、必要なあらゆる処理を実行できるオンデマンドのシェルを提供することで、強力なエクスペリエンスを実現しています。  パート 1 では、最初のビルドのセットアップとシェル コマンドの実行が簡単に行えることを説明します。

1. まだ登録がお済みでない場合は、CircleCI にアクセスして登録し、GitHub または Bitbucket を選択してください。 GitHub Marketplace からの登録も可能です。
2. 管理するプロジェクトが追加されていることを確認します。
3. プロジェクトの main ブランチの最上部に `.circleci` フォルダーを追加します。  必要に応じて master 以外のブランチで試してみることも可能です。  フォルダー名は、必ずピリオドで始めてください。  これは .circleci 形式の特別なフォルダーです。
4. .circleci フォルダーに `config.yml` ファイルを追加します。
5. 以下の内容を `config.yml` ファイルに追加します。

<<<<<<< HEAD
{% highlight yaml %}
version: 2.1 jobs: build: docker: - image: alpine:3.7 steps: - run: name: The First Step command: | echo 'Hello World!' echo 'This is the delivery pipeline'
{% endhighlight %}
=======
```yml
version: 2.1
jobs:
  build:
    docker:
      - image: alpine:3.7
    steps:
      - run:
          name: The First Step
          command: |
            echo 'Hello World!'
            echo 'This is the delivery pipeline'
```
>>>>>>> edd50140

設定ファイルをチェックインし、実行を確認します。  ジョブの出力は、CircleCI アプリケーションで確認できます。

### 学習ポイント
{: #learnings }
{:.no_toc}

CircleCI 設定ファイルの構文はとても明快です。  特につまづきやすいポイントと言えば、インデントでしょう。  インデントの設定は必ず統一するように注意してください。  設定ファイルでよくある間違いはこれだけです。  それぞれの行について詳しく見ていきましょう。

- 行 1: 使用している CircleCI プラットフォームのバージョンを示します。 `2.1` が最新のバージョンです。
- 行 2、3: `jobs` レベルには、任意の名前が付いた子のコレクションが含まれます。  `build` は、`jobs` コレクション内の最初の名前付き子です。  この例では、`build` は唯一のジョブでもあります。
- 行 6、7: `steps` コレクションは、`run` ディレクティブの順序付きリストです。  各 `run` ディレクティブは、宣言された順に実行されます。
- 行 8: `name` 属性は、警告、エラー、出力などを返す際に便利な組織的情報を提供します。  `name` は、ビルド プロセス内のアクションとしてわかりやすいものにする必要があります。
- 行 9 ～ 11: ここで特別なコードを使います。  `command` 属性は、行う作業を表すシェル コマンドのリストです。  最初のパイプ `|` は、複数行のシェル コマンドがあることを示します。  行 10 はビルド シェルに「`Hello World!`」を出力し、行 11 は「`This is the delivery pipeline`」を出力します。

## パート 2: ビルドのための情報と準備
{: #part-two-info-and-preparing-to-build }
コードをさらにリアルにしましょう。  デリバリーにはコードが必要です。  この例では、コードを取得してリストするための行を追加します。  これは 2つ目の run で行います。

1. まだパート 1 の手順を実行していない場合は、パート 1 を完了して、簡単な `.circleci/config.yml` ファイルをプロジェクトに追加してください。

2. CircleCI では、簡略化されたコマンドが数多く提供されており、これらを使用すると複雑な操作がとても簡単になります。  ここでは、`checkout` コマンドを追加しましょう。  このコマンドは、後続のステップで使用するためのブランチ コードを自動的に取得します。

3. 次に、2 つ目の `run` ステップを追加し、`ls -al` を実行して、すべてのコードが利用可能であることを確認します。


<<<<<<< HEAD
{% highlight yaml %}
version: 2.1 jobs: build: docker: - image: alpine:3.7 steps: - checkout - run: name: The First Step command: | echo 'Hello World!' echo 'This is the delivery pipeline'

=======
```yml
version: 2.1
jobs:
  build:
    docker:
      - image: alpine:3.7
    steps:
      - checkout
      - run:
          name: The First Step
          command: |
            echo 'Hello World!'
            echo 'This is the delivery pipeline'
>>>>>>> edd50140
      - run:
          name: Code Has Arrived
          command: |
            ls -al
            echo '^^^That should look familiar^^^'
```

### 学習ポイント
{: #learnings }
{:.no_toc}
コンフィグに 2つの小さな変更を加えただけですが、これらは重要な組織的概念を表しています。

- 行 7: `checkout` コマンドは、ジョブにコンテキストを与える、組み込みの予約語の一例です。  この例では、ビルドを開始できるように、このコマンドがコードをプル ダウンします。
- 行 13 ～ 17: `build` ジョブの 2 つ目の run は、チェックアウトの内容を (`ls -al` で) リストします。  これで、ブランチを操作できるようになります。

## パート 3: 処理の追加
{: #part-three-thats-nice-but-i-need }
コード ベースやプロジェクトは 1 つひとつ異なります。  それは問題ではありません。  多様性を認めています。  そうした理由から、CircleCI ではユーザーが好みのマシンや Docker コンテナを使用できるようにしています。  ここでは、ノードを利用可能にしたコンテナで実行する例を示します。  他にも macOS マシン、java コンテナ、GPU を利用するケースが考えられます。

1. このセクションでは、パート 1、2 のコードをさらに発展させます。  前のパートがまだ完了していない場合は、少なくともパート 1 を完了し、ブランチに作業中の `config.yml` ファイルを置いてください。

2. ここで行うのはとてもシンプルですが、驚くほど強力な変更です。  ビルド ジョブに使用する Docker イメージへの参照を追加します。


```yml
version: 2.1

orbs: browser-tools: circleci/browser-tools@1.1.0 jobs: build: # pre-built images: https://circleci.com/docs/2.0/circleci-images/ docker: - image: cimg/node:17.2-browsers steps: - checkout - browser-tools/install-browser-tools - run: name: The First Step command: | echo 'Hello World!' echo 'This is the delivery pipeline'

      - run:
          name: Code Has Arrived
          command: |
            ls -al
            echo '^^^That should look familiar^^^'
    
      - run:
          name: Running in a Unique Container
          command: |
            node -v
```

ノードコンテナで実行していることを示す、小さな `run` ブロックも追加しています。

### 学習ポイント
{: #learnings }
{:.no_toc}

設定ファイルに加えた上記の 2 つの変更は、作業をどのように実行するかに大きな影響を与えます。  実行環境をアップグレード、実験、または調整するために特別なコードやアクロバティックな操作は必要なく、Docker コンテナをジョブに関連付けてから、コンテナでジョブを動的に実行するだけです。  小さな変更を行うだけで、Mongo 環境を劇的にアップグレードしたり、基本イメージを拡大・縮小したり、さらには言語を変更することもできます。

- 行 4: yml のインライン コメントです。  どのようなコード単位でも同じですが、設定ファイルが複雑になるほど、コメントの利便性が高くなります。
- 行 5、6: ジョブに使用する Docker イメージを示します。  設定ファイルには複数のジョブを含めることができるため (次のセクションで説明)、設定ファイルの各部分をそれぞれ異なる環境で実行することも可能です。  たとえば、シン Java コンテナでビルド ジョブを実行してから、ブラウザーがプリインストールされたコンテナを使用してテスト ジョブを実行できます。 この例では、ブラウザーや他の便利なツールが既に組み込まれている [CircleCI 提供のビルド済みコンテナ]({{ site.baseurl }}/ja/2.0/circleci-images/)を使用します。
- 行 19 ～ 22: コンテナで使用できるノードのバージョンを返す run ステップを追加します。 CircleCI のビルド済みのコンビニエンス イメージにある別のコンテナや、Docker Hub のパブリック コンテナなどを使用して、いろいろ試してみてください。

## パート 4: 開始の承認
{: #part-four-approved-to-start }
ここまでは問題ないですね。  では少し時間を取って、オーケストレーションについて学びましょう。  この例では、1つずつの変更ではなく、分析に時間をかけます。 CircleCI のワークフローモデルは、先行ジョブのオーケストレーションに基づいています。  ワークフローの定義に使用される予約語が `requires` であるのはこのためです。  ジョブの開始は、常に、先行するジョブが正常に完了することで定義されます。  たとえば、[A, B, C] のようなジョブベクトルは、ジョブ B およびジョブ C がそれぞが先行するジョブを必要とすることで実装されます。  ジョブ A は直ちに開始されるため、requires ブロックを持ちません。 たとえば、ジョブ A は直ちに開始されますが、B には A が必要であり、C には B が必要です。

以下の例では、ビルドをトリガーするイベントは、`Hello-World` を直ちに開始します。  残りのジョブは待機します。  `Hello-World` が完了すると、`I-Have-Code` と `Run-With-Node` の両方が開始します。  `I-Have-Code` と `Run-With-Node` はいずれも、開始前に `Hello-World` が正常に完了することが求められているためです。  次に、`I-Have-Code` と `Run-With-Node` の両方が完了すると、`Hold-For-Approval` という承認ジョブが利用可能になります。  `Hold-For-Approval` ジョブは、他のジョブとは少し異なります。  このジョブは、ワークフローの続行を許可するための手動操作を示しています。  ユーザーが (CircleCI UI または API から) ジョブを承認するまでワークフローが待機している間、すべての状態は、元のトリガーイベントに基づいて維持されます。  承認ジョブは早めに完了することが推奨されますが、実際には数時間、長いときは数日かかってしまう場合もあるでしょう。 手動操作によって `Hold-For-Approval` が完了すると、最後のジョブ `Now-Complete` が実行されます。

ジョブ名はすべて任意です。  このため、複雑なワークフローを作成する必要がある場合にも、他の開発者が `config.yml` のワークフローの内容を理解しやすいよう、単純明快な名前を付けておくことができます。


<<<<<<< HEAD
{% highlight yaml %}
version: 2.1 jobs: Hello-World: docker: - image: alpine:3.7 steps: - run: name: Hello World command: | echo 'Hello World!' echo 'This is the delivery pipeline' I-Have-Code: docker: - image: alpine:3.7 steps: - checkout - run: name: Code Has Arrived command: | ls -al echo '^^^That should look familiar^^^' Run-With-Node: docker: - image: cimg/node:17.2 steps: - run: name: Running In A Container With Node command: | node -v Now-Complete: docker: - image: alpine:3.7 steps: - run: name: Approval Complete command: | echo 'Do work once the approval has completed'

workflows: Example_Workflow: jobs:
=======
```yml
version: 2.1
jobs:
  Hello-World:
    docker:
      - image: alpine:3.7
    steps:
      - run:
          name: Hello World
          command: |
            echo 'Hello World!'
            echo 'This is the delivery pipeline'
  I-Have-Code:
    docker:
      - image: alpine:3.7
    steps:
      - checkout
      - run:
          name: Code Has Arrived
          command: |
            ls -al
            echo '^^^That should look familiar^^^'
  Run-With-Node:
    docker:
      - image: cimg/node:17.2
    steps:
      - run:
          name: Running In A Container With Node
          command: |
            node -v
  Now-Complete:
    docker:
      - image: alpine:3.7
    steps:
      - run:
          name: Approval Complete
          command: |
            echo 'Do work once the approval has completed'
>>>>>>> edd50140

     - Hello-World
     - I-Have-Code:
         requires:
    
           - Hello-World
     - Run-With-Node:
         requires:
    
           - Hello-World
     - Hold-For-Approval:
         type: approval
         requires:
    
           - Run-With-Node
           - I-Have-Code
     - Now-Complete:
         requires:
    
           - Hold-For-Approval
<<<<<<< HEAD

{% endhighlight %}
=======
```
>>>>>>> edd50140

### 学習ポイント
{: #learnings }
{:.no_toc}

これで、手動ゲートを含むワークフローを作成して手間のかかる部分を管理する方法を理解できました。

- 行 3: `Hello World!` を出力するコマンドが、「Hello-World」という名前の 1 つの完全なジョブになっています。
- 行 12: コードを取得するコマンドは、`I-Have-Code` というジョブになっています。
- 行 22: CircleCI のビルド済みイメージを使用するノードの例は、`Run-With-Node` と名付けられています。
- 行 30: ここに追加されているジョブの動作内容は `Hello-World` と同じですが、ワークフロー スタンザの行 57 で指定されているとおり、承認が完了するまで実行されません。
- 行 39 ～ 57: 設定ファイルにワークフローが追加されています。  ここまでの例で CircleCI エンジンは、設定ファイルには単一ジョブのワークフローが含まれているものとして解釈していました。  ここでは、明確さを維持するために、実行するワークフローを記述しています。 このワークフローには、いくつかの便利な機能が使用されています。 `requires` ステートメントは、そのジョブが開始する前に正常に完了していなければならない先行ジョブのリストを示します。  この例では、`Hold-For-Approval` がアクティブになるには、その前に `I-Have-Code` と `Run-With-Node` の両方が完了する必要があります。  また、`I-Have-Code` と `Run-With-Node` はどちらも `Hello-World` に依存していますが、相互には依存していません。 つまり、この 2 つのジョブは、`Hello-World` が完了するとすぐに、並列して実行されます。  直接相互依存していない複数のジョブがあり、実時間を短縮したい場合に、便利な機能です。
- 行 50、51: ほとんどのジョブは汎用です。  しかし、このジョブにはタイプがあります。  この場合、タイプは `approval` で、ユーザーが CircleCI API または UI からビルドを完了させるためのアクションを行うことを要求します。 承認ジョブを間に挟むことで、ダウンストリーム ジョブの実行に先立って承認または管理する必要があるゲートを作成できます。


上記の例は、CircleCI 設定ファイルから利用できるいくつかの機能について、初心者向けのガイドを提供することを目的としたものです。  この他にも多くの機能が提供されています。  ドキュメントの他のページを参照してください。  スケジュールされたジョブ、ワークスペース、アーティファクトなどにはすべて、このページで説明した概念が応用されていることがおわかりいただけると思います。  さらに理解を深めて、CI/CD の自動化を進めていきましょう。

## 関連項目
{: #see-also }
{:.no_toc}

[CircleCI を設定する]({{ site.baseurl }}/ja/2.0/configuration-reference/)<|MERGE_RESOLUTION|>--- conflicted
+++ resolved
@@ -32,11 +32,6 @@
 4. .circleci フォルダーに `config.yml` ファイルを追加します。
 5. 以下の内容を `config.yml` ファイルに追加します。
 
-<<<<<<< HEAD
-{% highlight yaml %}
-version: 2.1 jobs: build: docker: - image: alpine:3.7 steps: - run: name: The First Step command: | echo 'Hello World!' echo 'This is the delivery pipeline'
-{% endhighlight %}
-=======
 ```yml
 version: 2.1
 jobs:
@@ -50,7 +45,6 @@
             echo 'Hello World!'
             echo 'This is the delivery pipeline'
 ```
->>>>>>> edd50140
 
 設定ファイルをチェックインし、実行を確認します。  ジョブの出力は、CircleCI アプリケーションで確認できます。
 
@@ -77,11 +71,6 @@
 3. 次に、2 つ目の `run` ステップを追加し、`ls -al` を実行して、すべてのコードが利用可能であることを確認します。
 
 
-<<<<<<< HEAD
-{% highlight yaml %}
-version: 2.1 jobs: build: docker: - image: alpine:3.7 steps: - checkout - run: name: The First Step command: | echo 'Hello World!' echo 'This is the delivery pipeline'
-
-=======
 ```yml
 version: 2.1
 jobs:
@@ -95,7 +84,6 @@
           command: |
             echo 'Hello World!'
             echo 'This is the delivery pipeline'
->>>>>>> edd50140
       - run:
           name: Code Has Arrived
           command: |
@@ -157,13 +145,6 @@
 
 ジョブ名はすべて任意です。  このため、複雑なワークフローを作成する必要がある場合にも、他の開発者が `config.yml` のワークフローの内容を理解しやすいよう、単純明快な名前を付けておくことができます。
 
-
-<<<<<<< HEAD
-{% highlight yaml %}
-version: 2.1 jobs: Hello-World: docker: - image: alpine:3.7 steps: - run: name: Hello World command: | echo 'Hello World!' echo 'This is the delivery pipeline' I-Have-Code: docker: - image: alpine:3.7 steps: - checkout - run: name: Code Has Arrived command: | ls -al echo '^^^That should look familiar^^^' Run-With-Node: docker: - image: cimg/node:17.2 steps: - run: name: Running In A Container With Node command: | node -v Now-Complete: docker: - image: alpine:3.7 steps: - run: name: Approval Complete command: | echo 'Do work once the approval has completed'
-
-workflows: Example_Workflow: jobs:
-=======
 ```yml
 version: 2.1
 jobs:
@@ -202,7 +183,6 @@
           name: Approval Complete
           command: |
             echo 'Do work once the approval has completed'
->>>>>>> edd50140
 
      - Hello-World
      - I-Have-Code:
@@ -223,12 +203,7 @@
          requires:
     
            - Hold-For-Approval
-<<<<<<< HEAD
-
-{% endhighlight %}
-=======
-```
->>>>>>> edd50140
+```
 
 ### 学習ポイント
 {: #learnings }
