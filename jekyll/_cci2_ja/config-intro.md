--- conflicted
+++ resolved
@@ -157,11 +157,6 @@
 
 ジョブ名はすべて任意です。  このため、複雑なワークフローを作成する必要がある場合にも、他の開発者が `config.yml` のワークフローの内容を理解しやすいよう、単純明快な名前を付けておくことができます。
 
-<<<<<<< HEAD
-
-```yml
-image: alpine:3.7 steps: - checkout - run: name: 最初のステップ command: | echo 'Hello World!'
-=======
 ```yml
 version: 2.1
 jobs:
@@ -173,7 +168,6 @@
           name: Hello World
           command: |
             echo 'Hello World!'
->>>>>>> b2e059d8
             echo 'This is the delivery pipeline'
   I-Have-Code:
     docker:
@@ -201,11 +195,6 @@
           name: Approval Complete
           command: |
             echo 'Do work once the approval has completed'
-<<<<<<< HEAD
-
-=======
-            
->>>>>>> b2e059d8
 workflows:
  Example_Workflow:
    jobs:
