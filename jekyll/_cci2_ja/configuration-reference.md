---
layout: classic-docs
title: CircleCI の設定
short-title: CircleCI の設定
description: .circleci/config.yml に関するリファレンス
order: 20
redirect_from: /ja/2.0/configuration/
readtime: false
version:
  - クラウド
  - Server v3.x
  - Server v2.x
suggested:
  - 
    title: 6 つの設定オプション
    link: https://circleci.com/ja/blog/six-optimization-tips-for-your-config/
  - 
    title: ダイナミックコンフィグの紹介
    link: https://discuss.circleci.com/t/intro-to-dynamic-config-via-setup-workflows/39868
  - 
    title: ダイナミックコンフィグの使用
    link: https://circleci.com/ja/blog/building-cicd-pipelines-using-dynamic-config/
  - 
    title: ローカル CLI を使用した設定の確認
    link: https://support.circleci.com/hc/ja/articles/360006735753?input_string=configuration+error
  - 
    title: ジョブをトリガーする方法
    link: https://support.circleci.com/hc/en-us/articles/360041503393?input_string=changes+in+v2+api
---

このドキュメントは、`.circleci/config.yml` ファイルで使用される CircleCI 2.x 設定キーのリファレンスガイドです。

`config.yml` の全体は「[サンプルコード](#サンプル-コード)」で確認できます。

---

* 目次
{:toc}


## **`setup`**
{: #setup }

| キー    | 必須 | タイプ   | 説明                                                                                  |
| ----- | -- | ----- | ----------------------------------------------------------------------------------- |
| setup | ×  | ブール値型 | config.yaml で[ダイナミック コンフィグ]({{ site.baseurl }}/ja/2.0/dynamic-config/)機能を使用するように指定します。 |
{: class="table table-striped"}

`setup` フィールドを指定すると、プライマリ `.circleci` 親ディレクトリ外部にある設定ファイルのトリガー、パイプライン パラメーターの更新、およびカスタマイズされた設定ファイルの生成を、条件に従って実行できます。

## **`version`**
{: #version }

| キー      | 必須 | タイプ  | 説明                                                                                                                                                                           |
| ------- | -- | ---- | ---------------------------------------------------------------------------------------------------------------------------------------------------------------------------- |
| version | ○  | 文字列型 | `2`、`2.0`、または `2.1`。`.circleci/config.yml` ファイルの簡素化、再利用、パラメータ化ジョブの利用に役立つバージョン 2.1 の新しいキーの概要については、[設定ファイルの再利用に関するドキュメント]({{ site.baseurl }}/ja/2.0/reusing-config/)を参照してください。 |
{: class="table table-striped"}

`version` フィールドは、将来的にサポートの終了や 破壊的変更に対して警告するかどうかの判断に用いられます。

## **`orbs`** (version: 2.1 が必須)
{: #orbs-requires-version-21 }

| キー        | 必須 | 型   | 説明                                                                                                                                                                         |
| --------- | -- | --- | -------------------------------------------------------------------------------------------------------------------------------------------------------------------------- |
| orbs      | ×  | マップ | ユーザーが選択した名前から Orb 参照 (文字列) または Orb 定義 (マップ) へのマップ。 Orb 定義は、2.1 設定ファイルの Orb 関連サブセットである必要があります。 詳細については、[Orb の作成に関するドキュメント]({{ site.baseurl }}/ja/2.0/creating-orbs/)を参照してください。 |
| executors | ×  | マップ | Executor 定義への文字列のマップ。 後述の [executors]({{ site.baseurl }}/ja/2.0/configuration-reference/#executors-requires-version-21) セクションも参照してください。                                    |
| commands  | ×  | マップ | コマンドを定義するコマンド名のマップ。 下記 [commands]({{ site.baseurl }}/ja/2.0/configuration-reference/#commands-requires-version-21) のセクションを参照してください。                                        |
{: class="table table-striped"}

以下の例は、承認済みの `circleci` 名前空間に置かれた `hello-build` という名前の Orb を呼び出します。

```yaml
version: 2.1
orbs:
    hello: circleci/hello-build@0.0.5
workflows:
    "Hello Workflow":
        jobs:
          - hello/hello-build
```
`circleci/hello-build@0.0.5` が完全認証された Orb の参照先ですが、この例では `hello` がその Orb の参照名となります。 Orb の詳細については[こちら](https://circleci.com/ja/orbs/)を参照してください。 [Orb の使用]({{site.baseurl}}/ja/2.0/orb-intro/) および [Orb のオーサリング]({{site.baseurl}}/ja/2.0/orb-author-intro/) に関するドキュメントもご覧ください。 パブリック Orb のリストは、[Orb レジストリ](https://circleci.com/ja/developer/orbs)をご覧ください。

## **`commands`** (version: 2.1 が必須)
{: #commands-requires-version-21 }

commands では、ジョブ内で実行する一連のステップをマップとして定義します。これにより、複数のジョブで 1 つのコマンド定義を再利用できます。 詳細については、[再利用可能な設定ファイルリファレンスガイド]({{ site.baseurl }}/ja/2.0/reusing-config/)を参照してください。

| キー          | 必須 | タイプ   | 説明                                                                                                                                                               |
| ----------- | -- | ----- | ---------------------------------------------------------------------------------------------------------------------------------------------------------------- |
| steps       | ○  | シーケンス | コマンドの呼び出し元のジョブ内で実行される一連のステップ。                                                                                                                                    |
| parameters  | ×  | マップ   | パラメーター キーのマップ。 詳細は「[コンフィグを再利用する]({{ site.baseurl }}/ja/2.0/reusing-config/)」内の「[パラメーター構文]({{ site.baseurl }}/ja/2.0/reusing-config/#parameter-syntax)」を参照してください。 |
| description | ×  | 文字列型  | コマンドの目的を記述する文字列。                                                                                                                                                 |
{: class="table table-striped"}

例

```yaml
commands:
  sayhello:
    description: "デモ用の簡単なコマンド"
    parameters:
      to:
        type: string
        default: "Hello World"
    steps:
      - run: echo << parameters.to >>
```

## **`parameters`** (version: 2.1 が必須)
{: #parameters-requires-version-21 }
設定ファイル内で使用するパイプラインパラメーターが宣言されます。 使用方法の詳細については、[パイプラインの値とパラメーター]({{ site.baseurl }}/ja/2.0/pipeline-variables#pipeline-parameters-in-configuration)を参照してください。

| キー         | 必須 | タイプ | 説明                                                                                                                            |
| ---------- | -- | --- | ----------------------------------------------------------------------------------------------------------------------------- |
| parameters | ×  | マップ | パラメーター キーのマップ。 `文字列`、`ブール値`、`整数`、`列挙型`がサポートされています。 [パラメーターの構文]({{ site.baseurl }}/ja/2.0/reusing-config/#パラメーターの構文)を参照してください。 |
{: class="table table-striped"}

## **`executors`** (version: 2.1 が必須)
{: #executors-requires-version-21 }

Executor は、ジョブステップの実行環境を定義するものです。Executor を 1 つ定義すると複数のジョブで再利用できます。

| キー                | 必須               | 型    | 説明                                                                                                                                 |
| ----------------- | ---------------- | ---- | ---------------------------------------------------------------------------------------------------------------------------------- |
| docker            | ○ <sup>(1)</sup> | リスト  | [docker Executor](#docker) 用のオプション。                                                                                                |
| resource_class    | ×                | 文字列型 | ジョブ内の各コンテナに割り当てられる CPU と RAM の量                                                                                                    |
| machine           | ○ <sup>(1)</sup> | マップ  | [machine Executor](#machine) 用のオプション。                                                                                              |
| macos             | ○ <sup>(1)</sup> | マップ  | [macOS Executor](#macos) 用のオプション。                                                                                                  |
| windows           | ○ <sup>(1)</sup> | マップ  | 現在、[Windows Executor](#windows) は Orb に対応しています。 [こちらの Orb](https://circleci.com/developer/ja/orbs/orb/circleci/windows) を参照してください。 |
| shell             | ×                | 文字列型 | すべてのステップで実行コマンドに使用するシェル。 各ステップ内の `shell` でオーバーライドできます (デフォルト設定については、[デフォルトのシェル オプション](#デフォルトのシェル-オプション)を参照してください)。                 |
| working_directory | ×                | 文字列型 | ステップを実行するディレクトリ。 絶対パスとして解釈されます。                                                                                                    |
| environment       | ×                | マップ  | 環境変数の名前と値のマップです。                                                                                                                   |
{: class="table table-striped"}

<sup>(1)</sup> 各ジョブにいずれか 1 つの Executor タイプを指定する必要があります。 2 つ以上指定するとエラーが発生します。

例

```yaml
version: 2.1
executors:
  my-executor:
    docker:
      - image: cimg/ruby:3.0.3-browsers
        auth:
          username: mydockerhub-user
          password: $DOCKERHUB_PASSWORD  # コンテキスト/プロジェクト UI 環境変数の参照

jobs:
  my-job:
    executor: my-executor
    steps:
      - run: echo outside the executor
```

パラメーター付き Executor の例は、[設定の再利用]({{ site.baseurl }}/ja/2.0/reusing-config/)の[Executor でパラメーターを使う]({{site.baseurl}}/ja/2.0/reusing-config/#using-parameters-in-executors) のセクションをご覧ください。

## **`jobs`**
{: #jobs }

ワークフローは 1 つ以上の一意の名前付きジョブで構成し、 それらのジョブは `jobs` マップで指定します。[2.0 config.yml のサンプル]({{ site.baseurl }}/ja/2.0/sample-config/)で `jobs` マップの例を 2 つ紹介しています。 ジョブの名前がマップのキーとなり、ジョブを記述するマップが値となります。

**注:** ジョブの最大実行時間は、Free プランでは 1 時間、Performance プランでは 3 時間、Scale プランでは 5 時間となります。 ジョブがタイムアウトする場合は、より大きな[リソースクラス]({{site.baseurl}}/ja/2.0/configuration-reference/#resourceclass)の使用や、[並列実行]({{site.baseurl}}/ja/2.0/parallelism-faster-jobs)を検討してください。  また、料金プランのアップグレードや、[ワークフロー]({{ site.baseurl }}/ja/2.0/workflows/)を利用した複数のジョブの同時実行も可能です。

### **<`job_name`>**
{:job-name}

各ジョブは、キーとなるジョブ名と値となるマップで構成されます。 名前は、その `jobs` リスト内で一意である必要があります。 値となるマップでは下記の属性を使用できます。

| キー                | 必須               | タイプ  | 説明                                                                                                                                                                                                                                                                                                                                                                                                                                      |
| ----------------- | ---------------- | ---- | --------------------------------------------------------------------------------------------------------------------------------------------------------------------------------------------------------------------------------------------------------------------------------------------------------------------------------------------------------------------------------------------------------------------------------------- |
| docker            | ○ <sup>(1)</sup> | リスト  | [docker Executor](#docker) 用のオプション。                                                                                                                                                                                                                                                                                                                                                                                                     |
| machine           | ○ <sup>(1)</sup> | マップ  | [machine Executor](#machine) 用のオプション。                                                                                                                                                                                                                                                                                                                                                                                                   |
| macos             | ○ <sup>(1)</sup> | マップ  | [macOS Executor](#macos) 用のオプション。                                                                                                                                                                                                                                                                                                                                                                                                       |
| shell             | ×                | 文字列型 | すべてのステップで実行コマンドに使用するシェル。 各ステップ内の `shell` でオーバーライドできます (デフォルト設定については、[デフォルトのシェル オプション](#デフォルトのシェル-オプション)を参照してください)。                                                                                                                                                                                                                                                                                                                      |
| parameters        | ×                | マップ  | `ワークフロー`において `job` を明示的に構成可能にする[パラメーター](#parameters)。                                                                                                                                                                                                                                                                                                                                                                                   |
| steps             | ○                | リスト  | 実行する[ステップ](#steps)のリスト。                                                                                                                                                                                                                                                                                                                                                                                                                 |
| working_directory | ×                | 文字列型 | ステップを実行するディレクトリ。 絶対パスとして解釈されます。 デフォルトは `~/project` となります（この `project` は文字列リテラルで、特定のプロジェクト名ではありません）。 ジョブ内の実行プロセスは、このディレクトリを参照するために環境変数 `$CIRCLE_WORKING_DIRECTORY` を使えます。 **注:** YAML 設定ファイルに記述したパスは展開_されません_。`store_test_results.path` を `$CIRCLE_WORKING_DIRECTORY/tests` と設定しても、CircleCI は文字どおり "`$CIRCLE_WORKING_DIRECTORY`" という、`$` 記号を含む名前のディレクトリ内に、サブディレクトリ `test` を格納しようとします。 `working_directory` で指定したディレクトリが存在しないときは自動で作成されます。 |
| parallelism       | ×                | 整数型  | このジョブを実行する並列インスタンスの数 (デフォルトは 1)。                                                                                                                                                                                                                                                                                                                                                                                                        |
| environment       | ×                | マップ  | 環境変数の名前と値のマップです。                                                                                                                                                                                                                                                                                                                                                                                                                        |
| branches          | ×                | マップ  | ワークフローまたはバージョン 2.1 の設定ファイル**以外**の構成に含まれる 1 つのジョブに対し、特定のブランチでの実行を許可またはブロックするルールを定義するマップ (デフォルトではすべてのブランチでの実行が許可されます)。 Workflows やバージョン 2.1 のコンフィグにおけるジョブやブランチに関する設定については [Workflows](#workflows) を参照してください。                                                                                                                                                                                                                              |
| resource_class    | ×                | 文字列型 | ジョブ内の各コンテナに割り当てられる CPU と RAM の量                                                                                                                                                                                                                                                                                                                                                                                                         |
{: class="table table-striped"}

<sup>(1)</sup> 各ジョブにいずれか 1 つの Executor タイプを指定する必要があります。 2 つ以上指定するとエラーが発生します。

#### `environment`
{: #environment }
環境変数の名前と値のマップです。 環境変数の定義と使用について、また様々な設定方法の優先順位については、[環境変数の使用]({{site.baseurl}}/ja/2.0/env-vars/)のページを参照してください。

#### `parallelism`
{: #parallelism }

`parallelism` を 2 以上に設定すると、設定した数の Executor がそれぞれセットアップされ、そのジョブのステップを並列に実行します。 この機能はテストステップを最適化するために使用します。 CircleCI CLI を使って並列コンテナにテス スイートを分割すると、ジョブの実行時間を短縮できます。 ただし、並列実行をするように設定していても 1 つの Executor でしか実行されない場合もあります。 詳しくは[テストの並列実行]({{ site.baseurl }}/ja/2.0/parallelism-faster-jobs/)を参照してください。

例

```yaml
jobs:
  build:
    docker:
      - image: buildpack-deps:trusty
        auth:
          username: mydockerhub-user
          password: $DOCKERHUB_PASSWORD  # context / project UI env-var reference
    environment:
      FOO: bar
    parallelism: 3
    resource_class: large
    working_directory: ~/my-app
    steps:
      - run: go test -v $(go list ./... | circleci tests split)
```

#### `parameters`
{: #parameters }
`parameters` は、[`job` を `workflow` で呼び出す](#jobs-in-workflow)ときに使用できます。

予約されているパラメーター名は以下のとおりです。

* `name`
* `requires`
* `context`
* `type`
* `filters`
* `matrix`
<!-- Others? -->
<!-- branches & type pass `circleci config validate`. Strange -->

詳細については、「[パラメーターの構文]({{ site.baseurl }}/ja/2.0/reusing-config/#parameter-syntax)」<!-- この参照先では、job-parameters に許可されている型については触れていません。-->を参照してください。


#### **`docker`** / **`machine`** / **`macos`** (_executor_)
{: #docker-machine-macos-windows-executor }

CircleCI ではジョブを実行する実行環境を複数ご用意しています。 実行環境を指定するには、_Executor_を選択し、イメージとリソースクラスを指定します。 Executor により、ジョブを実行する基盤テクノロジーや環境、オペレーションシステムが決まります。

`docker` (Linux)、`machine` (LinuxVM、Windows、GPU、Arm)、または `macos` Executor を使って実行ジョブを設定し、必要なツールとパッケージを使ってイメージとリソースクラスを指定します。

実行環境やイメージに関する詳細は、[実行環境の概要]({{ site.baseurl }}/ja/2.0/executor-intro/)をご覧ください。

#### `docker`
{: #docker }

`docker` キーは下記の要素を用いて設定します。

| キー          | 必須 | 型         | 説明                                                                                                                                                                                 |
| ----------- | -- | --------- | ---------------------------------------------------------------------------------------------------------------------------------------------------------------------------------- |
| image       | ○  | 文字列型      | 使用するカスタム Docker イメージの名前。 ジョブで最初に記述した `image` は、すべてのステップを実行するプライマリコンテナとなります。                                                                                                        |
| name        | ×  | 文字列型      | `name` では、セカンダリサービスコンテナにアクセスする際の名前を定義します。   デフォルトはどのサービスも `localhost` 上で直接見える状態になっています。  これは、例えば同じサービスのバージョン違いを複数立ち上げるときなど、localhost とは別のホスト名を使いたい場合に役立ちます。                        |
| entrypoint  | ×  | 文字列またはリスト | コンテナのローンチ時に実行するコマンド。 `entrypoint` は、イメージの [`ENTRYPOINT`](https://docs.docker.com/engine/reference/builder/#entrypoint) をオーバーライドします。                                                |
| command     | ×  | 文字列またはリスト | コンテナのローンチ時に PID 1 として使用するコマンド (または entrypoint の引数)。 `command` は、イメージの `COMMAND` をオーバーライドします。 イメージに `ENTRYPOINT` がある場合は、それに渡す引数として扱われます。イメージに `ENTRYPOINT` がない場合は、実行するコマンドとして扱われます。 |
| user        | ×  | 文字列型      | Docker コンテナ内でコマンドを実行するユーザー。                                                                                                                                                        |
| environment | ×  | マップ       | 環境変数の名前と値のマップです。 `environment` 設定は、ジョブステップではなく Docker コンテナによって実行されるエントリポイントとコマンドに適用されます。                                                                                           |
| auth        | ×  | マップ       | 標準の `docker login` 認証情報を用いたレジストリの認証情報。                                                                                                                                             |
| aws_auth    | ×  | マップ       | AWS Elastic Container Registry (ECR) の認証情報。                                                                                                                                        |
{: class="table table-striped"}

[プライマリコンテナ]({{ site.baseurl }}/ja/2.0/glossary/#primary-container) (リストの最初にあるコンテナ) については、設定ファイルで `command` も `entrypoint` も指定されていない場合、イメージ内のすべての `ENTRYPOINT` と `COMMAND` が無視されます。 というのも、プライマリコンテナは通常 `steps` の実行のみに使用されるもので `ENTRYPOINT` 用ではなく、`ENTRYPOINT` は大量のリソースを消費したり、予期せず終了したりする可能性があるためです。 [カスタムイメージ]({{ site.baseurl }}/ja/2.0/custom-images/#adding-an-entrypoint) はこの動作を無効にし、強制的に `ENTRYPOINT` を実行する場合があります。

タグやハッシュ値でイメージのバージョンを指定することもできます。 公式の Docker レジストリ（デフォルトは Docker Hub）のパブリックイメージはどんなものでも自由に使えます。 イメージの指定方法の詳細については、 [Docker 実行環境]({{ site.baseurl }}/ja/2.0/using-docker) のページを参照してください。

Docker Hub など、一部のレジストリでは、匿名ユーザーによる Docker のプル回数に上限が設定されている場合があります。  こうした場合にプライベートイメージとパブリックイメージをプルするには、認証を行うことをお勧めします。 ユーザー名とパスワードは `auth` フィールドで指定できます。  詳細については、「[Docker の認証付きプルの使用]({{ site.baseurl }}/ja/2.0/private-images/)」を参照してください。

例

```yaml
jobs:
  build:
    docker:
      - image: buildpack-deps:trusty # primary container
        auth:
          username: mydockerhub-user
          password: $DOCKERHUB_PASSWORD  # context / project UI env-var reference
        environment:
          ENV: CI

      - image: mongo:2.6.8
        auth:
          username: mydockerhub-user
          password: $DOCKERHUB_PASSWORD  # context / project UI env-var reference
        command: [--smallfiles]

      - image: postgres:14.2
        auth:
          username: mydockerhub-user
          password: $DOCKERHUB_PASSWORD  # context / project UI env-var reference
        environment:
          POSTGRES_USER: user

      - image: redis@sha256:54057dd7e125ca41afe526a877e8bd35ec2cdd33b9217e022ed37bdcf7d09673
        auth:
          username: mydockerhub-user
          password: $DOCKERHUB_PASSWORD  # context / project UI env-var reference

      - image: acme-private/private-image:321
        auth:
          username: mydockerhub-user
          password: $DOCKERHUB_PASSWORD  # context / project UI env-var reference
```

[AWS ECR](https://aws.amazon.com/ecr/) にホストしているイメージを使うには AWS 認証情報での認証が必要です。 デフォルトでは、CircleCI はプロジェクト環境変数で指定した `AWS_ACCESS_KEY_ID` と `AWS_SECRET_ACCESS_KEY` を AWS 認証情報に使用します。 下記のように `aws_auth` フィールドを用いて認証情報をセットすることも可能です。

```yaml
jobs:
  build:
    docker:
      - image: account-id.dkr.ecr.us-east-1.amazonaws.com/org/repo:0.1
        aws_auth:
          aws_access_key_id: AKIAQWERVA  # 文字列リテラル値を指定するか
          aws_secret_access_key: $ECR_AWS_SECRET_ACCESS_KEY  # UI から設定したプロジェクトの環境変数を参照するように指定します
```

#### **`machine`**
{: #machine }

Machine Executor は `machine` キーとともに下記のマップを用いて設定します。

| キー                     | 必須 | 型     | 説明                                                                                                                                                                                                                                       |
| ---------------------- | -- | ----- | ---------------------------------------------------------------------------------------------------------------------------------------------------------------------------------------------------------------------------------------- |
<<<<<<< HEAD
| イメージ                   | ○  | 文字列型  | 使用する仮想マシンイメージ。 [使用可能なイメージ](#available-linux-machine-images) を参照してください。 **注:** このキーは、オンプレミス環境における　Linux VM では**サポートされません**。 プライベート環境における `michine` Executor のイメージのカスタマイズに関する詳細は、[VM サービス]({{ site.baseurl }}/ja/2.0/vm-service)を参照してください。 |
| docker_layer_caching | ×  | ブール値型 | `true` に設定すると、[Docker レイヤー キャッシュ]({{ site.baseurl }}/2.0/docker-layer-caching)が有効になります。                                                                                                                                                  |
=======
| image                  | ○  | 文字列型  | 使用する仮想マシンイメージ。 [使用可能なイメージ](#available-linux-machine-images) を参照してください。 **注:** このキーは、オンプレミス環境における　Linux VM では**サポートされません**。 プライベート環境における `michine` Executor のイメージのカスタマイズに関する詳細は、[VM サービス]({{ site.baseurl }}/ja/2.0/vm-service)を参照してください。 |
| docker_layer_caching | ×  | ブール値型 | `true` に設定すると、[Docker レイヤー キャッシュ]({{ site.baseurl }}/ja/2.0/docker-layer-caching)が有効になります。                                                                                                                                                  |
>>>>>>> d2bbb558
{: class="table table-striped"}


例

```yaml
version: 2.1
jobs:
  build:
    machine:
      image: ubuntu-2004:202010-01
    steps:
      - checkout
      - run:
          name: "テスト"
          command: echo "Hi"
```

##### 使用可能な Linux `machine` イメージ
{: #available-linux-machine-images }

**設定ファイルでイメージを指定することを強くおすすめします. **CircleCI は、`image` フィールドで指定可能な Linux マシンイメージを複数サポートしています。 イメージの一覧は、Developer Hub の [Ubuntu 20.04 ページ](https://circleci.com/developer/machine/image/ubuntu-2004) で確認できます。 各イメージで使用可能なソフトウェアについての詳細な情報は、 [Discuss フォーラム](https://discuss.circleci.com/tag/machine-images) でご確認ください。

* `ubuntu-2204:2022.04.1` - Ubuntu 22.04, Docker v20.10.14, Docker Compose v2.4.1,
* `ubuntu-2004:2022.04.1` - Ubuntu 20.04, Docker v20.10.14, Docker Compose v2.4.1,
* `ubuntu-2004:202201-02` - Ubuntu 20.04, Docker v20.10.12, Docker Compose v1.29.2, Google Cloud SDK updates
* `ubuntu-2004:202201-01` - Ubuntu 20.04, Docker v20.10.12, Docker Compose v1.29.2
* `ubuntu-2004:202111-02` - Ubuntu 20.04, Docker v20.10.11, Docker Compose v1.29.2, log4j updates
* `ubuntu-2004:202111-01` - Ubuntu 20.04, Docker v20.10.11, Docker Compose v1.29.2,
* `ubuntu-2004:202107-02` - Ubuntu 20.04, Docker v20.10.7, Docker Compose v1.29.2,
* `ubuntu-2004:202104-01` - Ubuntu 20.04、Docker v20.10.6、Docker Compose v1.29.1
* `ubuntu-2004:202101-01` - Ubuntu 20.04、Docker v20.10.2、Docker Compose v1.28.2
* `ubuntu-2004:202010-01` - Ubuntu 20.04、Docker v19.03.13、Docker Compose v1.27.4 (`ubuntu-2004:202008-01` はエイリアス)

**注:** *Ubuntu 16.04 LTS は 2021 年 4 月にサポート期間が終了し、Canonical によるサポートが終了しました。 その結果、`ubuntu-1604:202104-01`が CircleCI がリリースする最後の Ubuntu 16.04 イメージとなります。*

*Ubuntu 14.04 および 16.04 マシンイメージはすでにサポートが終了し、[2022 年 5 月 31 日に提供を終了しました。](https://circleci.com/ja/blog/ubuntu-14-16-image-deprecation/) 現在も [14.04]({{ site.baseurl }}/ja/2.0/images/linux-vm/14.04-to-20.04-migration) および [16.04]({{ site.baseurl }}/ja/2.0/images/linux-vm/16.04-to-20.04-migration) イメージを使用している場合は、できるだけ早く移行をお願いいたします。 詳細については、[CircleCI サポート](https://support.circleci.com/hc/ja/requests/new)またはアカウント担当者にお問合せください。*

machine Executor は、ジョブまたはワークフローで Docker イメージをビルドするときに便利な [Docker レイヤー キャッシュ]({{ site.baseurl }}/ja/2.0/docker-layer-caching)をサポートします。

##### 使用可能な Linux GPU `machine` イメージ
{: #available-linux-gpu-images }

[Linux GPU Executor](#gpu-executor-linux) では、次のイメージが使用可能です。

* `ubuntu-2004-cuda-11.4:202110-01` - CUDA v11.4.2, Docker v20.10.7, nvidia-container-toolkit v1.5.1-1
* `ubuntu-2004-cuda-11.2:202103-01` - CUDA v11.2.1, Docker v20.10.5, nvidia-container-toolkit v1.4.2-1
* `ubuntu-1604-cuda-11.1:202012-01` - CUDA v11.1、Docker v19.03.13、nvidia-container-toolkit v1.4.0-1
* `ubuntu-1604-cuda-10.2:202012-01` - CUDA v10.2、Docker v19.03.13、nvidia-container-toolkit v1.3.0-1
* `ubuntu-1604-cuda-10.1:201909-23` - CUDA v10.1、Docker v19.03.0-ce、nvidia-docker v2.2.2
* `ubuntu-1604-cuda-9.2:201909-23` - CUDA v9.2、Docker v19.03.0-ce、nvidia-docker v2.2.2

##### 使用可能な Windows `machine` イメージ
{: #available-linux-machine-images }

**設定ファイルでイメージを指定することを強くおすすめします. **CircleCI は、`image` フィールドで指定可能な Windows マシンイメージを複数サポートしています。

サポートしているイメージの全リストは、以下のいずれかでご確認ください。

* [windows-server-2022-gui](https://circleci.com/developer/machine/image/windows-server-2022-gui)
* [windows-server-2019](https://circleci.com/developer/machine/image/windows-server-2019)

各イメージで使用可能なソフトウェアについての詳細な情報は、 [Discuss フォーラム](https://discuss.circleci.com/c/ecosystem/circleci-images/) でご確認ください。

または [Windows Orb](https://circleci.com/developer/ja/orbs/orb/circleci/windows) を使って Windows 実行環境を管理します。 例えば、[Windows 実行環境の使用]({{site.baseurl}}/ja/2.0/using-windows/)のページをご覧ください。

##### 使用可能な Windows GPU `machine` イメージ
{: #available-windows-gpu-image }

[Windows GPU Executor](#gpu-executor-windows) では、次のイメージが使用可能です。

* `windows-server-2019-nvidia:stable` - Windows Server 2019、CUDA 10.1。 このイメージはデフォルトです。

**例**

```yaml
version: 2.1

jobs:
  build:
    machine:
      image: windows-server-2019-nvidia:stable
```

#### **`macos`**
{: #macos }

CircleCI は [macOS](https://developer.apple.com/macos/) 上でのジョブ実行をサポートしています。macOS アプリケーションや [iOS](https://developer.apple.com/ios/) アプリ、[tvOS](https://developer.apple.com/tvos/) アプリ、さらには [watchOS](https://developer.apple.com/watchos/) アプリのビルド、テスト、デプロイが可能です。 macOS 仮想マシン上でジョブを実行するには、ジョブ設定の最上位に `macos` キーを追加し、使いたい Xcode のバージョンを指定します。

| キー    | 必須 | 型    | 説明                                                                                                                                          |
| ----- | -- | ---- | ------------------------------------------------------------------------------------------------------------------------------------------- |
| xcode | ○  | 文字列型 | 仮想マシンにインストールする Xcode のバージョン。全リストは、 [iOS のテストのサポートされている Xcode のバージョン]({{ site.baseurl }}/ja/2.0/using-macos/#supported-xcode-versions)でご確認ください。 |
{: class="table table-striped"}

**例:** macOS 仮想マシンを Xcode バージョン 12.5.1 で使用する場合


```yaml
jobs:
  build:
    macos:
      xcode: "12.5.1"
```

<<<<<<< HEAD
=======
#### **`windows`**
{: #windows }

CircleCI は、Windows 上でのジョブ実行をサポートしています。 Windows 仮想マシンでジョブを実行するには、`windows` キーをジョブ設定の最上位に追加する必要があります。 Orb を使用すると、Windows ジョブを簡単にセットアップできます。 Windows ジョブを実行する際の前提条件と、Windows マシンで提供される機能の詳細については、「[Windows での Hello World]({{ site.baseurl }}/ja/2.0/hello-world-windows)」を参照してください。

**例:** Windows Executor を使用して単純なジョブを実行する場合

```yaml
version: 2.1

orbs:
  win: circleci/windows@4.1.1

jobs:
  build:
    executor: win/default
    steps:
      - checkout
      - run: echo 'Hello, Windows'
```

>>>>>>> d2bbb558
#### **`branches` – 廃止予定**
{: #branches-deprecated }

**このキーは非推奨になりました。 [ワークフローのフィルタリング](#jobfilters)機能を使用して、どのジョブがどのブランチに対して実行されるかを制御することができます。**

#### **`resource_class`**
{: #resourceclass }

`resource_class` 機能を使用すると、CPU と RAM のリソース量をジョブごとに構成できます。 実行環境では下記表のリソースクラスがご利用いただけます。

CircleCI では、すべてのお客様がシステムを安定した状態で利用できるよう、リソース クラスごとに同時処理数のソフト制限を設けています。 Performance プランまたは Custom プランを使用していて、特定のリソース クラスで待機時間が発生している場合は、このソフト制限に達している可能性があります。 [CircleCI サポート](https://support.circleci.com/hc/ja/requests/new) にお客様のアカウントの制限値引き上げを依頼してください。

**注:** リソースクラスを指定しない場合、CircleCI は変更される可能性のあるデフォルト値を使用します。  デフォルト値にするよりもリソースクラスを指定することをお勧めします。

**注:** Java、Erlang など、CPU 数に関する情報を `/proc` ディレクトリから入手する言語では、CircleCI のリソースクラス機能を使用するときに、低速化を防ぐために追加の設定が必要になることがあります。 この問題は使用する CPU コアを 32 個要求したときに発生するもので、1 コアをリクエストしたときよりも実行速度が低下します。 該当する言語を使用しているユーザーは、問題が起こらないよう CPU コア数を決まった範囲に固定するなどして対処してください。

**注:** 割り当てられているメモリ量を確認するには、`grep hierarchical_memory_limit /sys/fs/cgroup/memory/memory.stat` を実行して cgroup メモリ階層制限をチェックしてください。

**CircleCI Server をオンプレミスでホスティングしている場合は、利用可能なリソース クラスについてシステム管理者に問い合わせてください**。

##### セルフホストランナー
{: #self-hosted-runner }

`resource_class` を使って[セルフホストランナー インスタンス](https://circleci.com/docs/ja/2.0/runner-overview/#referencing-your-runner-on-a-job)を設定します。

例えば下記のようにします。

```yaml
jobs:
  job_name:
    machine: true
    resource_class: <my-namespace>/<my-runner>
```

##### Docker 実行環境
{: #docker-execution-environment }

| クラス                    | vCPU | RAM   |
| ---------------------- | ---- | ----- |
| small                  | 1    | 2 GB  |
| medium                 | 2    | 4 GB  |
| medium+                | 3    | 6 GB  |
| large                  | 4    | 8 GB  |
| xlarge                 | 8    | 16 GB |
| 2xlarge<sup>(2)</sup>  | 16   | 32GB  |
| 2xlarge+<sup>(2)</sup> | 20   | 40 GB |
{: class="table table-striped"}

**例**

```yaml
jobs:
  build:
    docker:
      - image: buildpack-deps:trusty
        auth:
          username: mydockerhub-user
          password: $DOCKERHUB_PASSWORD  # context / project UI env-var reference
    resource_class: xlarge
    steps:
      ... // other config
```

<<<<<<< HEAD
##### Linux VM 実行環境
{: #linuxvm-execution-environment }
=======
`resource_class` を使用して[ランナーインスタンス]({{site.baseurl}}/ja/2.0/runner-overview/#section=configuration)を設定することもできます。

例えば下記のようにします。

```yaml
jobs:
  job_name:
    machine: true
    resource_class: my-namespace/my-runner
```

##### Machine Executor (Linux)
{: #machine-executor-linux }
>>>>>>> d2bbb558

{% include snippets/ja/machine-resource-table.md %}

**例**

```yaml
jobs:
  build:
    machine:
      image: ubuntu-2004:202010-01 # 推奨 Linux イメージ
    resource_class: large
    steps:
      ... // 他の構成
```

`machine` クラスを使用して[ランナーインスタンス]({{site.baseurl}}/ja/2.0/runner-overview/#section=configuration)を設定することもできます。

```yaml
jobs:
  job_name:
    machine: true
    resource_class: my-namespace/my-runner
```

##### macOS 実行環境
{: #macos-execution-environment }

{% include snippets/ja/macos-resource-table.md %}

**例**

```yaml
jobs:
  build:
    macos:
      xcode: "12.5.1"
    resource_class: large
    steps:
      ... // その他の設定
```

##### Windows 実行環境
{: #windows-execution environment }

{% include snippets/ja/windows-resource-table.md %}

**例**

{:.tab.windowsblock.Cloud_with_orb}
```yaml
version: 2.1 # バージョン 2.1 を指定して Orb の使用を有効化します

orbs:
<<<<<<< HEAD
  win: circleci/windows@4.1.1 # Windows Orb には Windows Executor の使用に必要なすべてが揃っています
=======
  win: circleci/windows@4.1.1
>>>>>>> d2bbb558

jobs:
  build: # name of your job
    executor: 
      name: win/default # executor type
      size: medium # can be medium, large, xlarge, 2xlarge

    steps:
      # Commands are run in a Windows virtual machine environment
      - checkout
      - run: Write-Host 'Hello, Windows'
```

{:.tab.windowsblock.Cloud_with_machine}
```yaml
version: 2

jobs:
  build: # name of your job
    machine:
      image: 'windows-server-2022-gui:current'
      shell: 'powershell.exe -ExecutionPolicy Bypass'
    resource_class: windows.medium # can be medium, large, xlarge, 2xlarge
    steps:
      # Commands are run in a Windows virtual machine environment
        - checkout
        - run: Write-Host 'Hello, Windows'
```

{:.tab.windowsblock.Server_v3.x}
```yaml
version: 2.1

jobs:
  build: # name of your job
    machine:
      image: windows-default
    resource_class: windows.medium # can be medium, large, xlarge, 2xlarge
    steps:
      # Commands are run in a Windows virtual machine environment
        - checkout
        - run: Write-Host 'Hello, Windows'
```

{:.tab.windowsblock.Server_v2.x}
```yaml
version: 2

jobs:
  build: # name of your job
    machine:
      image: windows-default
    resource_class: windows.medium # can be medium, large, xlarge, 2xlarge
    steps:
      # Commands are run in a Windows virtual machine environment
        - checkout
        - run: Write-Host 'Hello, Windows'
```

##### GPU 実行環境 (Linux)
{: #gpu-execution-environment-linux }

{% include snippets/ja/gpu-linux-resource-table.md %}

**例**

```yaml
version: 2.1

jobs:
  build:
    machine:
      image: ubuntu-1604-cuda-10.1:201909-23
    resource_class: gpu.nvidia.small
    steps:
      - run: nvidia-smi
      - run: docker run --gpus all nvidia/cuda:9.0-base nvidia-smi

```

使用可能なイメージの一覧は、 [使用可能な Linux GPU イメージ](#available-linux-gpu-images) を参照してください。

##### GPU 実行環境 (Windows)
{: #gpu-execution-environment-windows }

{% include snippets/ja/gpu-windows-resource-table.md %}

**例**

```yaml
version: 2.1
orbs:
  win: circleci/windows@4.1.1

jobs:
  build:
    executor: win/gpu-nvidia
    steps:
      - checkout
      - run: '&"C:\Program Files\NVIDIA Corporation\NVSMI\nvidia-smi.exe"'
```

<sup>(2)</sup> _このリソースは、サポート チームによる確認が必要となります。 ご利用の際は、[サポート チケットをオープン](https://support.circleci.com/hc/ja/requests/new)してください。_

##### Arm 実行環境 (LinuxVM)
{: #arm-execution-environment-linux }

{% include snippets/ja/arm-resource-table.md %}

#### **`steps`**
{: #steps }

ジョブにおける `steps` の設定は、キーと値のペアを 1 つずつ列挙する形で行います。キーはステップのタイプを表し、 値は設定内容を記述するマップか文字列（ステップのタイプによって異なる）のどちらかになります。 下記はマップを記述する場合の例です。

```yaml
jobs:
  build:
    working_directory: ~/canary-python
    environment:
      FOO: bar
    steps:
      - run:
          name: Running tests
          command: make test
```

ここでは `run` がステップのタイプとなります。 `name` 属性は CircleCI 上での表示に使われるものです。 `command` 属性は `run` ステップに特有の、実行するコマンドを定義するものです。

場合によっては steps をより簡便に記述できます。 たとえば `run` を以下のように呼び出すことが可能です。

```yml
jobs:
  build:
    steps:
      - run: make test
```

簡略化した表記方法では、実行する `command` を文字列値のようにして、`run` ステップをダイレクトに指定できるようになります。 このとき、省略された他の属性に対してはデフォルトの値が自動で設定されます（例えば `name` 属性には `command` と同じ値が設定されます）。

もう 1 つ、キーと値のペアの代わりにステップ名を文字列として使うシンプルな方法もあります。

```yml
jobs:
  build:
    steps:
      - checkout
```

この例の `checkout` ステップは、プロジェクトのソースコードをジョブの [`working_directory`](#jobs) にチェックアウトします。

通常、ステップは下記にある通りに記述します。

| キー                   | 必須 | 型         | 説明                              |
| -------------------- | -- | --------- | ------------------------------- |
| &lt;step_type> | ○  | マップまたは文字列 | ステップの構成マップ、またはステップによって規定された文字列。 |
{: class="table table-striped"}

ステップのなかで利用可能な要素の詳細は下記の通りです。

##### **`run`**
{: #run }

あらゆるコマンドラインプログラムを呼び出すのに使います。設定値を表すマップを記述するか、簡略化した表記方法では、`command` や `name` として扱われる文字列を記述します。 run コマンドはデフォルトでは非ログインシェルで実行されます。そのため、いわゆる dotfiles をコマンド内で明示的に指定するといった工夫が必要になります。

**注:** `run` ステップは、廃止予定の `deploy` ステップに代わるものです。 ジョブの並列実行が 1 つの場合、廃止予定の `deploy` ステップは、 `run` ステップに直接スワップアウトできます。 並列実行が 2 以上の場合は、[`deploy` から `run` への移行](#migration-from-deploy-to-run)を参照してください。
{: class="alert alert-info"}

| キー                  | 必須 | 型     | 説明                                                                                                                                                                        |
| ------------------- | -- | ----- | ------------------------------------------------------------------------------------------------------------------------------------------------------------------------- |
| command             | ○  | 文字列型  | シェルから実行するコマンド。                                                                                                                                                            |
| name                | ×  | 文字列型  | CircleCI の UI に表示されるステップのタイトル (デフォルトは `command` 文字列全体)。                                                                                                                   |
| shell               | ×  | 文字列型  | コマンド実行に使用するシェル (デフォルトについては「[デフォルトのシェル オプション](#デフォルトのシェル-オプション)を参照)。                                                                                                       |
| environment         | ×  | マップ   | コマンドに対するローカル スコープとなる追加の環境変数。                                                                                                                                              |
| background          | ×  | ブール値型 | このステップをバックグラウンドで実行するかどうかの設定 (デフォルトは false)。                                                                                                                               |
| working_directory   | ×  | 文字列型  | このステップを実行するディレクトリ。 ジョブの [`working_directory`](#jobs) からの相対パスとして解釈されます。 (デフォルトは `.`)                                                                                       |
| no_output_timeout | ×  | 文字列型  | 出力のないままコマンドを実行できる経過時間。 「20m」「1.25h」「5s」のように、数字の後に単位を付けた文字列で記述します。 「20m」「1.25h」「5s」のように、数字の後に単位を付けた文字列で記述します (デフォルトは 10 分) デフォルトは10分で、最大値は[ジョブの実行が許される最大時間](#jobs)に制限されます。 |
| when                | ×  | 文字列型  | [このステップを有効または無効にする条件](#when-属性)。 値は `always`、`on_success`、または `on_fail` です (デフォルトは `on_success`)。                                                                         |
{: class="table table-striped"}

`run` を宣言するたびに新たなシェルが立ち上がることになります。 複数行の `command` を指定でき、その場合はすべての行が同じシェルで実行されます。

```yml
- run:
    command: |
      echo Running test
      mkdir -p /tmp/test-results
      make test
```

あるステップの完了を待つことなく後続の run ステップを実行したい場合は、[バックグラウンド](#background-commands)でコマンドを実行するように設定することもできます。

###### _デフォルトのシェルオプション_
{: #default-shell-options }

**Linux** で実行するジョブの場合、`shell` オプションのデフォルト値は、`/bin/bash` がビルド コンテナに存在すれば `/bin/bash -eo pipefail`、 それ以外のパターンでは `/bin/sh -eo pipefail` がデフォルト値となります。 デフォルトのシェルはログイン シェルではありません (`--login` または `-l` は指定されません)。 そのため、このシェルは `~/.bash_profile`、`~/.bash_login`、`~/.profile` といったファイルを**読み込みません**。

**macOS** で実行するジョブの場合、デフォルトのシェルは `/bin/bash --login -eo pipefail` になります。 このシェルは、非対話型のログイン シェルです。 シェルは、`/etc/profile/` を読み込み、続いて `~/.bash_profile` を読み込んでから、各ステップを実行します。

bash を呼び出したときに実行されるファイルの詳細については、[`bash` のマニュアル ページの `INVOCATION` のセクション](https://linux.die.net/man/1/bash)をご覧ください。

`-eo pipefail` というオプションの意味については下記の通りです。

`-e`

> パイプライン (1 つのコマンドで構成される場合を含む)、かっこ「()」で囲まれたサブシェル コマンド、または中かっこ「{}」で囲まれたコマンド リストの一部として実行されるコマンドの 1 つが 0 以外のステータスで終了した場合は、直ちに終了します。

つまり、先述の例で `mkdir` によるディレクトリ作成が失敗し、ゼロ以外の終了ステータスを返したときは、コマンドの実行は中断され、ステップ全体としては失敗として扱われることになります。 それとは反対の挙動にしたいときは、`command` に `set +e` を追加するか、`run` のコンフィグマップでデフォルトの `shell` を上書きします。 例えば下記のようにします。
```yml
- run:
    command: |
      echo Running test
      set +e
      mkdir -p /tmp/test-results
      make test

- run:
    shell: /bin/sh
    command: |
      echo Running test
      mkdir -p /tmp/test-results
      make test
```

`-o pipefail`

> pipefail を有効にすると、パイプラインの戻り値は、0 以外のステータスで終了した最後 (右端) のコマンドのステータス値か、すべてのコマンドが正しく終了した場合に 0 となります。 シェルは、パイプライン内のすべてのコマンドの終了を待って値を返します。

例えば下記のようにします。
```yml
- run: make test | tee test-output.log
```

ここで仮に `make test` が失敗したとすると、`-o pipefail` オプションによりステップ全体が失敗したことになります。 `-o pipefail` がなければ、このステップは常に成功することになります。パイプ全体の結果としては、必ずゼロを返す最後のコマンド（`tee test-output.log`）の返り値で決まるためです。

`make test` が失敗したとしても、パイプの残りの部分が実行されることに注意してください。

このような動作に不都合があるときは、コマンドで `set +o pipefail` を指定するか、`shell` 全体を（最初の例のように）書き換えてください。

通常はデフォルトのオプション（`-eo pipefail`）を使うことを推奨しています。こうすることで、途中のコマンドでエラーがあっても気付くことができ、ジョブが失敗したときのデバッグも容易になります。 CircleCI 上では `run` ステップごとに使用したシェルとアクティブなオプションを表示するのも好都合です。

詳細は[シェルスクリプトを使う]({{ site.baseurl }}/ja/2.0/using-shell-scripts/)を参照してください。

###### _background コマンド_
{: #background-commands }

`background` 属性はコマンドをバックグラウンドで実行するように設定するものです。 `background` 属性を `true` にセットすることで、ジョブ実行においてコマンドの終了を待つことなく、即座に次のステップへと処理を移します。 以下は、Selenium テストにおいてよく必要となる、X 仮想フレームバッファをバックグラウンドで実行するための構成例です。

```yml
- run:
    name: Running X virtual framebuffer
    command: Xvfb :99 -screen 0 1280x1024x24
    background: true

- run: make test
```

###### _省略構文_
{: #shorthand-syntax }

`run` ステップでは大変便利な簡略化構文を利用できます。

```yml
- run: make test

# 簡略化したうえで複数行のコマンドを実行
- run: |
    mkdir -p /tmp/test-results
    make test
```
この例では、`command` と `name` には `run` の文字列値が割り当てられたのと同等となり、`run` におけるコンフィグマップの残りにはデフォルト値が設定されます。

###### `when` 属性
{: #the-when-attribute }

デフォルトでは、CircleCI は `config.yml` で定義された順序通り、ステップが失敗するまで（ゼロ以外の終了コードを返すまで）ジョブステップを 1 つずつ実行します。 コマンドが失敗すると、それ以降のジョブステップは実行されません。

`when` 属性を追加することで、このデフォルトのジョブステップの挙動を変えることができます。ジョブのステータスに応じてステップを続行するか、スキップするかを選択することも可能になります。

デフォルト値である `on_success` は、それまでのステップが全て成功している（終了コード 0 を返した）ときのみ処理を続けます。

`always` はそれまでのステップの終了ステータスにかかわらず処理を続けます。 前のステップが成功したか否かに関係なく処理を続けたいタスクがあるときに都合の良い設定です。 例えば、ログやコードカバレッジのデータをどこかのサーバーにアップロードするようなジョブステップに利用できます。

`on_fail` は、それまでのステップの 1 つが失敗した (0 以外の終了コードを返した) 場合にのみ、そのステップが実行されることを意味します。 デバッグを支援するなんらかの診断データを保存したいとき、あるいはメールやチャットなどで失敗に関する通知をしたいときなどに `on_fail` が使えます。

**注:** `store_artifacts`、`store_test_results` などの一部のステップは、**それより前のステップが失敗しても** (0 以外の終了コードが返された場合でも) 常に実行されます。 ただし、ジョブがキャンセル要求により**強制終了**された場合、または実行時間がグローバル タイムアウト上限である 5 時間に達した場合、`when` 属性、`store_artifacts`、`store_test_results` は実行されません。

```yml
- run:
    name: CodeCov.io データのアップロード
    command: bash <(curl -s https://codecov.io/bash) -F unittests
    when: always # 成功しても失敗しても、コード カバレッジの結果をアップロードします
```



###### `step` 内からのジョブの終了
{: #ending-a-job-from-within-a-step }

`run: circleci-agent step halt` を使用することで、ジョブを失敗させずに終了できます。 これは、条件に従ってジョブを実行する必要がある場合に便利です。

以下の例では、`halt` を使用して、`develop` ブランチでジョブが実行されないようにしています。

```yml
run: |
    if [ "$CIRCLE_BRANCH" = "develop" ]; then
        circleci-agent step halt
    fi
```

**例**

```yaml
steps:
  - run:
      name: Testing application
      command: make test
      shell: /bin/bash
      working_directory: ~/my-app
      no_output_timeout: 30m
      environment:
        FOO: bar

  - run: echo 127.0.0.1 devhost | sudo tee -a /etc/hosts

  - run: |
      sudo -u root createuser -h localhost --superuser ubuntu &&
      sudo createdb -h localhost test_db

  - run:
      name: Upload Failed Tests
      command: curl --data fail_tests.log http://example.com/error_logs
      when: on_fail
```

##### **`when` ステップ** (version: 2.1 が必須)
{: #the-when-step-requires-version-21 }

`when` キーや `unless` キーを使うことで条件付きのステップを作ることができます。 `when` キーの下に、`condition` サブキーと `steps` サブキーを記述します。 `when` ステップの用途として考えられるのは、事前に Workflows を実行して確認した（コンパイルの時点で決定される）条件に基づいて実行するために、コマンドとジョブの設定をカスタマイズする、といったものです。 詳細は「コンフィグを再利用する」の[「条件付きステップ」]({{ site.baseurl }}/ja/2.0/reusing-config/#defining-conditional-steps)を参照してください。

| キー        | 必須 | 型     | 説明                                                                             |
| --------- | -- | ----- | ------------------------------------------------------------------------------ |
| condition | ○  | ロジック  | [ロジック ステートメント]({{site.baseurl}}/2.0/configuration-reference/#logic-statements) |
| steps     | ○  | シーケンス | 条件が true のときに実行されるステップの一覧                                                      |
{: class="table table-striped"}

**例**

```yml
version: 2.1

jobs: # conditional steps may also be defined in `commands:`
  job_with_optional_custom_checkout:
    parameters:
      custom_checkout:
        type: string
        default: ""
    machine:
      image: ubuntu-2004:202107-02
    steps:
      - when:
          condition: <<parameters.custom_checkout>>
          steps:
            - run: echo "my custom checkout"
      - unless:
          condition: <<parameters.custom_checkout>>
          steps:
            - checkout
workflows:
  build-test-deploy:
    jobs:
      - job_with_optional_custom_checkout:
          custom_checkout: "any non-empty string is truthy"
      - job_with_optional_custom_checkout
```

##### **`checkout`**
{: #checkout }

設定済みの `path` (デフォルトは `working_directory`) にソース コードをチェックアウトするために使用する特別なステップです。 コードのチェックアウトを簡便にすることを目的にしたヘルパー関数である、というのが特殊としている理由です。 HTTPS 経由で git を実行する場合はこのステップは使えません。ssh 経由でチェックアウトするのと同じ設定を行う必要があります。

| キー   | 必須 | 型    | 説明                                                                               |
| ---- | -- | ---- | -------------------------------------------------------------------------------- |
| path | ×  | 文字列型 | チェックアウト ディレクトリ。 ジョブの [`working_directory`](#jobs) からの相対パスとして解釈されます  (デフォルトは `.`) |
{: class="table table-striped"}

`path` が既に存在する場合、次のように動作します。
 * Ubuntu 16.04、Docker v18.09.3、Docker Compose v1.23.1
 * Git リポジトリ以外 - ステップは失敗します。

単純に `checkout` する場合は、ステップタイプは属性なしで文字列を記述するだけです。

```yml
- checkout
```

**注:** CircleCI は、サブモジュールをチェックアウトしません。 そのプロジェクトにサブモジュールが必要なときは、下記の例のように適切なコマンドを実行する `run` ステップを追加してください。

```yml
- checkout
- run: git submodule sync
- run: git submodule update --init
```

このコマンドは、SSH 経由で GitHub や Bitbucket を操作するために必要な認証キーを自動的に挿入します。この詳細は、カスタム チェックアウト コマンドを実装する際に役に立つ[インテグレーション ガイド]({{ site.baseurl }}/ja/2.0/gh-bb-integration/#ssh-ホストの信頼性の確立)で解説しています。

**注:** `checkout` ステップは、自動ガベージコレクションをスキップするように Git を構成します。 [restore_cache](#restore_cache) キーで `.git` ディレクトリをキャッシュしていて、そのディレクトリ配下のデータ量を最小限にするのにガベージコレクションも実行したい場合は、先に [run](#run) ステップで `git gc` コマンドを実行しておく方法があります。

##### **`setup_remote_docker`**
{: #setupremotedocker }

Docker コマンド実行用のリモート Docker 環境を作成します。 詳細は [Docker コマンドを実行する]({{ site.baseurl }}/ja/2.0/building-docker-images/)を参照してください。

| キー                     | 必須 | 型    | 説明                                                                                                                                                   |
| ---------------------- | -- | ---- | ---------------------------------------------------------------------------------------------------------------------------------------------------- |
| docker_layer_caching | ×  | ブール値 | `True` に設定すると、リモート Docker 環境で [Docker レイヤーキャッシュ]({{ site.baseurl }}/ja/2.0/docker-layer-caching/) が有効になります (デフォルトは `false`)。                         |
| version                | ×  | 文字列型 | 使用する Docker のバージョン文字列 (デフォルトは `17.09.0-ce`)。 サポートされている Docker バージョンについては、[こちら]({{site.baseurl}}/ja/2.0/building-docker-images/#docker-のバージョン)を参照してください。 |
{: class="table table-striped"}

**注:**

- `setup_remote_docker` は、`machine` Executor と互換性がありません。 `machine` Executor における Docker レイヤーキャッシングの方法について、詳細は「Docker レイヤーキャッシング」の「[Machine Executor]({{ site.baseurl }}/ja/2.0/docker-layer-caching/#machine-executor)」を参照してください。
- 現在、プライベート クラウドまたはデータセンターにインストールされている CircleCI では、`version` キーがサポートされていません。 リモート環境にインストールされている Docker のバージョンについては、システム管理者に問い合わせてください。

##### **`save_cache`**
{: #savecache }

CircleCI のオブジェクトストレージにある、依存関係やソースコードのようなファイル、ディレクトリのキャッシュを生成し、保存します。 キャッシュはその後のジョブで[復元](#restore_cache)することができます。 詳細については、[依存関係のキャッシュ]({{site.baseurl}}/ja/2.0/caching/)を参照してください。

保存期間は、[CircleCI Web アプリ](https://app.circleci.com/)の **Plan > Usage Controls** からカスタマイズ可能です。

| キー    | 必須 | 型    | 説明                                                                                                |
| ----- | -- | ---- | ------------------------------------------------------------------------------------------------- |
| paths | ○  | リスト  | キャッシュに追加するディレクトリのリスト。                                                                             |
| key   | ○  | 文字列型 | このキャッシュの一意の識別子。                                                                                   |
| name  | ×  | 文字列型 | CircleCI の UI に表示されるステップのタイトル (デフォルトは「Saving Cache」)。                                             |
| when  | ×  | 文字列型 | [このステップを有効または無効にする条件](#when-属性)。 値は `always`、`on_success`、または `on_fail` です (デフォルトは `on_success`)。 |
{: class="table table-striped"}

`key` で割り当てたキャッシュは、一度書き込むと書き換えられません。

**注:** `key` に指定した値が既存のキャッシュの識別子と重複する場合、そのキャッシュは変更されないまま、ジョブの実行が次のステップに進みます。

新しいキャッシュを格納する際に、`key` に特別なテンプレートの値を含めることも可能です。

| テンプレート                                                 | 説明                                                                                                                                                                                                                                                                                                                                     |
| ------------------------------------------------------ | -------------------------------------------------------------------------------------------------------------------------------------------------------------------------------------------------------------------------------------------------------------------------------------------------------------------------------------- |
| {% raw %}`{{ .Branch }}`{% endraw %}                   | 現在ビルド中の VCS ブランチ。                                                                                                                                                                                                                                                                                                                      |
| {% raw %}`{{ .BuildNum }}`{% endraw %}                 | このビルドの CircleCI ビルド番号。                                                                                                                                                                                                                                                                                                                 |
| {% raw %}`{{ .Revision }}`{% endraw %}                 | 現在ビルド中の VCS リビジョン。                                                                                                                                                                                                                                                                                                                     |
| {% raw %}`{{ .CheckoutKey }}`{% endraw %}              | リポジトリのチェックアウトに使用する SSH キー。                                                                                                                                                                                                                                                                                                             |
| {% raw %}`{{ .Environment.variableName }}`{% endraw %} | 環境変数 `variableName` ([CircleCI からエクスポートされた環境変数]({{site.baseurl}}/ja/2.0/env-vars/#circleci-environment-variable-descriptions)、または特定の[コンテキスト]({{site.baseurl}}/ja/2.0/contexts)に追加された環境変数がサポートされ、任意の環境変数は使用できません)。                                                                                                                            |
| {% raw %}`{{ checksum "filename" }}`{% endraw %}       | filename で指定したファイルの内容の SHA256 ハッシュを Base64 エンコードした値。 このファイルはリポジトリでコミットしたものであり、かつ現在の作業ディレクトリからの絶対・相対パスで指定する必要があります。 依存関係マニフェスト ファイル (`package-lock.json`、`pom.xml`、`project.clj` など) の使用をお勧めします。 `restore_cache` と `save_cache` の間でこのファイルが変化しないのが重要なポイントです。ファイル内容が変化すると、`restore_cache` のタイミングで使われるファイルとは異なるキャッシュキーを元にしてキャッシュを保存するためです。 |
| {% raw %}`{{ epoch }}`{% endraw %}                     | UNIX エポックからの秒数で表される現在時刻。                                                                                                                                                                                                                                                                                                               |
| {% raw %}`{{ arch }}`{% endraw %}                      | OS と CPU の情報。  OS や CPU アーキテクチャに合わせてコンパイル済みバイナリをキャッシュするような場合に用います。`darwin amd64` あるいは `linux i386/32-bit` のような文字列になります。                                                                                                                                                                                                                |
{: class="table table-striped"}

ステップの処理では、以上のようなテンプレートの部分は実行時に値が置き換えられ、その置換後の文字列が`キー`の値として使われます。

テンプレートの例
 * {% raw %}`myapp-{{ checksum "package-lock.json" }}`{% endraw %} - `package-lock.json` ファイルの内容が変わるたびにキャッシュが再生成されます。このプロジェクトのさまざまなブランチで同じキャッシュ キーが生成されます。
 * {% raw %}`myapp-{{ .Branch }}-{{ checksum "package-lock.json" }}`{% endraw %} - 上の例と同じように、ファイルの内容が変わるたびにキャッシュが再生成されますが、各ブランチで個別のキャッシュが生成されます。
 * {% raw %}`myapp-{{ epoch }}`{% endraw %} - ジョブを実行するごとに個別のキャッシュが生成されます。

キャッシュの `key` にテンプレート値を埋め込む場合、キャッシュの保存に制限がかかることに注意してください。CircleCI のストレージにキャッシュをアップロードするのに通常より時間がかかります。 そのため、実際に変更があったときにのみ新しいキャッシュを生成し、ジョブ実行のたびに新たなキャッシュを作らないように `key` を使うのがコツです。

**ヒント:** キャッシュは変更不可なので、すべてのキャッシュ キーの先頭にプレフィックスとしてバージョン名 (<code class="highlighter-rouge">v1-...</code> など) を付加すると便利です。 こうすれば、プレフィックスのバージョン番号を増やしていくだけで、キャッシュ全体を再生成できます。
{: class="alert alert-info"}

**例**

{% raw %}
```yml
- save_cache:
    key: v1-myapp-{{ arch }}-{{ checksum "project.clj" }}
    paths:
      - /home/ubuntu/.m2
```
{% endraw %}

**注:**
- `save_cache` パスは現在のところ、ワイルドカードをサポートしていません。 お客様やお客様の組織にとってワイルドカードが有益でしたら、[Ideas board](https://ideas.circleci.com/cloud-feature-requests/p/support-wildcards-in-savecachepaths) にご意見をお寄せください。

- インスタンスによっては、特定のワークスペースをキャッシュに保存する回避策もあります。

{% raw %}
```yml
- save_cache:
    key: v1-{{ checksum "yarn.lock" }}
    paths:
      - node_modules/workspace-a
      - node_modules/workspace-c
```
{% endraw %}

##### **`restore_cache`**
{: #restorecache }

`key` に設定されている内容を元に、あらかじめ保存されていたキャッシュを復元します。 先に [`save_cache` ステップ](#save_cache)を利用して、この key に該当するキャッシュを保存しておかなければなりません。 詳細については、[キャッシュに関するドキュメント]({{ site.baseurl }}/ja/2.0/caching/)を参照してください。

| キー   | 必須               | 型    | 説明                                                        |
| ---- | ---------------- | ---- | --------------------------------------------------------- |
| key  | ○ <sup>(1)</sup> | 文字列型 | 復元するキャッシュ キーを 1 つだけ指定します。                                 |
| keys | ○ <sup>(1)</sup> | リスト  | 復元するキャッシュを検索するためのキャッシュ キーのリスト。 最初に一致したキーのみが復元されます。        |
| name | ×                | 文字列型 | CircleCI の UI に表示されるステップのタイトル (デフォルトは "Restoring Cache")。 |
{: class="table table-striped"}

<sup>(1)</sup> 少なくとも 1 つの属性を指定する必要があります。 `key` と `keys` の両方が指定されたときは、`key` の内容がまず始めに検証され、次に `keys` の内容が検証されます。

既存のキーを対象に前方一致で検索が行われます。

**注:** 複数が一致する場合は、一致度の高さに関係なく、**一致する最新のもの**が使われます。

以下に例を示します。

```yml
steps:
  - save_cache:
      key: v1-myapp-cache
      paths:
        - ~/d1

  - save_cache:
      key: v1-myapp-cache-new
      paths:
        - ~/d2

  - run: rm -f ~/d1 ~/d2

  - restore_cache:
      key: v1-myapp-cache
```

上記の例では、最初のキー (`v1-myapp-cache`) が正確に一致していますが、`v1-myapp-cache` との前方一致となる最新のキャッシュ `v1-myapp-cache-new` が復元されます。

key の詳しい書式については、[`save_cache` ステップ](#save_cache)の `key` セクションをご覧ください。

CircleCI が `keys` のリストを処理するときは、最初にマッチした既存のキャッシュを復元します。 通常は、より特定度の高いキー (たとえば、`package-lock.json` ファイルの正確なバージョンに対応するキー) を最初に記述し、より汎用的なキー (たとえば、プロジェクトの任意のキャッシュが対象となるキー) をその後に記述します。 キーに該当するキャッシュが存在しない場合は、警告が表示され、ステップがスキップされます。

元々のキャッシュの保存場所に復元されるため、restore_cache では path の指定は不要です。

**例**

{% raw %}
```yml
- restore_cache:
    keys:
      - v1-myapp-{{ arch }}-{{ checksum "project.clj" }}
      # `project.clj` の正確なバージョンに対応するキャッシュが存在しない場合は、最新のキャッシュをロードします
      - v1-myapp-

# ... アプリケーションをビルドおよびテストするステップ ...

# キャッシュは「project.clj」のバージョンごとに一度だけ保存する
- save_cache:
    key: v1-myapp-{{ arch }}-{{ checksum "project.clj" }}
    paths:
      - /foo
```
{% endraw %}

##### **`deploy` - 廃止予定**
{: #deploy-deprecated }

現在のプロセスに関しては、[実行](#run)をご覧ください。 並列実行が 2 以上の場合は、[`deploy` から `run` への移行](#migration-from-deploy-to-run)を参照してください。

##### **`deploy` から `run` への移行**

**注: **廃止予定の `deploy` ステップが使われている設定ファイルは、変更_する必要があります_。ジョブに並列実行が使われているかいないかに関わらず、`deploy` ステップの_すべての_インスタンスを削除する必要があります。

*[並列実行]({{site.baseurl}}/ja/2.0/parallelism-faster-jobs/)が 1 つの場合*、`deploy` キーと [`run`](#run) キーをスワップアウトします。 移行に必要な処理はこれだけです。

*ジョブの[並列実行](https://circleci.com/docs/ja/2.0/parallelism-faster-jobs/)が 2 つ以上の場合*、`deploy` ステップは直接置き換えられません。 1 つのワークフローで、テストジョブとデプロイジョブの 2 つのジョブを別々に作成することを推奨します。 テストジョブではテストをが並列で実行され、デプロイジョブはテストジョブに依存します。 テストジョブの並列実行が 2 つ以上の場合、以前の `deploy` ステップのコマンドが ‘run’ に置き換えられ 、並列実行は行われません。 以下のサンプルをご覧ください。

**例**

以下の例では 2 つ以上の並列実行を含む設定ファイルで、廃止予定の `deploy` ステップを置き換えています。(このコードは廃止されるため、コピーしないでください)。

```yml
# Example of deprecated syntax, do not copy
version: 2.1
jobs:
  deploy-step-job:
    docker:
      - image: cimg/base:stable
    parallelism: 3
    steps:
      - checkout
      - run:
          name: "Say hello"
          command: "echo Hello, World!"
      - run:
          name: "Write random data"
          command: openssl rand -hex 4 > rand_${CIRCLE_NODE_INDEX}.txt
      - run:
          name: "Emulate doing things"
          command: |
            if [[ "$CIRCLE_NODE_INDEX" != "0" ]]; then
              sleep 30
            fi
      - deploy: #deprecated deploy step, do not copy
          command: |
            echo "this is a deploy step which needs data from the rand"
            cat rand_*.txt

workflows:
  deploy-step-workflow:
    jobs:
      - deploy-step-job
```

完全に外部リソースに依存している場合 (たとえば、Docker コンテナがレジストリにプッシュされるなど)、上記の `deploy` ステップをジョブとして抽出します。これには`doing-things-job` を完了させる必要があります。 `doing-things-job` では 並列実行を 3 つ使用し、`deploy-step-job` では実際のデプロイを実行します。 以下のサンプルを参照してください。

```yml
version: 2.1
jobs:
  doing-things-job:
    docker:
      - image: cimg/base:stable
    parallelism: 3
    steps:
      - checkout
      - run:
          name: "Say hello"
          command: "echo Hello, World!"
      - run:
          name: "Write random data"
          command: openssl rand -hex 4 > rand_${CIRCLE_NODE_INDEX}.txt
      - run:
          name: "Emulate doing things"
          command: |
            if [[ "$CIRCLE_NODE_INDEX" != "0" ]]; then
              sleep 30
            fi
  # create a new job with the deploy step in it
  deploy-job:
    docker:
      - image: cimg/base:stable
    steps:
      - run: # change "deploy" to "run"
          command: |
            echo "this is a deploy step"

workflows:
  deploy-step-workflow:
    jobs:
      - doing-things-job
      # add your new job and make it depend on the 
      # "doing-things-job"
      - deploy-job:
          requires:
            - doing-things-job
```

`deploy-job` の `doing-things-job` からファイルが必要な場合は、[ワークスペース]({{site.baseurl}}/ja/2.0/workspaces/)を使います。 これにより、2 つのジョブでファイルを共用でき、 `deploy-job` がファイルにアクセスできるようになります。 以下のサンプルを参照してください。

```yml
version: 2.1
jobs:
  doing-things-job:
    docker:
      - image: cimg/base:stable
    parallelism: 3
    steps:
      - checkout
      - run:
          name: "Say hello"
          command: "echo Hello, World!"
      - run:
          name: "Write random data"
          command: openssl rand -hex 4 > rand_${CIRCLE_NODE_INDEX}.txt
      - run:
          name: "Emulate doing things"
          command: |
            if [[ "$CIRCLE_NODE_INDEX" != "0" ]]; then
              sleep 30
            fi
      # save the files your deploy step needs
      - persist_to_workspace:
          root: .     # relative path to our working directory
          paths:      # file globs which will be persisted to the workspace
           - rand_*

  deploy-job:
    docker:
      - image: cimg/base:stable
    steps:
      # attach the files you persisted in the doing-things-job
      - attach_workspace:
          at: . # relative path to our working directory
      - run:
          command: |
            echo "this is a deploy step"

workflows:
  deploy-step-workflow:
    jobs:
      - doing-things-job
      - deploy-job:
          requires:
            - doing-things-job
```

このサンプルでは "fan-in" ワークフロー (詳細は、[ワークフロー]({{site.baseurl}}/ja/2.0/workflows/#fan-outfan-in-workflow-example) を参照)を効果的に使用しています。 廃止される `deploy` ステップは、近い将来のある時点でサポートが終了する予定です。 お客様の設定の移行のために十分な時間をお取りする予定です。

##### **`store_artifacts`**
{: #storeartifacts }

Web アプリまたは API からアクセスできるアーティファクト (ログ、バイナリなど) を格納するステップです。 詳細については、[アーティファクトに関するドキュメント]({{ site.baseurl }}/ja/2.0/artifacts/)を参照してください。

| キー          | 必須 | 型    | 説明                                                                         |
| ----------- | -- | ---- | -------------------------------------------------------------------------- |
| path        | ○  | 文字列型 | ジョブ アーティファクトとして保存するプライマリ コンテナ内のディレクトリ。                                     |
| destination | ×  | 文字列型 | アーティファクト API でアーティファクトの保存先パスに追加するプレフィックス (デフォルトは `path` で指定したファイルのディレクトリ)。 |
{: class="table table-striped"}

ジョブでは複数の `store_artifacts` ステップを指定することもできます。 各ステップで一意のプレフィックスを使用すると、ファイルの上書きを防止できます。

アーティファクトの保存期間は、[CircleCI Web アプリ](https://app.circleci.com/)の **Plan > Usage Controls** からカスタマイズ可能です。

**例**

```yml
- run:
    name: Jekyll サイトのビルド
    command: bundle exec jekyll build --source jekyll --destination jekyll/_site/docs/
- store_artifacts:
    path: jekyll/_site/docs/
    destination: circleci-docs
```

##### **`store_test_results`**
{: #storetestresults }

ビルドのテスト結果をアップロードおよび保存するための特別なステップです。 テスト結果は、CircleCI Web アプリケーションで各ビルドの**テスト サマリー**セクションに表示されます。 テスト結果を保存すると、テストスイートのタイミング分析に役立ちます。 テスト結果の保存の詳細は、[テストデータの収集]({{site.baseurl}}/ja/2.0/collect-test-data/)を参照してください。

テスト結果をビルドアーティファクトとして保存することもできます。その方法については [**store_artifacts** ステップ](#storeartifacts)を参照してください。

| キー   | 必須 | 型    | 説明                                                                                                                         |
| ---- | -- | ---- | -------------------------------------------------------------------------------------------------------------------------- |
| path | ○  | 文字列型 | JUnit XML または Cucumber JSON のテスト メタデータ ファイルが格納されたサブディレクトリを含むディレクトリ、またはシングル テストへのパス (絶対パス、または `working_directory` からの相対パス)。 |
{: class="table table-striped"}

**例**

ディレクトリ構造

```
test-results
├── jest
│   └── results.xml
├── mocha
│   └── results.xml
└── rspec
    └── results.xml
```

`config.yml` の構文

```yml
- store_test_results:
    path: test-results
```

##### **`persist_to_workspace`**
{: #persisttoworkspace }

一時ファイルを永続化してワークフロー内の別のジョブで使用できるようにするための特別なステップです。 ワークスペースの使用についての詳細は、[ワークスペースを使ったジョブ間でのデータの共有]({{site.baseurl}}/ja/2.0/workspaces)のページを参照してください。

`persist_to_workspace` により、CircleCI Web アプリのストレージカスタマイズコントロールのストレージ設定が適用されます。 カスタマイズ設定がない場合は、`persist_to_workspace` によりデフォルトで 15 日に設定されます。

ワークスペースのストレージ保存期間は、[CircleCI Web アプリ](https://app.circleci.com/)の **Plan > Usage Controls** からカスタマイズ可能です。

| キー    | 必須 | 型    | 説明                                                                                                                 |
| ----- | -- | ---- | ------------------------------------------------------------------------------------------------------------------ |
| root  | ○  | 文字列型 | 絶対パス、または `working_directory` からの相対パス。                                                                              |
| paths | ○  | リスト  | 共有ワークスペースに追加する、グロブで認識されるファイル、またはディレクトリへの非グロブ パス。 ワークスペースのルート ディレクトリへの相対パスと解釈され、 ワークスペースのルート ディレクトリ自体を指定することはできません。 |
{: class="table table-striped"}

root キーは、ワークスペースのルート ディレクトリとなる、コンテナ上のディレクトリを指定します。 paths の値は、すべてルート ディレクトリからの相対的パスです。

**root キーの使用例**

下記の構文は `/tmp/dir` 内にある paths で指定している内容を、ワークスペースの `/tmp/dir` ディレクトリ内に相対パスで保持します。

```yml
- persist_to_workspace:
    root: /tmp/dir
    paths:
      - foo/bar
      - baz
```

このステップが完了すると、以下のディレクトリがワークスペースに追加されます。

```
/tmp/dir/foo/bar
/tmp/dir/baz
```

**paths キーの使用例**

```yml
- persist_to_workspace:
    root: /tmp/workspace
    paths:
      - target/application.jar
      - build/*
```

`paths` では、Go 言語の `Glob` 関数をベースにした、[filepath.Match](https://golang.org/pkg/path/filepath/#Match) によるパターンマッチングに対応します。

```
pattern:
        { term }
term:
        '*'　区切り文字を含まない文字シーケンスの全てにマッチする
        '?'　区切り文字を含まないあらゆる文字 1 つにマッチする
        '[' [ '^' ] { character-range } ']'
　　　　　　　　文字クラス（空文字は不可）
        c　文字 c にマッチする（'*'　'?'　'\\'　'[' 以外）
        '\\'c　文字 c にマッチする
character-range:
        c　文字 c にマッチする（'\\'　'-'　']' 以外)
        '\\'c　文字 c にマッチする
        lo '-' hi　lo <= c <= hi の範囲にある文字 c にマッチする
```

Go 言語のドキュメントでは、`/usr/*/bin/ed` のように階層名でパターンを記述できるとしています（/ は区切り文字です）。 **注 :** どのような指定方法でもワークスペースのルートディレクトリへの相対パスとなります。

##### **`attach_workspace`**
{: #attachworkspace }

ワークフローで使用しているワークスペースを現在のコンテナにアタッチするのに利用する特殊なステップです。 ワークスペースのすべての内容がダウンロードされ、ワークスペースがアタッチされているディレクトリにコピーされます。 ワークスペースの使用についての詳細は、[ワークスペースを使ったジョブ間でのデータの共有]({{site.baseurl}}/ja/2.0/workspaces)のページを参照してください。

| キー | 必須 | 型    | 説明                    |
| -- | -- | ---- | --------------------- |
| at | ○  | 文字列型 | ワークスペースのアタッチ先のディレクトリ。 |
{: class="table table-striped"}

ワークスペースのストレージ保存期間は、[CircleCI Web アプリ](https://app.circleci.com/)の **Plan > Usage Controls** からカスタマイズ可能です。

**例**

```yml
- attach_workspace:
    at: /tmp/workspace
```

アーティファクト、ワークスペース、キャッシュの保存期間は、[CircleCI Web アプリ](https://app.circleci.com/)の **Plan > Usage Controls** からカスタマイズ可能です。 ここからこれらのオブジェクトのストレージ保存期間をコントロールすることができます。 ストレージ期間が設定されていない場合、デフォルトのストレージ保存期間はアーティファクトは 30 日間、ワークスペースとキャッシュは 15 日間です。
{: class="alert alert-info" }

##### **`add_ssh_keys`**
{: #add-ssh-keys }

プロジェクト設定でコンテナに対して SSH キーを登録する特殊なステップです。 下記のキーを使って SSH に関する設定を行えます。 SSH キーの詳細は、[GitHub と Bitbucket の連携]({{site.baseurl}}/ja/2.0/gh-bb-integration/#deployment-keys-and-user-keys)のページを参照してください。

| キー           | 必須 | 型   | 説明                                                 |
| ------------ | -- | --- | -------------------------------------------------- |
| fingerprints | ×  | リスト | 追加するキーに対応するフィンガープリントのリスト (デフォルトでは、追加されるすべてのキーが対象)。 |
{: class="table table-striped"}

```yaml
steps:
  - add_ssh_keys:
      fingerprints:
        - "b7:35:a6:4e:9b:0d:6d:d4:78:1e:9a:97:2a:66:6b:be"
```

**注:** CircleCI は追加されたすべての SSH キーに `ssh-agent` を使用して署名しますが、ユーザーは `add_ssh_keys` キーを使用して実際にコンテナにキーを追加する**必要があります**。

##### `pipeline` 値の使用
{: #using-pipeline-values }

パイプライン値はすべてのパイプライン構成で使用でき、事前の宣言なしに利用できます。 利用可能なパイプライン値は次のとおりです。

{% include snippets/ja/pipeline-values.md %}

例えば下記のようにします。

```yaml
version: 2.1
jobs:
  build:
    docker:
      - image: cimg/node:17.2.0
        auth:
          username: mydockerhub-user
          password: $DOCKERHUB_PASSWORD  # context / project UI env-var reference
    environment:
      IMAGETAG: latest
    working_directory: ~/main
    steps:
      - run: echo "This is pipeline ID << pipeline.id >>"
```

#### **`circleci_ip_ranges`**
{: #circleciipranges }

ジョブで使用される IP アドレスを、明確に定義された範囲のみに限定できます。 詳しくは [IP アドレスの範囲機能]({{ site.baseurl }}/ja/2.0/ip-ranges/)をご確認ください。

**例**

```yaml
version: 2.1

jobs:
  build:
    circleci_ip_ranges: true # opts the job into the IP ranges feature
    docker:
      - image: curlimages/curl
    steps:
      - run: echo “Hello World”
workflows:
  build-workflow:
    jobs:
      - build
```

**注:**

- IP アドレスの範囲機能をご利用いただくには、有料の [Performance プランまたは Scale プラン](https://circleci.com/ja/pricing/)のご契約が必要です。

## **`workflows`**
{: #workflows }
あらゆるジョブの自動化に用います。 各ワークフローは、キーとなるワークフロー名と、値となるマップで構成します。 名前は、その `config.yml` 内で一意である必要があります。 ワークフロー構成の最上位のキーは `version` と `jobs` です。 詳細については、[ワークフローを使ったジョブのスケジュール実行]({{site.baseurl}}/ja/2.0/workflows)のページを参照してください。

### **`version`** (v2.1 の設定ファイルでは不要)
{: #workflow-version }
ワークフローの `version` フィールドは、サポートの終了または互換性を損なう変更について注意を促すために記述します。

| キー      | 必須                       | 型    | 説明                    |
| ------- | ------------------------ | ---- | --------------------- |
| version | 設定ファイルのバージョンが `2` の場合は Y | 文字列型 | 現在は `2` を指定する必要があります。 |
{: class="table table-striped"}

### **<`workflow_name`>**
{: #lessworkflownamegreater }

ワークフローに付与する一意の名前です。

#### **`triggers`**
{: #triggers }
ワークフローを実行するトリガーを指定します。 デフォルトの動作では、ブランチにプッシュされたときにワークフローがトリガーされます。

| キー       | 必須 | 型  | 説明                           |
| -------- | -- | -- | ---------------------------- |
| triggers | ×  | 配列 | 現在は `schedule` を指定する必要があります。 |
{: class="table table-striped"}

##### **`schedule`**
{: #schedule }


**ワークフローのスケジュール実行は 2022 年末までに段階的に廃止される予定です。**既存のワークフローのスケジュール実行をパイプラインのスケジュール実行に移行する方法については、パイプラインのスケジュール実行のページの[移行ガイド]({{site.baseurl}}/ja/2.0/scheduled-pipelines/#get-started)を参照してください。または、パイプラインのスケジュール実行を初めから設定してください。
{: class="alert alert-warning"}

ワークフローでは、一定時刻に実行を指示する `schedule` を記述することもできます。利用者の少ない毎日夜12時にビルドする、といったことが可能です。

```yml
workflows:
   version: 2
   nightly:
     triggers:
       - schedule:
           cron: "0 0 * * *"
           filters:
             branches:
               only:
                 - main
                 - beta
     jobs:
       - test
```
###### **`cron`**
{: #cron }
`cron` キーは POSIX 準拠の `crontab` の構文で定義します。

| キー   | 必須 | 型    | 説明                                                                                            |
| ---- | -- | ---- | --------------------------------------------------------------------------------------------- |
| cron | ○  | 文字列型 | [crontab のマニュアル ページ](http://pubs.opengroup.org/onlinepubs/7908799/xcu/crontab.html)を参照してください。 |
{: class="table table-striped"}

###### **`filters`**
{: #filters }
トリガーのフィルターでは、`branches` キーを使用できます。

| キー      | 必須 | 型   | 説明                |
| ------- | -- | --- | ----------------- |
| filters | ○  | マップ | 実行するブランチを定義するマップ。 |
{: class="table table-striped"}

###### **`branches`**
{: #branches }

`branches` キーは、*現在のブランチ*について、スケジュール実行すべきかどうかを制御します。この*現在のブランチ*とは、`trigger` スタンザがある `config.yml` ファイルを含むブランチです。 つまり、`main` ブランチにプッシュすると、`main` の [ワークフロー]({{ site.baseurl }}/ja/2.0/workflows/#using-contexts-and-filtering-in-your-workflows)のみをスケジュール実行します。

`branches` では、ブランチ名を指す文字列をマップさせるための `only` キーと `ignore` キーが使えます。 文字列を `/` で囲み、正規表現を使ってブランチ名をマッチさせたり、文字列のリストを作ってマップさせることも可能です。 正規表現は、文字列**全体**に一致する必要があります。

- `only` を指定した場合、一致するブランチでジョブが実行されます。
- `ignore` を指定した場合、一致するブランチではジョブは実行されません。
- `only` と `ignore` のどちらも指定していない場合、全てのブランチでジョブを実行します。 `only` と `ignore` の両方を指定した場合、`only` が使用され、 `ignore` は使われません。

| キー       | 必須 | 型              | 説明                     |
| -------- | -- | -------------- | ---------------------- |
| branches | ○  | マップ            | 実行するブランチを定義するマップ。      |
| only     | ○  | 文字列、または文字列のリスト | 単一のブランチ名、またはブランチ名のリスト。 |
| ignore   | ×  | 文字列、または文字列のリスト | 単一のブランチ名、またはブランチ名のリスト。 |
{: class="table table-striped"}

#### **`jobs`**
{: #jobs-in-workflow }
ジョブでは、`requires`、`name`、`context`、`type`、`filters` の各キーを使用できます。

| キー   | 必須 | タイプ | 説明                   |
| ---- | -- | --- | -------------------- |
| jobs | ○  | リスト | 依存関係に従って実行するジョブのリスト。 |
{: class="table table-striped"}

##### **<`job_name`>**
{: #job-name-in-workflow }

`config.yml` ファイルで定義するジョブの名前です。

###### **`requires`**
{: #requires }
デフォルトでは、複数のジョブは並行処理されます。そのため、ジョブ名を使って必要な依存関係の処理を明確にしておく必要があります。

| キー       | 必須 | 型   | 説明                                                                                                                                                                                   |
| -------- | -- | --- | ------------------------------------------------------------------------------------------------------------------------------------------------------------------------------------ |
| requires | ×  | リスト | そのジョブを開始するために成功する必要があるジョブのリスト。 メモ: 現在のワークフローで依存関係としてリストされているジョブが (フィルター機能などの影響で) 実行されなかった場合、他のジョブの requires オプションでは、これらのジョブの必須設定は無視されます。 しかし、ジョブのすべての依存関係がフィルター処理されると、そのジョブは実行されません。 |
{: class="table table-striped"}

###### **`name`**
{: #name }
`name` キーを使用すると、任意の数のワークフローで再利用可能なジョブを呼び出すことができます。 このキーを使うと、ジョブ名に番号は付与されません (例: sayhello-1、sayhello-2)。 この `name` キーに割り当てる名前は一意である必要があります。重複する場合は、ジョブ名に数字が付与されます。

| キー   | 必須 | 型    | 説明                                                                                    |
| ---- | -- | ---- | ------------------------------------------------------------------------------------- |
| name | ×  | 文字列型 | ジョブ名の代替名。 ジョブを複数回呼び出す場合に便利です。 同じジョブを複数回呼び出したいとき、あるジョブで同じ内容のジョブが必要なときなどに有効です (2.1 のみ)。 |
{: class="table table-striped"}

###### **`context`**
{: #context }
ジョブは、組織において設定したグローバル環境変数を使えるようにすることも可能です。設定画面で context を追加する方法については[コンテキスト]({{ site.baseurl }}/ja/2.0/contexts)を参照してください。

| キー      | 必須 | 型       | 説明                                                                                                                                                                      |
| ------- | -- | ------- | ----------------------------------------------------------------------------------------------------------------------------------------------------------------------- |
| context | ×  | 文字列/リスト | コンテキストの名前。 初期のデフォルト名は `org-global` です。 各コンテキスト名は一意である必要があります。 CircleCI Server を使用している場合、ワークフローごとに使用できるコンテキストは 1 つのみです。 **注:** 一意のコンテキストは、すべてのワークフローを合わせて 100 個まで使用できます。 |
{: class="table table-striped"}

###### **`type`**
{: #type }
`approval` の `type` を指定することで、その後のジョブを続行する前に手動の承認操作を求めることができるようになります。 詳細については、[ワークフローを使ったジョブのスケジュール実行]({{site.baseurl}}/ja/2.0/workflows)のページを参照してください。

下記の例にある通り、ワークフローが `type: approval` キーを処理するまで、ジョブは依存関係通りの順番で実行されます。

```yml
      - hold:
          type: approval
          requires:
            - test1
            - test2
      - deploy:
          requires:
            - hold
```
**注 :** `hold` というジョブ名は、メインの設定に入れないようにしてください。

###### **`filters`**
{: #jobfilters }

ジョブのフィルタリングでは、`branches` キーまたは `tags` キーを使用できます。

**注 :** ワークフローではジョブレベルのブランチは無視されます。 ジョブレベルでブランチを指定していて後でワークフローを追加する場合は、ジョブレベルのブランチを削除し、代わりにそれを `config.yml` のワークフローセクションで以下のように宣言する必要があります。

| キー      | 必須 | 型   | 説明                |
| ------- | -- | --- | ----------------- |
| filters | ×  | マップ | 実行するブランチを定義するマップ。 |
{: class="table table-striped"}

以下に、CircleCI ドキュメントに含まれるサンプルから、正規表現を使用して PDF ドキュメントの作成ワークフローのみを実行するフィルターの使い方を示します。

```yaml
# ...
workflows:
  build-deploy:
    jobs:
      - js_build
      - build_server_pdfs: # << the job to conditionally run based on the filter-by-branch-name.
          filters:
            branches:
              only: /server\/.*/
```

上記のスニペットでは、`build_server_pdfs` ジョブは、ビルド対象のブランチのパスが "server/" から始まる場合にのみ実行されます。

設定ファイルでの正規表現の使い方の詳細については、[ワークフローを使ってジョブのスケジュール実行]({{ site.baseurl }}/ja/2.0/workflows/#using-regular-expressions-to-filter-tags-and-branches)を参照してください。

###### **`branches`**
{: #branches }

`branches` では、ブランチ名を指す文字列をマップさせるための `only` キーと `ignore` キーが使えます。 スラッシュで囲むことで正規表現でブランチに一致させたり、そのような文字列のリストでマップさせたりできます。 正規表現は、文字列**全体**に一致する必要があります。

- `only` を指定した場合、一致するブランチでジョブが実行されます。
- `ignore` を指定した場合、一致するブランチではジョブは実行されません。
- `only` と `ignore` のいずれも指定していない場合、すべてのブランチでジョブが実行されます。
- `only` と `ignore` の両方を指定した場合は、`only` を処理してから `ignore` の処理に移ります。

| キー       | 必須 | 型              | 説明                     |
| -------- | -- | -------------- | ---------------------- |
| branches | ×  | マップ            | 実行するブランチを定義するマップ。      |
| only     | ×  | 文字列、または文字列のリスト | 単一のブランチ名、またはブランチ名のリスト。 |
| ignore   | ×  | 文字列、または文字列のリスト | 単一のブランチ名、またはブランチ名のリスト。 |
{: class="table table-striped"}

###### **`tags`**
{: #tags }

CircleCI は明示的にタグフィルターを指定しない限り、タグに対してワークフローは実行しません。 さらに、ジョブが (直接的または間接的に) 他のジョブを必要とする場合は、それらのジョブにタグフィルターを指定する必要があります。

tags では `only` キーと `ignore` キーが使えます。 スラッシュで囲むことで正規表現でタグに一致させたり、そのような文字列のリストでマップさせたりできます。 正規表現は、文字列**全体**に一致する必要があります。 CircleCI では軽量版と注釈付き版のどちらのタグにも対応しています。

- `only` の値にマッチするタグはすべてジョブを実行します。
- `ignore` の値にマッチするタグはすべてジョブを実行しません。
- `only` と `ignore` のどちらも指定していない場合、すべてのタグのジョブがスキップされます。
- `only` と `ignore` の両方を指定した場合は、`only` を処理してから `ignore` の処理に移ります。

| キー     | 必須 | 型              | 説明                 |
| ------ | -- | -------------- | ------------------ |
| tags   | ×  | マップ            | 実行するタグを定義するマップ。    |
| only   | ×  | 文字列、または文字列のリスト | 単一のタグ名、またはタグ名のリスト。 |
| ignore | ×  | 文字列、または文字列のリスト | 単一のタグ名、またはタグ名のリスト。 |
{: class="table table-striped"}

詳細については、ワークフローに関するドキュメントの「[Git タグに対応するワークフローを実行する]({{ site.baseurl }}/ja/2.0/workflows/#executing-workflows-for-a-git-tag)」を参照してください。

###### **`matrix`** (version: 2.1 が必須)
{: #matrix-requires-version-21 }
`matrix` スタンザを使用すると、パラメーター化したジョブを、引数を変えながら複数回実行できます。 詳細については、[マトリックスジョブの使用]({{site.baseurl}}/ja/2.0/using-matrix-jobs)を参照してください。

**注**: `matrix` スタンザを使用するには、パラメーター化したジョブを使用する必要があります。

| キー         | 必須 | 型    | 説明                                                               |
| ---------- | -- | ---- | ---------------------------------------------------------------- |
| parameters | ○  | マップ  | ジョブの呼び出しで使用するすべてのパラメーター名と値のマップ                                   |
| exclude    | ×  | リスト  | マトリックスから除外する引数マップのリスト                                            |
| alias      | ×  | 文字列型 | マトリックスのエイリアス。別のジョブの `requires` スタンザで使用できます。 デフォルト値は実行するジョブの名前です。 |
{: class="table table-striped"}

**例**

以下に、マトリックス ジョブの基本的な使用例を示します。

```yaml
workflows:
  workflow:
    jobs:
      - build:
          matrix:
            parameters:
              version: ["0.1", "0.2", "0.3"]
              platform: ["macos", "windows", "linux"]
```

上記コードは 9 つの `build` ジョブに展開されます。

```yaml
workflows:
  workflow:
    jobs:
      - build:
          name: build-macos-0.1
          version: 0.1
          platform: macos
      - build:
          name: build-macos-0.2
          version: 0.2
          platform: macos
      - build:
          name: build-macos-0.3
          version: 0.3
          platform: macos
      - build:
          name: build-windows-0.1
          version: 0.1
          platform: windows
      - ...
```

###### マトリックスから一部のパラメーターを除外する
{: #excluding-sets-of-parameters-from-a-matrix }

一部の値を_除き_、あらゆる引数の組み合わせについてジョブを実行したいことがあります。 これを行うには、`exclude` スタンザを使用します。

```yaml
workflows:
  workflow:
    jobs:
      - build:
          matrix:
            parameters:
              a: [1, 2, 3]
              b: [4, 5, 6]
            exclude:
              - a: 3
                b: 5
```

上記のマトリックスは、パラメーター `a` と `b` の組み合わせのうち、`{a: 3, b: 5}` の組み合わせを除いた 8 個のジョブに展開されます。

###### 依存関係とマトリックスジョブ
{: #dependencies-and-matrix-jobs }

マトリックス全体 (マトリックス内のすべてのジョブ) に `requires` キーを適用するには、マトリックスの `alias` を指定します。 `alias` のデフォルト値は、呼び出すジョブの名前です。

```yaml
workflows:
  workflow:
    jobs:
      - deploy:
          matrix:
            parameters:
              version: ["0.1", "0.2"]
      - another-job:
          requires:
            - deploy
```

上記の場合、`another-job` を実行するには、マトリックス内の deploy ジョブが完了している必要があります。

また、マトリックス ジョブのパラメーター値を `<< matrix.* >>` で公開し、より複雑なワークフローを作成することもできます。 たとえば、次のコードでは、`deploy` ジョブをマトリックス化したうえで、それぞれのジョブが、`build` マトリックス内の対応するジョブが完了してから実行されるようにしています。

```yaml
workflows:
  workflow:
    jobs:
      - build:
          name: build-v<< matrix.version >>
          matrix:
            parameters:
              version: ["0.1", "0.2"]
      - deploy:
          name: deploy-v<< matrix.version >>
          matrix:
            parameters:
              version: ["0.1", "0.2"]
          requires:
            - build-v<< matrix.version >>
```

上記ワークフローは次のように展開されます。

```yaml
workflows:
  workflow:
    jobs:
      - build:
          name: build-v0.1
          version: 0.1
      - build:
          name: build-v0.2
          version: 0.2
      - deploy:
          name: deploy-v0.1
          version: 0.1
          requires:
            - build-v0.1
      - deploy:
          name: deploy-v0.2
          version: 0.2
          requires:
            - build-v0.2
```

###### **`pre-steps`** と **`post-steps`** (version: 2.1 が必須)
{: #pre-steps-and-post-steps-requires-version-21 }

ワークフローでは、すべてのジョブ呼び出しは、オプションで 2つの特別な引数 `pre-steps` と `post-steps` を受け取ることができます。

`pre-steps` の下のステップは、ジョブ内の他のすべてのステップよりも前に実行されます。 `post-steps` の下のステップは、他のすべてのステップよりも後に実行されます。

事前ステップと事後ステップを使用すると、特定のジョブ内で、そのジョブを変更せずにいくつかのステップを実行できます。 これは、たとえば、ジョブの実行前にカスタムのセットアップステップを実行したいときに便利です。

```yaml
version: 2.1

jobs:
  bar:
    machine:
      image: ubuntu-2004:202107-02
    steps:
      - checkout
      - run:
          command: echo "building"
      - run:
          command: echo "testing"

workflows:
  build:
    jobs:
      - bar:
          pre-steps: # steps to run before steps defined in the job bar
            - run:
                command: echo "install custom dependency"
          post-steps: # steps to run after steps defined in the job bar
            - run:
                command: echo "upload artifact to s3"
```

##### **ワークフローでの `when` の使用**
{: #using-when-in-workflows }

v2.1 設定ファイルでは、ワークフロー宣言内で真偽値を取る `when` 句を[ロジックステートメント]({{site.baseurl}}/ja/2.0/configuration-reference/#logic-statements)と共に使用して (逆の条件となる `unless` 句も使用可)、そのワークフローを実行するかどうかを決めることができます。

以下の設定例では、パイプラインパラメーター `run_integration_tests` を使用して `integration_tests` ワークフローの実行を制御しています。

```yaml
version: 2.1

parameters:
  run_integration_tests:
    type: boolean
    default: false

workflows:
  integration_tests:
    when: << pipeline.parameters.run_integration_tests >>
    jobs:
      - mytestjob

jobs:
...
```

この例では、`POST` 本体に以下が含まれた状態でパイプラインがトリガーされたときに、テストが明示的に呼び出されない限りは `integration_tests` ワークフローは実行されないようにしています。

```json
{
    "parameters": {
        "run_integration_tests": true
    }
}
```

いくつかの例と概念的な情報については、[ワークフローに関するドキュメント]({{ site.baseurl }}/ja/2.0/workflows)を参照してください。

## ロジックステートメント
{: #logic-statements }

一部のダイナミックコンフィグ機能では、ロジックステートメントを引数として使用できます。 ロジックステートメントとは、設定ファイルのコンパイル時 (ワークフローの実行前) に真偽の評価が行われるステートメントです。 ロジックステートメントには次のものがあります。

| Type                                                                                                | Arguments             | `true` if                              | Example                                                                  |
|-----------------------------------------------------------------------------------------------------+-----------------------+----------------------------------------+--------------------------------------------------------------------------|
| YAML literal                                                                                        | None                  | is truthy                              | `true`/`42`/`"a string"`                                                 |
| YAML alias                                                                                          | None                  | resolves to a truthy value             | *my-alias                                                                |
| [Pipeline Value]({{site.baseurl}}/ja/2.0/pipeline-variables/#pipeline-values)                          | None                  | resolves to a truthy value             | `<< pipeline.git.branch >>`                                              |
| [Pipeline Parameter]({{site.baseurl}}/ja/2.0/pipeline-variables/#pipeline-parameters-in-configuration) | None                  | resolves to a truthy value             | `<< pipeline.parameters.my-parameter >>`                                 |
| and                                                                                                 | N logic statements    | all arguments are truthy               | `and: [ true, true, false ]`                                             |
| or                                                                                                  | N logic statements    | any argument is truthy                 | `or: [ false, true, false ]`                                             |
| not                                                                                                 | 1 logic statement     | the argument is not truthy             | `not: true`                                                              |
| equal                                                                                               | N values              | all arguments evaluate to equal values | `equal: [ 42, << pipeline.number >>]`                                    |
| matches                                                                                             | `pattern` and `value` | `value` matches the `pattern`          | `matches: { pattern: "^feature-.+$", value: << pipeline.git.branch >> }` |
{: class="table table-striped"}

次の論理値は偽とみなされます。

- false
- null
- 0
- NaN
- 空の文字列 ("")
- 引数を持たないステートメント

上記以外の値はすべて真とみなされます。 ただし、空のリストを引数とするロジックステートメントはバリデーションエラーとなるので注意してください。

ロジックステートメントの真偽の評価は常に最上位レベルで行われ、必要に応じて強制することもできます。 また、最大 100 レベルの深さまで、引数の仕様に応じた任意の方法でネストできます。

`matches` の `pattern` には、[Java 正規表現](https://docs.oracle.com/javase/8/docs/api/java/util/regex/Pattern.html)を使用します。 パターンは完全一致で指定する必要があります。前方一致は使用できません。 意図せぬ部分一致を防ぐため、パターンは `^` と `$` で囲むことをお勧めします。

**注:** ワークフローレベルでロジックステートメントを使用する場合、`condition:` キーは含めないようにしてください (`condition` キーは`ジョブ` レベルのロジックステートメント以外では必要ありません)。

### ロジックステートメントの例
{: #logic-statement-examples }

```yaml
workflows:
  my-workflow:
      when:
        or:
          - equal: [ main, << pipeline.git.branch >> ]
          - equal: [ staging, << pipeline.git.branch >> ]

```

```yaml
workflows:
  my-workflow:
    when:
      and:
        - not:
            matches:
              pattern: "^main$"
              value: << pipeline.git.branch >>
        - or:
            - equal: [ canary, << pipeline.git.tag >> ]
            - << pipeline.parameters.deploy-canary >>
```

```yaml
version: 2.1

executors:
  linux-13:
    docker:
      - image: cimg/node:13.13
        auth:
          username: mydockerhub-user
          password: $DOCKERHUB_PASSWORD  # context / project UI env-var reference
  macos: &macos-executor
    macos:
      xcode: 12.5.1

jobs:
  test:
    parameters:
      os:
        type: executor
      node-version:
        type: string
    executor: << parameters.os >>
    steps:
      - checkout
      - when:
          condition:
            equal: [ *macos-executor, << parameters.os >> ]
          steps:
            - run: echo << parameters.node-version >>
      - run: echo 0

workflows:
  all-tests:
    jobs:
      - test:
          os: macos
          node-version: "13.13.0"
```

## サンプル設定ファイル全文
{: #example-full-configuration }

{% raw %}
```yaml
version: 2.1
jobs:
  build:
    docker:
      - image: ubuntu:14.04
        auth:
          username: mydockerhub-user
          password: $DOCKERHUB_PASSWORD  # context / project UI env-var reference

      - image: mongo:2.6.8
        auth:
          username: mydockerhub-user
          password: $DOCKERHUB_PASSWORD  # context / project UI env-var reference
        command: [mongod, --smallfiles]

      - image: postgres:14.2
        auth:
          username: mydockerhub-user
          password: $DOCKERHUB_PASSWORD  # context / project UI env-var reference
        # some containers require setting environment variables
        environment:
          POSTGRES_USER: user

      - image: redis@sha256:54057dd7e125ca41afe526a877e8bd35ec2cdd33b9217e022ed37bdcf7d09673
        auth:
          username: mydockerhub-user
          password: $DOCKERHUB_PASSWORD  # context / project UI env-var reference

      - image: rabbitmq:3.5.4
        auth:
          username: mydockerhub-user
          password: $DOCKERHUB_PASSWORD  # context / project UI env-var reference

    environment:
      TEST_REPORTS: /tmp/test-reports

    working_directory: ~/my-project

    steps:
      - checkout

      - run:
          command: echo 127.0.0.1 devhost | sudo tee -a /etc/hosts

      # Create Postgres users and database
      # Note the YAML heredoc '|' for nicer formatting
      - run: |
          sudo -u root createuser -h localhost --superuser ubuntu &&
          sudo createdb -h localhost test_db

      - restore_cache:
          keys:
            - v1-my-project-{{ checksum "project.clj" }}
            - v1-my-project-

      - run:
          environment:
            SSH_TARGET: "localhost"
            TEST_ENV: "linux"
          command: |
            set -xu
            mkdir -p ${TEST_REPORTS}
            run-tests.sh
            cp out/tests/*.xml ${TEST_REPORTS}

      - run: |
          set -xu
          mkdir -p /tmp/artifacts
          create_jars.sh << pipeline.number >>
          cp *.jar /tmp/artifacts

      - save_cache:
          key: v1-my-project-{{ checksum "project.clj" }}
          paths:
            - ~/.m2

      # Save artifacts
      - store_artifacts:
          path: /tmp/artifacts
          destination: build

      # Upload test results
      - store_test_results:
          path: /tmp/test-reports

  deploy-stage:
    docker:
      - image: ubuntu:14.04
        auth:
          username: mydockerhub-user
          password: $DOCKERHUB_PASSWORD  # context / project UI env-var reference
    working_directory: /tmp/my-project
    steps:
      - run:
          name: Deploy if tests pass and branch is Staging
          command: ansible-playbook site.yml -i staging

  deploy-prod:
    docker:
      - image: ubuntu:14.04
        auth:
          username: mydockerhub-user
          password: $DOCKERHUB_PASSWORD  # context / project UI env-var reference
    working_directory: /tmp/my-project
    steps:
      - run:
          name: Deploy if tests pass and branch is Main
          command: ansible-playbook site.yml -i production

workflows:
  version: 2
  build-deploy:
    jobs:
      - build:
          filters:
            branches:
              ignore:
                - develop
                - /feature-.*/
      - deploy-stage:
          requires:
            - build
          filters:
            branches:
              only: staging
      - deploy-prod:
          requires:
            - build
          filters:
            branches:
              only: main
```
{% endraw %}

## 関連項目
{: #see-also }

[イントロダクション]({{site.baseurl}}/2.0/config-intro/)<|MERGE_RESOLUTION|>--- conflicted
+++ resolved
@@ -319,13 +319,8 @@
 
 | キー                     | 必須 | 型     | 説明                                                                                                                                                                                                                                       |
 | ---------------------- | -- | ----- | ---------------------------------------------------------------------------------------------------------------------------------------------------------------------------------------------------------------------------------------- |
-<<<<<<< HEAD
-| イメージ                   | ○  | 文字列型  | 使用する仮想マシンイメージ。 [使用可能なイメージ](#available-linux-machine-images) を参照してください。 **注:** このキーは、オンプレミス環境における　Linux VM では**サポートされません**。 プライベート環境における `michine` Executor のイメージのカスタマイズに関する詳細は、[VM サービス]({{ site.baseurl }}/ja/2.0/vm-service)を参照してください。 |
-| docker_layer_caching | ×  | ブール値型 | `true` に設定すると、[Docker レイヤー キャッシュ]({{ site.baseurl }}/2.0/docker-layer-caching)が有効になります。                                                                                                                                                  |
-=======
 | image                  | ○  | 文字列型  | 使用する仮想マシンイメージ。 [使用可能なイメージ](#available-linux-machine-images) を参照してください。 **注:** このキーは、オンプレミス環境における　Linux VM では**サポートされません**。 プライベート環境における `michine` Executor のイメージのカスタマイズに関する詳細は、[VM サービス]({{ site.baseurl }}/ja/2.0/vm-service)を参照してください。 |
 | docker_layer_caching | ×  | ブール値型 | `true` に設定すると、[Docker レイヤー キャッシュ]({{ site.baseurl }}/ja/2.0/docker-layer-caching)が有効になります。                                                                                                                                                  |
->>>>>>> d2bbb558
 {: class="table table-striped"}
 
 
@@ -430,30 +425,6 @@
       xcode: "12.5.1"
 ```
 
-<<<<<<< HEAD
-=======
-#### **`windows`**
-{: #windows }
-
-CircleCI は、Windows 上でのジョブ実行をサポートしています。 Windows 仮想マシンでジョブを実行するには、`windows` キーをジョブ設定の最上位に追加する必要があります。 Orb を使用すると、Windows ジョブを簡単にセットアップできます。 Windows ジョブを実行する際の前提条件と、Windows マシンで提供される機能の詳細については、「[Windows での Hello World]({{ site.baseurl }}/ja/2.0/hello-world-windows)」を参照してください。
-
-**例:** Windows Executor を使用して単純なジョブを実行する場合
-
-```yaml
-version: 2.1
-
-orbs:
-  win: circleci/windows@4.1.1
-
-jobs:
-  build:
-    executor: win/default
-    steps:
-      - checkout
-      - run: echo 'Hello, Windows'
-```
-
->>>>>>> d2bbb558
 #### **`branches` – 廃止予定**
 {: #branches-deprecated }
 
@@ -517,24 +488,8 @@
       ... // other config
 ```
 
-<<<<<<< HEAD
 ##### Linux VM 実行環境
 {: #linuxvm-execution-environment }
-=======
-`resource_class` を使用して[ランナーインスタンス]({{site.baseurl}}/ja/2.0/runner-overview/#section=configuration)を設定することもできます。
-
-例えば下記のようにします。
-
-```yaml
-jobs:
-  job_name:
-    machine: true
-    resource_class: my-namespace/my-runner
-```
-
-##### Machine Executor (Linux)
-{: #machine-executor-linux }
->>>>>>> d2bbb558
 
 {% include snippets/ja/machine-resource-table.md %}
 
@@ -588,11 +543,7 @@
 version: 2.1 # バージョン 2.1 を指定して Orb の使用を有効化します
 
 orbs:
-<<<<<<< HEAD
   win: circleci/windows@4.1.1 # Windows Orb には Windows Executor の使用に必要なすべてが揃っています
-=======
-  win: circleci/windows@4.1.1
->>>>>>> d2bbb558
 
 jobs:
   build: # name of your job
