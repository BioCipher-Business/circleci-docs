---
layout: classic-docs
title: "CircleCI を設定する"
short-title: "CircleCI を設定する"
description: ".circleci/config.yml に関するリファレンス"
order: 20
version:
  - Cloud
  - Server v2.x
---

`config.yml` ファイルで使用される CircleCI 2.x 構成キーのリファレンス ガイドです。 CircleCI によって承認されたリポジトリ ブランチに `.circleci/config.yml` ファイルが存在するということは、2.x インフラストラクチャを使用することを意味しています。

`config.yml` の全体は「[サンプル コード](#サンプル-コード)」で確認できます。

<<<<<<< HEAD
CircleCI v2.1 設定ファイルでは、ワークフロー宣言内で真偽値を取る `when` 句を[ロジック ステートメント](https://circleci.com/docs/2.0/configuration-reference/#logic-statements)と共に使用して (逆の条件となる `unless` 句も使用可)、そのワークフローを実行するかどうかを決めることができます。
=======
**メモ:** 既に CircleCI 1.0 バージョンの設定ファイルが存在する場合は、`config.yml` ファイルを使用することで、独立した別のブランチで 2.x ビルドをテストできます。 このとき、古い `circle.yml` スタイルの既存の構成は変更する必要がなく、CircleCI 1.0 インフラストラクチャの `.circleci/config.yml` を含まないブランチで実行できます。
>>>>>>> ca6f307b

---

* 目次
{:toc}


## **`setup`**
{: #setup }

| キー    | 必須 | 型    | 説明                                                                                  |
| ----- | -- | ---- | ----------------------------------------------------------------------------------- |
| setup | ×  | ブール値 | config.yaml で[ダイナミック コンフィグ]({{ site.baseurl }}/2.0/dynamic-config/)機能を使用することを指定します。 |
{: class="table table-striped"}

`setup` フィールドを指定すると、プライマリ .circleci 親ディレクトリ外部にある設定ファイルのトリガー、パイプライン パラメーターの更新、およびカスタマイズされた設定ファイルの生成を、条件に従って実行できます。

## **`version`**
{: #version }

| キー      | 必須 | 型   | 説明                                                                                                                                                                                                        |
| ------- | -- | --- | --------------------------------------------------------------------------------------------------------------------------------------------------------------------------------------------------------- |
| version | ○  | 文字列 | パラメーター化された Executor の使用例については、[設定ファイルの再利用に関するドキュメント]({{ site.baseurl }}/ja/2.0/reusing-config/)の「[Executor でのパラメーターの使用](https://circleci.com/ja/docs/2.0/reusing-config/#executor-でのパラメーターの使用)」を参照してください。 |
{: class="table table-striped"}

`version` フィールドは、非推奨または互換性を損なう変更について注意を促すために使用します。

## **`orbs`** (version: 2.1 が必須)
{: #orbs-requires-version-21 }

| キー        | 必須 | 型   | 説明                                                                                                                                                                                 |
| --------- | -- | --- | ---------------------------------------------------------------------------------------------------------------------------------------------------------------------------------- |
| orbs      | 値  | マップ | ユーザー指定の名前によるマップ。 Orb の参照名 (文字列) または Orb の定義名 (マップ) を指定します。 Orb 定義は、2.1 設定ファイルの Orb 関連サブセットである必要があります。 詳細については、[Orb の作成に関するドキュメント]({{ site.baseurl }}/2.0/creating-orbs/)を参照してください。 |
| executors | ○  | マップ | Executor を定義する文字列のマップ。 このページの [executors]({{ site.baseurl }}/2.0/configuration-reference/#executors-version-21-が必須) セクションを参照してください。                                                |
| commands  | ○  | マップ | コマンドを定義するコマンド名のマップ。 このページの [commands]({{ site.baseurl }}/2.0/configuration-reference/#commands-version-21-が必須) セクションを参照してください。                                                     |
{: class="table table-striped"}

以下の例では、承認済みの `circleci` 名前空間に格納された `hello-build` という名前の Orb を呼び出します。

```
version: 2.1
orbs:
    hello: circleci/hello-build@0.0.5
workflows:
    "Hello Workflow":
        jobs:
          - hello/hello-build
```
上の例で、`hello` は Orb の参照名と見なされます。 Orbs の詳細については[こちら](https://circleci.com/ja/orbs/)を参照してください。

## **`commands`** (version: 2.1 が必須)
{: #commands-requires-version-21 }

これにより、複数のジョブで [1 つのコマンド定義を再利用]({{ site.baseurl }}/ja/2.0/reusing-config/)できます。

| キー          | 必須 | 型     | 説明                                                                                                                                                              |
| ----------- | -- | ----- | --------------------------------------------------------------------------------------------------------------------------------------------------------------- |
| steps       | ○  | シーケンス | コマンドの呼び出し元のジョブ内で実行する一連のステップ。                                                                                                                                    |
| parameters  | ○  | マップ   | パラメーター キーのマップ。 詳細については、[設定ファイルの再利用に関するドキュメント]({{ site.baseurl }}/2.0/reusing-config/)の「[パラメーターの構文]({{ site.baseurl }}/2.0/reusing-config/#パラメーターの構文)」を参照してください。 |
| description | ○  | 文字列   | コマンドの目的を記述する文字列。                                                                                                                                                |
{: class="table table-striped"}

例

```yaml
commands:
  sayhello:
    description: "デモ用の簡単なコマンド"
    parameters:
      to:
        type: string
        default: "Hello World"
    steps:
      - run: echo << parameters.to >>
```

## **`parameters`** (version: 2.1 が必須)
{: #parameters-requires-version-21 }
設定ファイル内で使用するパイプライン パラメーターを定義します。 使用方法の詳細については、[パイプライン変数に関するドキュメント]({{ site.baseurl }}/2.0/pipeline-variables#設定ファイルにおけるパイプライン-パラメーター)を参照してください。

| キー         | 必須 | 型   | 説明                                                                                                                         |
| ---------- | -- | --- | -------------------------------------------------------------------------------------------------------------------------- |
| parameters | ×  | マップ | パラメーター キーのマップ。 `文字列`、`ブール値`、`整数`、`列挙型`がサポートされています。 [パラメーターの構文]({{ site.baseurl }}/2.0/reusing-config/#パラメーターの構文)を参照してください。 |
{: class="table table-striped"}

## **`executors`** (version: 2.1 が必須)
{: #executors-requires-version-21 }

executors では、ジョブのステップを実行する環境を定義します。 これにより、複数のジョブで 1 つの Executor 定義を再利用できます。

| キー                | 必須               | 型   | 説明                                                                                                                                 |
| ----------------- | ---------------- | --- | ---------------------------------------------------------------------------------------------------------------------------------- |
| docker            | ○ <sup>(1)</sup> | リスト | [docker Executor](#docker) 用のオプション。                                                                                                |
| resource_class    | ×                | 文字列 | ジョブ内の各コンテナに割り当てられる CPU と RAM の量。 **注:** この機能を利用するには、Performance プランへの申し込みが必要です。                                                    |
| machine           | ○ <sup>(1)</sup> | マップ | [machine Executor](#machine) 用のオプション。                                                                                              |
| macos             | ○ <sup>(1)</sup> | マップ | [macOS Executor](#macos) 用のオプション。                                                                                                  |
| windows           | ○ <sup>(1)</sup> | マップ | 現在、[Windows Executor](#windows) は Orb に対応しています。 [こちらの Orb](https://circleci.com/developer/ja/orbs/orb/circleci/windows) を参照してください。 |
| shell             | ×                | 文字列 | すべてのステップのコマンド実行に使用するシェル。 各ステップ内の `shell` でオーバーライドできます (デフォルト設定については、[デフォルトのシェル オプション](#デフォルトのシェル-オプション)を参照してください)。                 |
| working_directory | ×                | 文字列 | ステップを実行するディレクトリ。 絶対パスとして解釈されます。                                                                                                    |
| environment       | ×                | マップ | 環境変数の名前と値のマップ。                                                                                                                     |
{: class="table table-striped"}

<sup>(1)</sup> 各ジョブにいずれか 1 つの Executor タイプを指定する必要があります。 2 つ以上指定するとエラーが発生します。

例

```yaml
version: 2.1
executors:
  my-executor:
    docker:
      - image: circleci/ruby:2.5.1-node-browsers
        auth:
          username: mydockerhub-user
          password: $DOCKERHUB_PASSWORD  # コンテキスト/プロジェクト UI 環境変数の参照

jobs:
  my-job:
    executor: my-executor
    steps:
      - run: echo outside the executor
```

パラメーター化された Executor の使用例については、[設定ファイルの再利用に関するドキュメント]({{ site.baseurl }}/2.0/reusing-config/)の「[Executor でのパラメーターの使用](https://circleci.com/ja/docs/2.0/reusing-config/#executor-でのパラメーターの使用)」を参照してください。

## **`jobs`**
{: #jobs }

ワークフローは 1 つ以上の一意の名前付きジョブで構成し、 それらのジョブは `jobs` マップで指定します。 [2.0 config.yml のサンプル]({{ site.baseurl }}/2.0/sample-config/)で `jobs` マップの例を紹介しています。 ジョブの名前がマップのキーとなり、ジョブを記述するマップが値となります。

**メモ:** ジョブの最大実行時間は 5 時間です。 ジョブがタイムアウトになる場合は、[ワークフロー]({{ site.baseurl }}/2.0/workflows/)を使用して同時実行することも検討してください。

### **<`job_name`>**
{: #lessjobnamegreater }

各ジョブは、キーとなるジョブ名と、値となるマップで構成されます。 名前は、その `jobs` リスト内で一意である必要があります。 値となるマップでは以下の属性を使用できます。

| キー                | 必須               | 型   | 説明                                                                                                                                                                                                                                                                                                                                                                                                                                       |
| ----------------- | ---------------- | --- | ---------------------------------------------------------------------------------------------------------------------------------------------------------------------------------------------------------------------------------------------------------------------------------------------------------------------------------------------------------------------------------------------------------------------------------------- |
| docker            | ○ <sup>(1)</sup> | リスト | [docker Executor](#docker) 用のオプション。                                                                                                                                                                                                                                                                                                                                                                                                      |
| machine           | ○ <sup>(1)</sup> | マップ | [machine Executor](#machine) 用のオプション。                                                                                                                                                                                                                                                                                                                                                                                                    |
| macos             | ○ <sup>(1)</sup> | マップ | [macOS Executor](#macos) 用のオプション。                                                                                                                                                                                                                                                                                                                                                                                                        |
| shell             | ×                | 文字列 | すべてのステップのコマンド実行に使用するシェル。 各ステップ内の `shell` でオーバーライドできます (デフォルト設定については、[デフォルトのシェル オプション](#デフォルトのシェル-オプション)を参照してください)。                                                                                                                                                                                                                                                                                                                       |
| parameters        | ×                | マップ | `ワークフロー`において `job` を明示的に構成可能にする[パラメーター](#parameters)。                                                                                                                                                                                                                                                                                                                                                                                    |
| steps             | ○                | リスト | 実行する[ステップ](#steps)のリスト。                                                                                                                                                                                                                                                                                                                                                                                                                  |
| working_directory | ×                | 文字列 | ステップを実行するディレクトリ。 絶対パスとして解釈されます。 デフォルトは `~/project` となります (この `project` は特定のプロジェクトの名前ではなく、リテラル文字列)。 ジョブ内で実行するプロセスでは、`$CIRCLE_WORKING_DIRECTORY` 環境変数を介してこのディレクトリを参照できます。 **メモ:** YAML 設定ファイルに記述したパスは展開_されません_。 `store_test_results.path` を `$CIRCLE_WORKING_DIRECTORY/tests` と設定しても、CircleCI は文字どおり "`$CIRCLE_WORKING_DIRECTORY`" という、`$` 記号を含む名前のディレクトリ内に、サブディレクトリ `test` を格納しようとします。 `working_directory` で指定したディレクトリが存在しないときは自動で作成されます。 |
| parallelism       | ×                | 整数  | このジョブを実行する並列インスタンスの数 (デフォルトは 1)。                                                                                                                                                                                                                                                                                                                                                                                                         |
| environment       | ×                | マップ | 環境変数の名前と値のマップ。                                                                                                                                                                                                                                                                                                                                                                                                                           |
| branches          | ×                | マップ | ワークフローまたはバージョン 2.1 の設定ファイル**以外**の構成に含まれる 1 つのジョブに対し、特定のブランチでの実行を許可またはブロックするルールを定義するマップ (デフォルトではすべてのブランチでの実行が許可されます)。 ワークフロー内またはバージョン 2.1 の設定ファイル内のジョブに対するブランチ実行の設定については、[workflows](#workflows) セクションを参照してください。                                                                                                                                                                                                                          |
| resource_class    | ×                | 文字列 | ジョブ内の各コンテナに割り当てられる CPU と RAM の量。 **メモ:** この機能を利用するには、Performance プランへの申し込みが必要です。                                                                                                                                                                                                                                                                                                                                                         |
{: class="table table-striped"}

<sup>(1)</sup> 各ジョブにいずれか 1 つの Executor タイプを指定する必要があります。 2 つ以上指定するとエラーが発生します。

#### `environment`
{: #environment }
環境変数の名前と値のマップ。 これらは、CircleCI アプリケーションで設定した環境変数をオーバーライドします。


#### `parallelism`
{: #parallelism }

`parallelism` を 2 以上に設定すると、設定した数の Executor がそれぞれセットアップされ、そのジョブのステップを並列に実行します。 これにより、テスト ステップを最適化できます。 CircleCI CLI を使用して並列コンテナにテスト スイートを分割すると、ジョブの実行時間を短縮できます。 並列処理を設定していても、特定のステップでは並列処理がオプトアウトされ、1 つの Executor でのみ実行される場合があります (たとえば [`deploy` ステップ](#deploy-deprecated) など)。 詳細については、[並列ジョブのドキュメント]({{ site.baseurl }}/2.0/parallelism-faster-jobs/)を参照してください。

例

```yaml
version: 2.1

executors:
  linux-13:
    docker:
      - image: cimg/node:13.13
        auth:
          username: mydockerhub-user
          password: $DOCKERHUB_PASSWORD  # コンテキスト/プロジェクト UI 環境変数の参照
  macos: &macos-executor
    macos:
      xcode: 11.4

jobs:
  test:
    parameters:
      os:
        type: executor
      node-version:
        type: string
    executor: << parameters.os >>
    steps:
      - checkout
      - when:
          condition:
            equal: [ *macos-executor, << parameters.os >> ]
          steps:
            - run: echo << parameters.node-version >>
      - run: echo 0

workflows:
  all-tests:
    jobs:
      - test:
          os: macos
          node-version: "13.13.0"
```

#### `parameters`
{: #parameters }
`parameters` は、[この`ジョブ`を`ワークフロー`で呼び出す](#jobs-in-workflow)ときに使用できます。

予約されているパラメーター名は以下のとおりです。

* `name`
* `requires`
* `context`
* `type`
* `filters`
* `matrix`
<!-- Others? -->
<!-- branches & type pass `circleci config validate`. Strange -->

定義の詳細については、「[パラメーターの構文]({{ site.baseurl }}/2.0/reusing-config/#parameter-syntax)」<!-- この参照先では、job-parameters に許可されている型について触れていません。 -->を参照してください。


#### **`docker`**/**`machine`**/**`macos`**/**`windows`** (_Executor_)
{: #docker-machine-macos-windows-executor }

Executor とは、簡単に言うと "ステップの実行環境" です。 CircleCI 2.0 では、必要な数の Docker コンテナを一度にローンチすることによって必要な環境を構築するか、完全な仮想マシンを使用します。 Executor の種類については、[こちら]({{ site.baseurl }}/2.0/executor-types/)を参照してください。

#### `docker`
{: #docker }
{:.no_toc}

`docker` キーは、以下のマップのリストで構成します。

| キー          | 必須 | 型         | 説明                                                              |
| ----------- | -- | --------- | --------------------------------------------------------------- |
| image       | ○  | 文字列       | 使用するカスタム Docker イメージの名前。                                        |
| name        | ×  | 文字列       | 他から参照するためのコンテナの名前。  デフォルトでは、`localhost` を通してコンテナ サービスにアクセスできます。 |
| entrypoint  | ×  | 文字列またはリスト | コンテナのローンチ時に実行するコマンド。                                            |
| command     | ×  | 文字列またはリスト | コンテナのローンチ時にルート プロセスとなる PID 1 として使用するコマンド (または entrypoint の引数)。  |
| user        | ×  | 文字列       | Docker コンテナ内でコマンドを実行するユーザー。                                     |
| environment | ×  | マップ       | 環境変数の名前と値のマップ。                                                  |
| auth        | ×  | マップ       | 標準の `docker login` 認証情報を用いたレジストリの認証情報。                          |
| aws_auth    | ×  | マップ       | AWS Elastic Container Registry (ECR) の認証情報。                     |
{: class="table table-striped"}

ファイル内で最初に記述する `image` が、すべてのステップを実行するプライマリ コンテナ イメージとなります。

`entrypoint` は、イメージの `ENTRYPOINT` をオーバーライドします。

ファイル内で最初に記述する `image` が、すべてのステップを実行するプライマリ コンテナ イメージとなります。

[プライマリ コンテナ]({{ site.baseurl }}/2.0/glossary/#primary-container) (リストの最初にあるコンテナ) については、設定ファイルで `command` も `entrypoint` も指定されていない場合、イメージ内のすべての `ENTRYPOINT` と `CMD` が無視されます。 This is because the primary container is typically used only for running the `steps` and not for its `ENTRYPOINT`, and an `ENTRYPOINT` may consume significant resources or exit prematurely. ([カスタム イメージはこの挙動を無効にし、`ENTRYPOINT` を強制的に実行する場合があります]({{ site.baseurl }}/2.0/custom-images/#adding-an-entrypoint))。 ジョブの `steps` はプライマリ コンテナでのみ実行されます。

`name` では、セカンダリ サービス コンテナにアクセスするための名前を定義します。  デフォルトでは、すべてのサービスが `localhost` で直接アクセスできる状態になっています。  たとえば、同じサービスのバージョン違いを複数立ち上げるときなど、ローカル ホスト以外のホスト名を使用したい場合に、このフィールドは適しています。

`environment` 設定は、ジョブ ステップではなく Docker コンテナによって実行される ENTRYPOINT と CMD に適用されます。

タグまたはダイジェストを使用して、イメージのバージョンを指定できます。 任意の公式 Docker レジストリ (デフォルトは Docker Hub) にある任意のパブリック イメージを使用できます。 詳細については、[イメージの指定に関するドキュメント]({{ site.baseurl }}/2.0/executor-types)を参照してください。

Docker Hub など、一部のレジストリでは、匿名ユーザーによる Docker のプル回数に上限が設定されている場合があります。  こうした場合にプライベート イメージとパブリック イメージをプルするには、認証を行うことをお勧めします。 ユーザー名とパスワードは `auth` フィールドで指定できます。  詳細については、「[Docker の認証付きプルの使用]({{ site.baseurl }}/2.0/private-images/)」を参照してください。

例

```yaml
jobs:
  build:
    docker:
      - image: buildpack-deps:trusty # プライマリ コンテナ
        auth:
          username: mydockerhub-user
          password: $DOCKERHUB_PASSWORD  # コンテキスト/プロジェクト UI 環境変数の参照
        environment:
          ENV: CI

      - image: mongo:2.6.8
        auth:
          username: mydockerhub-user
          password: $DOCKERHUB_PASSWORD  # コンテキスト/プロジェクト UI 環境変数の参照
        command: [--smallfiles]

      - image: postgres:9.4.1
        auth:
          username: mydockerhub-user
          password: $DOCKERHUB_PASSWORD  # コンテキスト/プロジェクト UI 環境変数の参照
        environment:
          POSTGRES_USER: root

      - image: redis@sha256:54057dd7e125ca41afe526a877e8bd35ec2cdd33b9217e022ed37bdcf7d09673
        auth:
          username: mydockerhub-user
          password: $DOCKERHUB_PASSWORD  # コンテキスト/プロジェクト UI 環境変数の参照

      - image: acme-private/private-image:321
        auth:
          username: mydockerhub-user
          password: $DOCKERHUB_PASSWORD  #  コンテキスト/プロジェクト UI 環境変数の参照
```

[AWS ECR](https://aws.amazon.com/jp/ecr/) でホストされているイメージを使用するには、AWS 認証情報を使用した認証が必要です。 デフォルトでは、CircleCI アプリケーションの [Project (プロジェクト)] > [Settings (設定)] > [AWS Permissions (AWS 権限)] ページで追加した AWS 認証情報、またはプロジェクト環境変数の `AWS_ACCESS_KEY_ID` と `AWS_SECRET_ACCESS_KEY` を使用します。 以下の例のように、`aws_auth` フィールドを使用して認証情報を設定することも可能です。

```yaml
jobs:
  build:
    docker:
      - image: account-id.dkr.ecr.us-east-1.amazonaws.com/org/repo:0.1
        aws_auth:
          aws_access_key_id: AKIAQWERVA  # 文字列リテラル値を指定するか
          aws_secret_access_key: $ECR_AWS_SECRET_ACCESS_KEY  # UI から設定したプロジェクトの環境変数を参照するように指定します
```

バージョン 2.1 を使用している場合、[宣言済みのコマンド]({{ site.baseurl }}/2.0/reusing-config/)をジョブで再利用できます。 以下の例では `sayhello` コマンドを呼び出しています。

```yaml
jobs:
  myjob:
    docker:
      - image: "circleci/node:9.6.1"
        auth:
          username: mydockerhub-user
          password: $DOCKERHUB_PASSWORD  # コンテキスト/プロジェクト UI 環境変数の参照
    steps:
      - sayhello:
          to: "Lev"
```

#### **`machine`**
{: #machine }
{:.no_toc}

[machine Executor]({{ site.baseurl }}/2.0/executor-types) は、`machine` キーと以下のマップを用いて構成します。

| キー                     | 必須 | 型    | 説明                                                                                                                                                                                                                                       |
| ---------------------- | -- | ---- | ---------------------------------------------------------------------------------------------------------------------------------------------------------------------------------------------------------------------------------------- |
| image                  | ○  | 文字列  | 使用する VM イメージ。 [使用可能なイメージ](#使用可能な-machine-イメージ)を参照してください。 **メモ:** このキーは、オンプレミス環境では**サポートされません**。 ユーザーのサーバーにインストールされた CircleCI 上の `machine` Executor イメージをカスタマイズする方法については、[VM サービスに関するドキュメント]({{ site.baseurl }}/2.0/vm-service)を参照してください。 |
| docker_layer_caching | ×  | ブール値 | `true` に設定すると、[Docker レイヤー キャッシュ]({{ site.baseurl }}/2.0/docker-layer-caching)が有効になります。 **メモ:** お使いのアカウントでこの有料の機能を有効化するには、サポート チケットをオープンしてください。 CircleCI 営業担当者から連絡を差し上げます。                                                               |
{: class="table table-striped"}


例

```yaml
version: 2.1
jobs:
  build:
    machine:
      image: ubuntu-2004:202010-01
    steps:
      - checkout
      - run:
          name: "テスト"
          command: echo "Hi"
```

##### 使用可能な `machine` イメージ
{: #available-machine-images }
CircleCI ではいくつかの machine イメージをサポートしており、`image` フィールドで指定できます。

* `ubuntu-2004:202104-01` - Ubuntu 20.04、Docker v20.10.6、Docker Compose v1.29.1
* `ubuntu-2004:202101-01` - Ubuntu 20.04、Docker v20.10.2、Docker Compose v1.28.2
* `ubuntu-1604:202101-01` - Ubuntu 16.04、Docker v19.03.14、Docker Compose v1.28.2 (最新版の 1 つ前のリリース)
* `ubuntu-1604:202104-01` - Ubuntu 16.04、Docker v19.03.15、Docker Compose v1.29.1 (最終版のリリース)

* `ubuntu-2004:202010-01` - Ubuntu 20.04、Docker v19.03.13、Docker Compose v1.27.4 (`ubuntu-2004:202008-01` はエイリアス)
* `ubuntu-1604:202010-01` - Ubuntu 16.04、Docker v19.03.13、Docker Compose v1.27.4
* `ubuntu-1604:202007-01` - Ubuntu 16.04、Docker v19.03.12、Docker Compose v1.26.1
* `ubuntu-1604:202004-01` - Ubuntu 16.04、Docker v19.03.8、Docker Compose v1.25.5
* `ubuntu-1604:201903-01` - Ubuntu 16.04、Docker v18.09.3、Docker Compose v1.23.1
* `ubuntu-1604:201903-01` - Ubuntu 16.04, Docker v18.09.3, Docker Compose v1.23.1

<<<<<<< HEAD
*メモ：****Ubuntu 16.04は、2021年4月時点でCanonical社によるLTS（長期サポート）が終了します。 その結果、`ubuntu-1604:202104-01`がCircleCIにリリースされる最終的なUbuntu 16.04のイメージとなります。 2021年4月以降のリリースやサポートを受けるためには、最新のUbuntu 20.04イメージにアップグレードすることをお勧めします。 *</p>
=======
*メモ：****Ubuntu 16.04は、2021年4月時点でCanonical社によるLTS（長期サポート）が終了します。 その結果、`ubuntu-1604:202104-01`がCircleCIにリリースされる最終的なUbuntu 16.04のイメージとなります。 2021年4月以降のリリースやサポートを受けるためには、最新のUbuntu 20.04イメージにアップグレードすることをお勧めします。 *
>>>>>>> ca6f307b

machine Executor は、ジョブや Workflows で Docker イメージをビルドする際に効果的な [Docker レイヤーキャッシュ]({{ site.baseurl }}/2.0/docker-layer-caching)をサポートしています。

##### 使用可能な Linux GPU イメージ
{: #available-linux-gpu-images }

[Linux GPU Executor](#gpu-executor-linux) では、次のイメージが使用可能です。

* `ubuntu-1604-cuda-11.1:202012-01` - CUDA v11.1、Docker v19.03.13、nvidia-container-toolkit v1.4.0-1
* `ubuntu-1604-cuda-10.2:202012-01` - CUDA v10.2、Docker v19.03.13、nvidia-container-toolkit v1.3.0-1
* `ubuntu-1604-cuda-10.1:201909-23` - CUDA v10.1、Docker v19.03.0-ce、nvidia-docker v2.2.2
* `ubuntu-1604-cuda-9.2:201909-23` - CUDA v9.2、Docker v19.03.0-ce、nvidia-docker v2.2.2
* `ubuntu-1604-cuda-9.2:201909-23` - CUDA v9.2, Docker v19.03.0-ce, nvidia-docker v2.2.2

##### 使用可能な Windows GPU イメージ
{: #available-windows-gpu-image }

[Linux GPU Executor](#gpu-executor-linux) では、次のイメージが使用可能です。

* `windows-server-2019-nvidia:stable` - Windows Server 2019、CUDA 10.1。 このイメージはデフォルトです。

**例**

```yaml
version: 2.1
workflows:
  main:
    jobs:
      - build
jobs:
  build:
    machine:
      image: windows-server-2019-nvidia:stable
      docker_layer_caching: true    # デフォルトは false
```

#### **`macos`**
{: #macos }
{:.no_toc}

CircleCI は [macOS](https://developer.apple.com/jp/macos/) 上でのジョブ実行をサポートしており、macOS、[iOS](https://developer.apple.com/jp/ios/)、[tvOS](https://developer.apple.com/jp/tvos/)、および [watchOS](https://developer.apple.com/jp/watchos/) 用のアプリのビルド、テスト、デプロイが可能です。 macOS 仮想マシンでジョブを実行するには、`macos` キーをジョブ構成の最上位に追加し、使用する Xcode のバージョンを指定します。

| キー    | 必須 | 型   | 説明                                                                                                                                                |
| ----- | -- | --- | ------------------------------------------------------------------------------------------------------------------------------------------------- |
| xcode | ○  | 文字列 | 仮想マシンにインストールする Xcode のバージョン。 iOS でのテストに関するドキュメントの「[サポートされている Xcode のバージョン]({{ site.baseurl }}/2.0/testing-ios/#サポートされている-xcode-のバージョン)」を参照してください。 |
{: class="table table-striped"}

**例:** macOS 仮想マシンを Xcode バージョン 11.3 で使用する場合

```yaml
jobs:
  build:
    macos:
      xcode: "11.3.0"
```

#### **`windows`**
{: #windows }
{:.no_toc}

CircleCI は、Windows 上でのジョブ実行をサポートしています。 Windows マシンでジョブを実行するには、`windows` キーをジョブ構成の最上位に追加する必要があります。 Orb を使用すると、Windows ジョブを簡単にセットアップできます。 Windows ジョブを実行する際の前提条件と、Windows マシンで提供される機能の詳細については、「[Windows での Hello World]({{ site.baseurl }}/2.0/hello-world-windows)」を参照してください。


**例:** Windows Executor を使用して単純なジョブを実行する場合

```yaml
version: 2.1

orbs:
  win: circleci/windows@2.3.0

jobs:
  build:
    executor: win/default
    steps:
      - checkout
      - run: echo 'Hello, Windows'
```

#### **`branches` – 非推奨**
{: #branches-deprecated }

**このキーは非推奨になりました。 実行するジョブと対象のブランチを制御するためには、[#jobfilters](#jobfilters)ワークフローでフィルターを使用してください。**

ワークフローを**構成せず**、バージョン 2.1 ではなく 2.0 の設定ファイルを使用している場合は、一部のブランチの実行を許可またはブロックするルールを定義できます。 [ワークフロー]({{ site.baseurl }}/2.0/workflows/#using-contexts-and-filtering-in-your-workflows)を使用している場合、ジョブ レベルのブランチは無視されるため、`config.yml` ファイルの workflows セクションで構成する必要があります。 2.1 の設定ファイルを使用している場合にフィルターを使用するには、ワークフローを追加する必要があります。 詳細については、「[workflows](#workflows)」セクションを参照してください。 ジョブ レベルの `branch` キーは、以下のマップで構成します。

| キー     | 必須 | 型   | 説明              |
| ------ | -- | --- | --------------- |
| only   | ×  | リスト | 実行するブランチのみのリスト。 |
| ignore | ×  | リスト | 無視するブランチのリスト。   |
{: class="table table-striped"}

`only` と `ignore` のリストには、完全一致のフル ネームと正規表現のどちらでも記述できます。 正規表現は、文字列**全体**に一致する必要があります。 たとえば、以下のようになります。

``` YAML
jobs:
  build:
    branches:
      only:
        - master
        - /rc-.*/
```

この場合は、"master" ブランチと、正規表現 "rc-.*" に一致するブランチのみが実行されます。

``` YAML
jobs:
  build:
    branches:
      ignore:
        - develop
        - /feature-.*/
```

こちらの例では、"develop" ブランチと正規表現 "feature-.*" に一致するブランチを除くすべてのブランチが実行されます。

設定ファイルに `ignore` と `only` の両方を記述している場合は、`ignore` のみが考慮されます。

構成されたルールによって実行されなかったジョブは、UI のジョブ一覧にスキップのマーク付きで表示されます。

**すべての**ブランチで確実にジョブを実行するには、`branches` キーを使用しないか、`only` キーに正規表現 `/.*/` を指定してすべてのブランチを対象にします。

#### **`resource_class`**
{: #resourceclass }

`resource_class` 機能を使用すると、CPU と RAM のリソース量をジョブごとに構成できます。 下表に示すように、Executor ごとにさまざまなリソース クラスが提供されています。

CircleCI では、すべてのお客様がシステムを安定した状態で利用できるよう、リソース クラスごとに同時処理数のソフト制限を設けています。 Performance プランまたは Custom プランを使用していて、特定のリソース クラスで待機時間が発生している場合は、このソフト制限に達している可能性があります。 [CircleCI サポート](https://support.circleci.com/hc/ja/requests/new)にお客様のアカウントの制限値引き上げを依頼してください。

**メモ:** この機能は、Free プランおよび Performance プランでは自動的に有効化されています。 Free プランのお客様の場合、利用可能なリソース クラスは Linux が small または medium、Windows が medium に制限されています。 MacOS は Free プランでは利用できません。

**CircleCI Server をオンプレミスでホスティングしている場合は、利用可能なリソース クラスについてシステム管理者に問い合わせてください**。 詳細については、サーバーの管理に関するドキュメントで [Nomad クライアントのシステム要件]({{ site.baseurl }}/2.0/server-ports/#nomad-clients)と[サーバーのリソース クラス]({{ site.baseurl }}/2.0/customizations/#resource-classes)のセクションを参照してください。

##### Docker Executor
{: #docker-executor }

| クラス                    | vCPU | RAM  |
| ---------------------- | ---- | ---- |
| small                  | 1    | 2GB  |
| medium (デフォルト)         | 2    | 4GB  |
| medium+                | 3    | 6GB  |
| large                  | 4    | 8GB  |
| xlarge                 | 8    | 16GB |
| 2xlarge<sup>(2)</sup>  | 16   | 32GB |
| 2xlarge+<sup>(2)</sup> | 20   | 40GB |
{: class="table table-striped"}

###### 例
{: #example-usage }

```yaml
jobs:
  build:
    docker:
      - image: buildpack-deps:trusty
        auth:
          username: mydockerhub-user
          password: $DOCKERHUB_PASSWORD  # コンテキスト/プロジェクト UI 環境変数の参照
    resource_class: xlarge
    steps:
      ... // 他の構成
```

`resource_class` を使用して[ランナー インスタンス](https://circleci.com/docs/ja/2.0/runner-overview/#referencing-your-runner-on-a-job)を構成することもできます。

たとえば、以下のようになります。

```yaml
jobs:
  job_name:
    machine: true
    resource_class: my-namespace/my-runner
```

##### machine Executor (Linux)
{: #machine-executor-linux }

{% include snippets/machine-resource-table.md %}

###### 例
{: #example-usage }
```yaml
jobs:
  build:
    machine:
      image: ubuntu-2004:202010-01 # 推奨 Linux イメージ
    resource_class: large
    steps:
      ... // 他の構成
```

`machine` クラスを使用して[ランナー インスタンス](https://circleci.com/docs/ja/2.0/runner-overview/#referencing-your-runner-on-a-job)を構成することも可能です。

たとえば、以下のようになります。

```yaml
jobs:
  job_name:
    machine: true
    resource_class: my-namespace/my-runner
```

##### macOS Executor
{: #macos-executor }

| クラス                 | vCPU | RAM  |
| ------------------- | ---- | ---- |
| medium (デフォルト)      | 4    | 8GB  |
| large<sup>(3)</sup> | 8    | 16GB |
{: class="table table-striped"}

###### 例
{: #example-usage }
```yaml
jobs:
  build:
    macos:
      xcode: "11.3.0"
    resource_class: large
    steps:
      ... // 他の構成
```

##### Windows Executor
{: #windows-executor }

| クラス            | vCPU | RAM   |
| -------------- | ---- | ----- |
| medium (デフォルト) | 4    | 15GB  |
| large          | 8    | 30GB  |
| xlarge         | 16   | 60GB  |
| 2xlarge        | 32   | 128GB |
{: class="table table-striped"}

###### 例
{: #example-usage }
```yaml
version: 2.1

orbs:
  win: circleci/windows@2.3.0

jobs:
  build:
    executor:
      name: win/default
      size: "medium" # "medium"、"large"、"xlarge"、"2xlarge" のいずれを指定可能
    steps:
      - run: Write-Host 'Hello, Windows'
```

Executor が Windows Orb 内で定義されているため、`windows` ではリソース クラスの設定方法が異なっていることに注意してください。

Windows Executor の詳細と例については、[Windows に関する入門ガイド]({{ site.baseurl }}/2.0/hello-world-windows/)を参照してください。

##### GPU Executor (Linux)
{: #gpu-executor-linux }

| クラス                             | vCPU | RAM | GPU | GPU モデル         | GPU メモリ (GiB) |
| ------------------------------- | ---- | --- | --- | --------------- | ------------- |
| gpu.nvidia.small<sup>(2)</sup>  | 4    | 15  | 1   | NVIDIA Tesla P4 | 8             |
| gpu.nvidia.medium<sup>(2)</sup> | 8    | 30  | 1   | NVIDIA Tesla T4 | 16            |
{: class="table table-striped"}

###### 例
{: #example-usage }
```yaml
version: 2.1

jobs:
  build:
    machine:
      resource_class: gpu.nvidia.small
      image: ubuntu-1604-cuda-10.1:201909-23
    steps:
      - run: nvidia-smi
      - run: docker run --gpus all nvidia/cuda:9.0-base nvidia-smi
```

使用可能なイメージの一覧は、[こちらのセクション](#available-linux-gpu-images)を参照してください。

##### GPU Executor (Windows)
{: #gpu-executor-windows }

| クラス                                     | vCPU | RAM | GPU | GPU モデル         | GPU メモリ (GiB) |
| --------------------------------------- | ---- | --- | --- | --------------- | ------------- |
| windows.gpu.nvidia.medium<sup>(2)</sup> | 16   | 60  | 1   | NVIDIA Tesla T4 | 16            |
{: class="table table-striped"}

###### 例
{: #example-usage }
```yaml
version: 2.1
orbs:
  win: circleci/windows@2.3.0

jobs:
  build:
    executor: win/gpu-nvidia
    steps:
      - checkout
      - run: '&"C:\Program Files\NVIDIA Corporation\NVSMI\nvidia-smi.exe"'
```

<sup>(2)</sup> _このリソースは、サポート チームによる確認が必要となります。 ご利用の際は、[サポート チケットをオープン](https://support.circleci.com/hc/ja/requests/new)してください。

<sup>(3)</sup> _このリソースは、年間契約をご購入のお客様のみ使用可能です。 年間プランの詳細については、[サポート チケットをオープン](https://support.circleci.com/hc/ja/requests/new)しお問い合わせください。

**メモ:** Java、Erlang など、CPU 数に関する情報を `/proc` ディレクトリから入手する言語では、CircleCI 2.0 のリソース クラス機能を使用するときに、低速化を防ぐために追加の構成が必要になることがあります。 この問題が発生すると、32 個の CPU コアを要求していても、1 コアを要求する場合よりも実行速度が低下する場合があります。 この問題が発生する言語をお使いの場合は、保証された CPU リソースに基づいて CPU 数を固定する必要があります。


**メモ:** 割り当てられているメモリ量を確認するには、`grep hierarchical_memory_limit /sys/fs/cgroup/memory/memory.stat` を実行して cgroup メモリ階層制限をチェックしてください。

#### **`steps`**
{: #steps }

ジョブ内の `steps` は、キーと値のペアを 1 つずつ列挙する形で設定します。 キーはステップの種類を表し、 値は (そのステップの種類の要件に従って) 構成マップまたは文字列で記述します。 たとえば、マップで記述する場合は以下のようになります。

```yaml
jobs:
  build:
    working_directory: ~/canary-python
    environment:
      FOO: bar
    steps:
      - run:
          name: テストの実行
          command: make test
```

ここでは、`run` がステップの種類です。 `name` 属性は、UI に表示するために使用します。 `command` 属性は `run` ステップに固有の属性で、実行するコマンドを定義します。

Some steps may implement a shorthand semantic. For example, `run` may be also be called like this:

```
jobs:
  build:
    steps:
      - run: make test
```

省略形式の `run` ステップでは、どの `command` を実行するかを文字列値で直接指定できます。 この場合、他の属性に対しては、自動的に適切なデフォルト値が設定されます (たとえば、`name` は `command` と同じ値になります)。

さらに一部のステップには別の省略表記があり、キーと値のペアの代わりに単なる文字列のステップ名を使用できます。

```
jobs:
  build:
    steps:
      - checkout
```

この例の `checkout` ステップは、プロジェクトのソース コードをジョブの [`working_directory`](#jobs) にチェックアウトします。

通常、ステップは以下のように記述します。

| キー                   | 必須 | 型         | 説明                              |
| -------------------- | -- | --------- | ------------------------------- |
| &lt;step_type> | ○  | マップまたは文字列 | ステップの構成マップ、またはステップによって規定された文字列。 |
{: class="table table-striped"}

定義済みステップについて、以下に詳しく説明します。

##### **`run`**
{: #run }

すべてのコマンドライン プログラムの呼び出しに使用します。 構成値のマップを記述するか、省略形式で呼び出した場合には `command` と `name` の両方に使用する文字列を記述します。 run コマンドは、デフォルトでは非ログイン シェルで実行されます。 したがって、ドットファイルをコマンドの中で明示的に参照する必要があります。

| キー                  | 必須 | 型    | 説明                                                                                                                                                                                                     |
| ------------------- | -- | ---- | ------------------------------------------------------------------------------------------------------------------------------------------------------------------------------------------------------ |
| command             | ○  | 文字列  | シェルから実行するコマンド。                                                                                                                                                                                         |
| name                | ×  | 文字列  | CircleCI の UI に表示されるステップのタイトル (デフォルトは `command` 文字列全体)。                                                                                                                                                |
| shell               | ×  | 文字列  | コマンド実行に使用するシェル (デフォルトについては「[デフォルトのシェル オプション](#default-shell-options)」を参照)。                                                                                                                             |
| environment         | ×  | マップ  | コマンドに対するローカル スコープとなる追加の環境変数。                                                                                                                                                                           |
| background          | ×  | ブール値 | このステップをバックグラウンドで実行するかどうかの設定 (デフォルトは false)。                                                                                                                                                            |
| working_directory   | ×  | 文字列  | このステップを実行するディレクトリ。 ジョブの [`working_directory`](#jobs) からの相対パスとして解釈されます  (デフォルトは `.`)。 (default: `.`)                                                                                                    |
| no_output_timeout | ×  | 文字列  | 出力のないままコマンドを実行できる経過時間。 The string is a decimal with unit suffix, such as "20m", "1.25h", "5s". 「20m」「1.25h」「5s」のように、数字の後に単位を付けた文字列で記述します (デフォルトは 10 分) デフォルトは10分で、最大値は[ジョブの実行が許される最大時間](#jobs)に制限されます。 |
| when                | ×  | 文字列  | [このステップを有効または無効にする条件](#the-when-attribute)。 値は `always`、`on_success`、または `on_fail` です (デフォルトは `on_success`)。                                                                                           |
{: class="table table-striped"}

それぞれの `run` 宣言で新しいシェルが立ち上がります。 複数行の `command` を指定でき、その場合はすべての行が同じシェルで実行されます。

``` YAML
- run:
    command: |
      echo Running test
      mkdir -p /tmp/test-results
      make test
```

あるステップの完了を待つことなく後続の run ステップを実行したい場合は、[バックグラウンド](#background-commands)でコマンドを実行するように設定することもできます。

###### _デフォルトのシェル オプション_
{: #default-shell-options }

**Linux** で実行するジョブの場合、`shell` オプションのデフォルト値は、`/bin/bash<code> がビルド コンテナに存在すれば`/bin/bash -eo pipefail</code>、 存在しなければ `/bin/sh -eo pipefail` になります。 Otherwise it is `/bin/sh -eo pipefail`. デフォルトのシェルはログイン シェルではありません (`--login` や `-l` は指定されません)。 そのため、このシェルは `~/.bash_profile`、`~/.bash_login`、`~/.profile` といったファイルを**読み込みません**。

**macOS** で実行するジョブの場合、デフォルトのシェルは `/bin/bash --login -eo pipefail` になります。 このシェルは、非対話型のログイン シェルです。 シェルは、`/etc/profile/` を読み込み、続いて `~/.bash_profile` を読み込んでから、各ステップを実行します。

bash を呼び出したときに実行されるファイルの詳細については、[`bash` のマニュアル ページの `INVOCATION` のセクション](https://linux.die.net/man/1/bash)をご覧ください。

`-eo pipefail` オプションの意味は下記の通りです。

`-e`

> パイプライン (1 つのコマンドで構成される場合を含む)、かっこ「()」で囲まれたサブシェル コマンド、または中かっこ「{}」で囲まれたコマンド リストの一部として実行されるコマンドの 1 つが 0 以外のステータスで終了した場合は、直ちに終了します。

したがって、前の例で `mkdir` によるディレクトリの作成が失敗し、0 以外のステータスを返した場合は、コマンドの実行が終了し、ステップ全体が失敗として扱われます。 それとは反対の動作にする必要がある場合は、`command` に `set +e` を追加するか、`run` の構成マップでデフォルトの `shell` をオーバーライドします。 たとえば、以下のようになります。
``` YAML
- run:
    command: |
      echo Running test
      set +e
      mkdir -p /tmp/test-results
      make test

- run:
    shell: /bin/sh
    command: |
      echo Running test
      mkdir -p /tmp/test-results
      make test
```

`-o pipefail`

> pipefail を有効にすると、パイプラインの戻り値は、0 以外のステータスで終了した最後 (右端) のコマンドのステータス値か、すべてのコマンドが正しく終了した場合に 0 となります。 シェルは、パイプライン内のすべてのコマンドの終了を待って値を返します。

たとえば、以下のようになります。
``` YAML
- run: make test | tee test-output.log
```

この例では、`make test` が失敗した場合、`-o pipefail` オプションによってステップ全体が失敗します。 `-o pipefail` オプションを指定していなければ、パイプライン全体の結果は最後のコマンド (`tee test-output.log`) によって決まり、これは常に 0 のステータスを返すため、ステップの実行は常に成功となります。

`make` test が失敗しても、パイプラインの残りの部分は実行されることに注意してください。

この動作を回避するには、コマンドで `set +o pipefail` を指定するか、`shell` 全体をオーバーライドします (前述の例を参照)。

デフォルト オプション (`-eo pipefail`) を使用すると、途中のコマンドのエラーが表示され、失敗したジョブのデバッグが容易になるため、通常はこちらをお勧めします。 UI には、使用されているシェルと各 `run` ステップのすべての有効なオプションが表示されるため便利です。

詳細については、「[シェル スクリプトの使用]({{ site.baseurl }}/2.0/using-shell-scripts/)」を参照してください。

###### _バックグラウンド コマンド_
{: #background-commands }

`background` 属性を使用すると、コマンドをバックグラウンドで実行するように構成できます。 `background` 属性を `true` に設定した場合、コマンドの終了を待つことなく、ジョブの実行が直ちに次のステップに進みます。 以下は、Selenium テストにおいてよく必要となる、X 仮想フレームバッファをバックグラウンドで実行するための構成例です。

``` YAML
- run:
    name: X 仮想フレームバッファの実行
    command: Xvfb :99 -screen 0 1280x1024x24
    background: true

- run: make test
```

###### _省略構文_
{: #shorthand-syntax }

`run` では、たいへん便利な省略構文を使用できます。

``` YAML
- run: make test

# 簡略化したうえで複数行のコマンドを実行
- run: |
    mkdir -p /tmp/test-results
    make test
```
この例では、`command` と `name` に `run` の文字列値が割り当てられたことになり、この `run` の構成マップの残りの属性はデフォルト値になります。

###### `when` 属性
{: #the-when-attribute }

CircleCI のデフォルトでは、ジョブ ステップが `config.yml` に定義された順序で一度に 1 つずつ、いずれかのステップが失敗する (0 以外の終了コードを返す) まで実行されます。 コマンドが失敗すると、以降のジョブ ステップは実行されません。

ジョブ ステップに `when` 属性を追加すると、このデフォルトの動作をオーバーライドして、ジョブのステータスに応じてステップを実行するかスキップするかを選択できるようになります。

デフォルト値の `on_success` は、それまでのすべてのステップが成功した (終了コード 0 を返した) 場合にのみ、そのステップが実行されることを意味します。

`always` は、それまでのステップの終了ステータスに関係なく、そのステップが実行されることを意味します。 それまでのステップの成否にかかわらずタスクを実行したい場合に便利です。 例として、ログやコード カバレッジ データをどこかにアップロードする必要があるジョブ ステップが挙げられます。

`on_fail` は、それまでのステップの 1 つが失敗した (0 以外の終了コードを返した) 場合にのみ、そのステップが実行されることを意味します。 失敗したテストのデバッグに役立てるために何らかの診断データを保存したり、失敗に関するカスタム通知 (メールの送信やチャットルームへのアラートのトリガーなど) を実行したりする場合に、よく使用されます。

**メモ:** `store_artifacts`、`store_test_results` などの一部のステップは、**それより前のステップが失敗しても** (0 以外の終了コードが返された場合でも) 常に実行されます。 ただし、ジョブがキャンセル要求により**強制終了**された場合、または実行時間がグローバル タイムアウト上限である 5 時間に達した場合、`when` 属性、`store_artifacts`、`store_test_results` は実行されません。

``` YAML
- run:
    name: CodeCov.io データのアップロード
    command: bash <(curl -s https://codecov.io/bash) -F unittests
    when: always # 成功しても失敗しても、コード カバレッジの結果をアップロードします
```



###### `step` 内からのジョブの終了
{: #ending-a-job-from-within-a-step }

`run: circleci-agent step halt` を使用することで、ジョブを失敗させずに終了できます。 これは、条件に従ってジョブを実行する必要がある場合に便利です。

以下の例では、`halt` を使用して、`develop` ブランチでジョブが実行されないようにしています。

``` YAML
run: |
    if [ "$CIRCLE_BRANCH" = "develop" ]; then
        circleci-agent step halt
    fi
```

###### 例
{: #example }

```yaml
steps:
  - run:
      name: アプリケーションのテスト
      command: make test
      shell: /bin/bash
      working_directory: ~/my-app
      no_output_timeout: 30m
      environment:
        FOO: bar

  - run: echo 127.0.0.1 devhost | sudo tee -a /etc/hosts

  - run: |
      sudo -u root createuser -h localhost --superuser ubuntu &&
      sudo createdb -h localhost test_db

  - run:
      name: 失敗したテストのアップロード
      command: curl --data fail_tests.log http://example.com/error_logs
      when: on_fail
```

##### **`when` ステップ** (version: 2.1 が必須)
{: #the-when-step-requires-version-21 }

条件付きステップは、`when` キーまたは `unless` キーを含むステップで構成されます。 `when` キーの下に、`condition` サブキーと `steps` サブキーを記述します。 `when` ステップの目的は、コマンドやジョブ構成が、ワークフローの実行前にチェックされるカスタム条件 (設定ファイルのコンパイル時に決定) に基づいて実行されるようにカスタマイズすることです。 詳細については、「[条件付きステップの定義]({{ site.baseurl }}/2.0/reusing-config/#defining-conditional-steps)」を参照してください。

| キー        | 必須 | 型     | 説明                                                                                      |
| --------- | -- | ----- | --------------------------------------------------------------------------------------- |
| condition | ○  | ロジック  | [ロジック ステートメント](https://circleci.com/docs/2.0/configuration-reference/#logic-statements) |
| steps     | ○  | シーケンス | 条件が true のときに実行するステップのリスト。                                                              |
{: class="table table-striped"}

###### *例*
{: #example }

```
version: 2.1

jobs: # 条件付きステップは「commands:」でも定義できる  job_with_optional_custom_checkout:
    parameters:
      custom_checkout:
        type: string
        default: ""
    machine: true
    steps:
      - when:
          condition: <<parameters.custom_checkout>>
          steps:
            - run: echo "独自のチェックアウト処理"
      - unless:
          condition: <<parameters.custom_checkout>>
          steps:
            - checkout
workflows:
  build-test-deploy:
    jobs:
      - job_with_optional_custom_checkout:
          custom_checkout: "空文字列でなければ正常に終了"
      - job_with_optional_custom_checkout
```

##### **`checkout`**
{: #checkout }

設定済みの `path` (デフォルトは `working_directory`) にソース コードをチェックアウトするために使用する特別なステップです。 これが特別なステップである理由は、単なるヘルパー関数ではなく、コードを自動的に簡単にチェックアウトできるように設計されているからです。 このステップは SSH でチェックアウトするように git を設定するため、HTTPS で git を実行する必要がある場合は、このステップを使用しないでください。

| キー   | 必須 | 型   | 説明                                                                                               |
| ---- | -- | --- | ------------------------------------------------------------------------------------------------ |
| path | ×  | 文字列 | チェックアウト ディレクトリ。 ジョブの [`working_directory`](#jobs) からの相対パスとして解釈されます  (デフォルトは `.`)。 (default: `.`) |
{: class="table table-striped"}

`path` が既に存在する場合、次のように動作します。
 * Git リポジトリ - ステップはリポジトリ全体をクローンするのではなく、オリジナルをフェッチします。
 * Git リポジトリ以外 - ステップは失敗します。

`checkout` は、属性のない単なる文字列としてステップを記述します。

``` YAML
- checkout
```

**メモ:** CircleCI は、サブモジュールをチェックアウトしません。 サブモジュールが必要なプロジェクトの場合は、以下の例に示すように、適切なコマンドを実行する `run` ステップを追加します。

``` YAML
- checkout
- run: git submodule sync
- run: git submodule update --init
```

このコマンドは、SSH 経由で GitHub や Bitbucket を操作するために必要な認証鍵を自動的に挿入します。 この詳細は、カスタム チェックアウト コマンドを実装する際に役に立つ[インテグレーション ガイド]({{ site.baseurl }}/2.0/gh-bb-integration/#establishing-the-authenticity-of-an-ssh-host)で解説しています。

**メモ:** `checkout` ステップは、自動ガベージ コレクションをスキップするように Git を構成します。 [restore_cache](#restore_cache) で `.git` ディレクトリをキャッシュし、そのキャッシュ サイズをガベージ コレクションで縮小したい場合は、その前に `git gc` コマンドを指定した [run](#run) ステップを実行してください。

##### **`setup_remote_docker`**
{: #setupremotedocker }

Docker コマンドを実行するように構成されたリモート Docker 環境を作成します。 詳細については、「[Docker コマンドの実行手順]({{ site.baseurl }}/2.0/building-docker-images/)」を参照してください。

| キー                     | 必須 | 型    | 説明                                                                                                                                                    |
| ---------------------- | -- | ---- | ----------------------------------------------------------------------------------------------------------------------------------------------------- |
| docker_layer_caching | ×  | ブール値 | `true` に設定すると、リモート Docker 環境で [Docker レイヤー キャッシュ]({{ site.baseurl }}/2.0/docker-layer-caching/) が有効になります (デフォルトは `false`)。                            |
| version                | ×  | 文字列  | 使用する Docker のバージョン文字列 (デフォルトは `17.09.0-ce`)。 サポートされている Docker バージョンについては、[こちら]({{site.baseurl}}/2.0/building-docker-images/#docker-version)を参照してください。 |
{: class="table table-striped"}

**`matrix`** (version: 2.1 が必須)

- Docker レイヤー キャッシュを利用するには、[Performance プランまたは Custom プラン](https://circleci.com/ja/pricing/)に登録済みの有料アカウントが必要です。
- `setup_remote_docker` は、`machine` Executor とは一緒に使えません。 `machine` Executor で Docker レイヤー キャッシュを有効化する方法については、[こちら]({{ site.baseurl }}/2.0/docker-layer-caching/#machine-executor)を参照してください。
- 現在、プライベート クラウドまたはデータセンターにインストールされている CircleCI では、`version` キーがサポートされていません。 お使いのリモート Docker 環境にインストールされている Docker バージョンについては、システム管理者にお問い合わせください。

##### **`save_cache`**
{: #savecache }

依存関係やソース コードなどのファイルのキャッシュ、または複数のファイルが入ったディレクトリのキャッシュを生成して、オブジェクト ストレージに格納します。 後続のジョブで、[キャッシュを復元](#restore_cache)できます。 詳細については、[キャッシュに関するドキュメント]({{ site.baseurl }}/2.0/caching/)を参照してください。

| キー    | 必須 | 型   | 説明                                                                                                           |
| ----- | -- | --- | ------------------------------------------------------------------------------------------------------------ |
| paths | ○  | リスト | キャッシュに追加するディレクトリのリスト。                                                                                        |
| key   | ○  | 文字列 | このキャッシュの一意の識別子。                                                                                              |
| name  | ×  | 文字列 | CircleCI の UI に表示されるステップのタイトル (デフォルトは「Saving Cache」)。                                                        |
| when  | ×  | 文字列 | [このステップを有効または無効にする条件](#the-when-attribute)。 値は `always`、`on_success`、または `on_fail` です (デフォルトは `on_success`)。 |
{: class="table table-striped"}

新しいキャッシュを格納する際に、`key` に特別なテンプレートの値を含めることも可能です。

**メモ:** `key` に指定した値が既存のキャッシュの識別子と重複する場合、そのキャッシュは変更されないまま、ジョブの実行が次のステップに進みます。

新しいキャッシュを格納する際に、`key` に特別なテンプレートの値を含めることも可能です。

| テンプレート                                                 | 説明                                                                                                                                                                                                                                                                                                                      |
| ------------------------------------------------------ | ----------------------------------------------------------------------------------------------------------------------------------------------------------------------------------------------------------------------------------------------------------------------------------------------------------------------- |
| {% raw %}`{{ .Branch }}`{% endraw %}                   | 現在ビルド中の VCS ブランチ。                                                                                                                                                                                                                                                                                                       |
| {% raw %}`{{ .BuildNum }}`{% endraw %}                 | このビルドの CircleCI ビルド番号。                                                                                                                                                                                                                                                                                                  |
| {% raw %}`{{ .Revision }}`{% endraw %}                 | 現在ビルド中の VCS リビジョン。                                                                                                                                                                                                                                                                                                      |
| {% raw %}`{{ .CheckoutKey }}`{% endraw %}              | リポジトリのチェックアウトに使用する SSH 鍵。                                                                                                                                                                                                                                                                                               |
| {% raw %}`{{ .Environment.variableName }}`{% endraw %} | 環境変数 `variableName` ([CircleCI からエクスポートされる環境変数](https://circleci.com/ja/docs/2.0/env-vars/#circleci-environment-variable-descriptions)、または特定の[コンテキスト](https://circleci.com/ja/docs/2.0/contexts)に追加した環境変数がサポートされ、任意の環境変数は使用できません)。                                                                                      |
| {% raw %}`{{ checksum "filename" }}`{% endraw %}       | filename で指定したファイルの内容の SHA256 ハッシュを Base64 エンコードした値。 絶対パス、または現在の作業ディレクトリからの相対パスで参照できます。 依存関係マニフェスト ファイル (`package-lock.json`、`pom.xml`、`project.clj` など) の使用をお勧めします。 また、このファイルの内容が、`restore_cache` から `save_cache` までの間に変化しないようにすることが重要です。 ファイルの内容が変化した場合、`restore_cache` のタイミングで使用されるファイルとは異なるキャッシュ キーの下でキャッシュが保存されます。 |
| {% raw %}`{{ epoch }}`{% endraw %}                     | UNIX エポックからの秒数で表される現在時刻。                                                                                                                                                                                                                                                                                                |
| {% raw %}`{{ arch }}`{% endraw %}                      | OS と CPU の情報。  OS や CPU アーキテクチャに合わせてコンパイル済みバイナリをキャッシュする場合に便利です (`darwin amd64`、`linux i386/32-bit` など)。                                                                                                                                                                                                                 |
{: class="table table-striped"}

ステップの実行中に、上記のテンプレートが実行時の値に置き換えられ、その置換後の文字列が `key` として使用されます。

テンプレートの例
 * {% raw %}`myapp-{{ checksum "package-lock.json" }}`{% endraw %} - `package-lock.json` ファイルの内容が変わるたびにキャッシュが再生成されます。 このプロジェクトのさまざまなブランチで同じキャッシュ キーが生成されます。
 * {% raw %}`myapp-{{ .Branch }}-{{ checksum "package-lock.json" }}`{% endraw %} - 上の例と同じように、ファイルの内容が変わるたびにキャッシュが再生成されますが、各ブランチで個別のキャッシュが生成されます。
 * {% raw %}`myapp-{{ epoch }}`{% endraw %} - ジョブを実行するごとに個別のキャッシュが生成されます。

キャッシュの `key` に使用するテンプレートを選択するうえでは、キャッシュの保存にはコストがかかること、キャッシュを CircleCI ストレージにアップロードするにはある程度の時間がかかることに留意してください。 したがって、実際に何か変更があった場合にのみ新しいキャッシュが生成されるような `key` を使用し、ジョブを実行するたびに新しいキャッシュが生成されることがないようにします。

<div class="alert alert-info" role="alert">
<b>ヒント:</b> キャッシュは変更不可なので、すべてのキャッシュ キーの先頭にプレフィックスとしてバージョン名 (<code class="highlighter-rouge">v1-...</code> など) を付加すると便利です。 こうすれば、プレフィックスのバージョン番号を増やしていくだけで、キャッシュ全体を再生成できます。
</div>

###### _例_
{: #example }

{% raw %}
``` YAML
- save_cache:
    key: v1-myapp-{{ arch }}-{{ checksum "project.clj" }}
    paths:
      - /home/ubuntu/.m2
```
{% endraw %}

##### **`restore_cache`**
{: #restorecache }

以前に保存したキャッシュを `key` に基づいて復元します。 あらかじめ [`save_cache` ステップ](#save_cache)を使用して、そのキーでキャッシュを保存しておく必要があります。 詳細については、[キャッシュに関するドキュメント]({{ site.baseurl }}/2.0/caching/)を参照してください。

| キー   | 必須               | 型   | 説明                                                        |
| ---- | ---------------- | --- | --------------------------------------------------------- |
| key  | ○ <sup>(1)</sup> | 文字列 | 復元するキャッシュ キーを 1 つだけ指定します。                                 |
| keys | ○ <sup>(1)</sup> | リスト | 復元するキャッシュを検索するためのキャッシュ キーのリスト。 最初に一致したキーのみが復元されます。        |
| name | ×                | 文字列 | CircleCI の UI に表示されるステップのタイトル (デフォルトは "Restoring Cache")。 |
{: class="table table-striped"}

<sup>(1)</sup> 少なくとも 1 つの属性を指定する必要があります。 `key` と `keys` の両方を指定すると、最初に `key` がチェックされ、次に `keys` がチェックされます。

既存のキーを対象に前方一致で検索が行われます。

**メモ:** 複数が一致する場合は、一致度の高さに関係なく、**一致する最新のもの**が復元されます。

たとえば、以下のようになります。

``` YAML
steps:
  - save_cache:
      key: v1-myapp-cache
      paths:
        - ~/d1

  - save_cache:
      key: v1-myapp-cache-new
      paths:
        - ~/d2

  - run: rm -f ~/d1 ~/d2

  - restore_cache:
      key: v1-myapp-cache
```

上記の例では、最初のキー (`v1-myapp-cache`) が正確に一致していますが、`v1-myapp-cache` との前方一致となる最新のキャッシュ `v1-myapp-cache-new` が復元されます。

キーの書式の詳細については、[`save_cache` ステップ](#save_cache)の `key` に関する説明を参照してください。

`keys` リストが検出されると、既存のキャッシュに最初に一致するキャッシュが復元されます。 通常は、より特定度の高いキー (たとえば、`package-lock.json` ファイルの正確なバージョンに対応するキー) を最初に記述し、より汎用的なキー (たとえば、プロジェクトの任意のキャッシュが対象となるキー) をその後に記述します。 キーに該当するキャッシュが存在しない場合は、警告が表示され、ステップがスキップされます。

キャッシュは元々保存されていた場所に復元されるため、ここでパスは必要ありません。

###### 例
{: #example }

{% raw %}
``` YAML
- restore_cache:
    keys:
      - v1-myapp-{{ arch }}-{{ checksum "project.clj" }}
      # `project.clj` の正確なバージョンに対応するキャッシュが存在しない場合は、最新のキャッシュをロードします
      - v1-myapp-

# ... アプリケーションをビルドおよびテストするステップ ...

# キャッシュは「project.clj」のバージョンごとに一度だけ保存する
- save_cache:
    key: v1-myapp-{{ arch }}-{{ checksum "project.clj" }}
    paths:
      - /foo
```
{% endraw %}

##### **`deploy` – 非推奨**
{: #deploy-deprecated }

**このキーは非推奨になりました。 デプロイの制御性を高めるため、[workflows](#workflows) と filters キーおよび schedule キーを適切に組み合わせて使用してください。**

アーティファクトをデプロイするための特別なステップです。

`deploy` は、[`run`](#run) ステップと同じ構成マップおよび構文を用います。 ジョブに 2 つ以上の `deploy` ステップを記述できます。

通常、以下の 2 つの例外を除いて、`deploy` ステップは `run` と同じように動作します。

- `parallelism` を指定したジョブにおいて、`deploy` ステップは、すべてのノードが成功した場合にノード #0 でのみ実行されます。 #0 以外のノードは、このステップをスキップします。
- SSH を使用して実行するジョブでは、`deploy` ステップは実行されず、代わりに以下のアクションが表示されます。 > **skipping deploy** > Running in SSH mode.  Avoid deploying.

`deploy` ステップを使用するときには、ワークフローを使用してジョブのオーケストレーションやトリガーを実行する方法を理解しておくことをお勧めします。 ワークフローの使用方法については、以下を参照してください。

- [ワークフロー](https://circleci.com/docs/2.0/workflows/)
- [`workflows`](https://circleci.com/docs/2.0/configuration-reference/#section=configuration)

###### 例
{: #example }

``` YAML
- deploy:
    command: |
      if [ "${CIRCLE_BRANCH}" == "master" ]; then
        ansible-playbook site.yml
      fi
```

**注:** `run` ステップでは `run: my command` のようなショートカットを使用できますが、`deploy` ステップで同様に `deploy: my command` のようにショートカットを使用すると、CircleCI から以下のエラー メッセージが出力されます。

`ステップ 3 の定義について、このタイプのステップでは省略構文は使用できません`

##### **`store_artifacts`**
{: #storeartifacts }

Web アプリまたは API からアクセスできるアーティファクト (ログ、バイナリなど) を格納するステップです。 詳細については、[アーティファクトに関するドキュメント]({{ site.baseurl }}/2.0/artifacts/)を参照してください。

| キー          | 必須 | 型   | 説明                                                                         |
| ----------- | -- | --- | -------------------------------------------------------------------------- |
| path        | ○  | 文字列 | ジョブ アーティファクトとして保存するプライマリ コンテナ内のディレクトリ。                                     |
| destination | ×  | 文字列 | アーティファクト API でアーティファクトの保存先パスに追加するプレフィックス (デフォルトは `path` で指定したファイルのディレクトリ)。 |
{: class="table table-striped"}

1 つのジョブに複数の `store_artifacts` ステップを記述できます。 各ステップで一意のプレフィックスを使用すると、ファイルの上書きを防止できます。

###### 例
{: #example }

``` YAML
- run:
    name: Jekyll サイトのビルド
    command: bundle exec jekyll build --source jekyll --destination jekyll/_site/docs/
- store_artifacts:
    path: jekyll/_site/docs/
    destination: circleci-docs
```

##### **`store_test_results`**
{: #storetestresults }

ビルドのテスト結果をアップロードおよび保存するための特別なステップです。 テスト結果は、CircleCI Web アプリケーションで各ビルドの「テスト サマリー」セクションに表示されます。 テスト結果を保存すると、テスト スイートのタイミング分析に役立ちます。

テスト結果をビルド アーティファクトとして保存することもできます。 その方法については [**store_artifacts** ステップ](#store_artifacts)を参照してください。

| キー   | 必須 | 型   | 説明                                                                                                             |
| ---- | -- | --- | -------------------------------------------------------------------------------------------------------------- |
| path | ○  | 文字列 | JUnit XML または Cucumber JSON のテスト メタデータ ファイルが格納されたサブディレクトリを含むディレクトリへのパス (絶対パス、または `working_directory` からの相対パス)。 |
{: class="table table-striped"}

**注:** レポートの名前が CircleCI によって正しく推測されるよう、`store_test_results` パスの**サブディレクトリ**にはなるべく特定のテスト スイートの名前と一致する名前を付けてテスト結果を書き込みます。 レポートをサブディレクトリに書き込まないと、「テスト サマリー」セクションに、たとえば、`Your build ran 71 tests in rspec (ビルドは rspec の 71 のテストを実行しました)` ではなく、`Your build ran 71 tests in unknown (ビルドは不明の 71 のテストを実行しました)` のようなレポートが表示されます。

###### _例_
{: #example }

ディレクトリ構造

```
test-results
├── jest
│   └── results.xml
├── mocha
│   └── results.xml
└── rspec
    └── results.xml
```

`config.yml` 構文

``` YAML
- store_test_results:
    path: test-results
```

##### **`persist_to_workspace`**
{: #persisttoworkspace }

一時ファイルを永続化してワークフロー内の別のジョブで使用できるようにするための特別なステップです。

**注:** ワークスペースは、作成後最大 15 日間保存されます。 作成から 15 日以上が経過したワークスペースを使用するジョブは、すべて失敗します。 これには、ワークフローの部分的な再実行や SSH による個別ジョブの再実行も含まれます。

| キー    | 必須 | 型   | 説明                                                                                                                                     |
| ----- | -- | --- | -------------------------------------------------------------------------------------------------------------------------------------- |
| root  | ○  | 文字列 | 絶対パス、または `working_directory` からの相対パス。                                                                                                  |
| paths | ○  | リスト | 共有ワークスペースに追加する、グロブで認識されるファイル、またはディレクトリへの非グロブ パス。 Interpreted as relative to the workspace root. Must not be the workspace root itself. |
{: class="table table-striped"}

root キーは、ワークスペースのルート ディレクトリとなる、コンテナ上のディレクトリを指定します。 paths の値は、すべてルート ディレクトリからの相対的パスです。

##### _root キーの例_
{: #example-for-root-key }

たとえば、以下のステップ構文は、`/tmp/dir` 内にある paths で指定している内容を、ワークスペースの `/tmp/dir` ディレクトリ内に相対パスで永続化します。

``` YAML
- persist_to_workspace:
    root: /tmp/dir
    paths:
      - foo/bar
      - baz
```

このステップが完了すると、以下のディレクトリがワークスペースに追加されます。

```
/tmp/dir/foo/bar
/tmp/dir/baz
```

###### _paths キーの例_
{: #example-for-paths-key }

``` YAML
- persist_to_workspace:
    root: /tmp/workspace
    paths:
      - target/application.jar
      - build/*
```

`paths` リストは、Go の `Glob` とパターン マッチ [filepath.Match](https://golang.org/pkg/path/filepath/#Match) を使用します。

```
pattern:
        { term }
term:
        '*'         区切り文字を除く任意の文字シーケンスに一致します
        '?' 区切り文字を除く任意の 1 文字に一致します
        '[' [ '^' ] { character-range } ']'
                    文字クラス (空白は不可)
        c           文字 c に一致します ('*'、'?'、'\\'、'[' 以外)
        '\\' c      文字 c に一致します
character-range:
        c           文字 c に一致します ('\\'、'-'、']' 以外)
        '\\' c      文字 c に一致します
        lo '-' hi   lo <= c <= hi の範囲にある文字 c に一致します
```

Go のドキュメントによると、パターンには `/usr/*/bin/ed` ('/' は区切り文字) などの階層的な名前を記述できます。 **メモ:** すべての要素はワークスペースのルート ディレクトリからの相対パスです。

##### **`attach_workspace`**
{: #attachworkspace }

ワークフローのワークスペースを現在のコンテナにアタッチするための特別なステップです。 ワークスペースのすべての内容がダウンロードされ、ワークスペースがアタッチされているディレクトリにコピーされます。

| キー | 必須 | 型   | 説明                    |
| -- | -- | --- | --------------------- |
| at | ○  | 文字列 | ワークスペースのアタッチ先のディレクトリ。 |
{: class="table table-striped"}

###### _例_
{: #example }

``` YAML
- attach_workspace:
    at: /tmp/workspace
```

各ワークフローには、それぞれに一時的なワークスペースが関連付けられています。 ワークスペースは、ジョブの実行中にビルドした固有のデータを、同じワークフローの他のジョブに渡すために使用します。 ジョブ内では、`persist_to_workspace` ステップを使用してワークスペースにファイルを追加でき、`attach_workspace` ステップを使用してワークスペースの内容をファイル システムにダウンロードできます。 ジョブは、ワークスペースにファイルを追加することはできますが、ワークスペースからファイルを削除することはできません。 各ジョブでは、そのアップストリームのジョブによってワークスペースに追加された内容を参照することのみ可能です。 ワークスペースをアタッチすると、アップストリーム ジョブがワークフロー グラフに現れる順番で、各アップストリーム ジョブからの「レイヤー」が適用されます。 2 つのジョブが同時に実行される場合、それらのレイヤーが適用される順番は不定になります。 複数の同時ジョブが同じファイル名を永続化する場合、ワークスペースのアタッチはエラーになります。

ワークフローが再実行される場合、それは、元のワークフローと同じワークスペースを継承します。 失敗したジョブのみを再実行する場合、再実行されるジョブは、元のワークフロー内のジョブと同じワークスペースの内容を参照することになります。

アーティファクト、ワークスペース、キャッシュの各機能には下記のような違いがあります。

| タイプ      | 存続期間               | 用途                                                          | 例                                                                                                                                                |
| -------- | ------------------ | ----------------------------------------------------------- | ------------------------------------------------------------------------------------------------------------------------------------------------ |
| アーティファクト | 1 か月               | アーティファクトを長期間保存する。                                           | **[Job (ジョブ)]** ページの [Artifacts (アーティファクト)] タブから参照できます。 `tmp/circle-artifacts.<hash>/container` などのディレクトリの下に格納されています。                      |
| ワークスペース  | ワークフローの間 (最長 15 日) | `attach_workspace:` ステップを使用して、ダウンストリーム コンテナにワークスペースをアタッチする。 | `attach_workspace` を実行すると、ワークスペースの内容全体がコピーされ、再構築されます。                                                                                            |
| キャッシュ    | 15 日               | ジョブ実行の高速化に役立つ非必須データ (npm、Gem パッケージなど) を保存する。                | `save_cache` ジョブ ステップで、追加するディレクトリのリストへの `path` と、キャッシュを一意に識別する `key` (ブランチ、ビルド番号、リビジョンなど) を指定します。   `restore_cache` と適切な `key` を使用してキャッシュを復元します。 |
{: class="table table-striped"}

ワークスペース、キャッシュ、アーティファクトに関する詳細は、「[ワークフローでのデータの保持: キャッシュ、アーティファクト、およびワークスペースの使用方法](https://circleci.com/ja/blog/persisting-data-in-workflows-when-to-use-caching-artifacts-and-workspaces/)」を参照してください。

##### **`add_ssh_keys`**
{: #addsshkeys }

プロジェクトの設定からコンテナに SSH 鍵を追加するための特別なステップです。 指定する鍵を使用するように SSH を構成します。

| キー           | 必須 | 型   | 説明                                               |
| ------------ | -- | --- | ------------------------------------------------ |
| fingerprints | ×  | リスト | 追加する鍵に対応するフィンガープリントのリスト (デフォルトでは、追加されるすべての鍵が対象)。 |
{: class="table table-striped"}

```yaml
steps:
  - add_ssh_keys:
      fingerprints:
        - "b7:35:a6:4e:9b:0d:6d:d4:78:1e:9a:97:2a:66:6b:be"
```

**メモ:** CircleCI は追加されたすべての SSH 鍵に `ssh-agent` を使用して署名しますが、ユーザーは `add_ssh_keys` キーを使用して実際にコンテナに鍵を追加する**必要があります**。

##### `pipeline.` 値の使用
{: #using-pipeline-values }

パイプライン値は、あらゆるパイプライン構成で使用可能であり、事前に宣言することなく使用できます。 利用可能なパイプライン値は次のとおりです。

| 値                          | 説明                                                 |
| -------------------------- | -------------------------------------------------- |
| pipeline.id                | パイプラインを表す、グローバルに一意の ID。                            |
| pipeline.number            | パイプラインを表す、プロジェクトで一意の整数の ID                         |
| pipeline.project.git_url   | E.g. 例:  https://github.com/circleci/circleci-docs |
| pipeline.project.type      | E.g. 例:  "github"                                  |
| pipeline.git.tag           | パイプラインをトリガーするタグ。                                   |
| pipeline.git.branch        | パイプラインをトリガーするブランチ。                                 |
| pipeline.git.revision      | 現在の git リビジョン。                                     |
| pipeline.git.base_revision | 以前の git リビジョン。                                     |
{: class="table table-striped"}

具体的な例は、次のようになります。

```yaml
version: 2.1
jobs:
  build:
    docker:
      - image: circleci/node:latest
        auth:
          username: mydockerhub-user
          password: $DOCKERHUB_PASSWORD  # コンテキスト/UI 環境変数の参照
    environment:
      IMAGETAG: latest
    working_directory: ~/main
    steps:
      - run: echo "This is pipeline ID << pipeline.id >>"
```

#### **`circleci_ip_ranges`**
○

Enables jobs to go through a set of well-defined IP address ranges. See [IP ranges]({{ site.baseurl }}/2.0/ip-ranges/) for details.

###### _例_
{: #example }

```yaml
version: 2.1

jobs:
  bar:
    machine: true
    steps:
      - checkout
      - run:
          command: echo "building"
      - run:
          command: echo "testing"

workflows:
  build:
    jobs:
      - bar:
          pre-steps: # bar ジョブで定義されているステップの前に実行するステップ
            - run:
                command: echo "install custom dependency"
          post-steps: # bar ジョブで定義されているステップの後に実行するステップ
            - run:
                command: echo "upload artifact to s3"
```

ワークフローの `version` フィールドは、非推奨またはベータ版での互換性を損なう変更について注意を促すために記述します。

- `only` を指定した場合、一致するブランチでジョブが実行されます。
- IP ranges is currently in open preview for paid accounts. Specific rates and details are being finalized and will be published when the feature is generally available.

## **`workflows`**
{: #workflows }
すべてのジョブのオーケストレーションに使用します。 各ワークフローは、キーとなるワークフロー名と、値となるマップで構成します。 名前は、その `config.yml` 内で一意である必要があります。 ワークフロー構成の最上位のキーは `version` と `jobs` です。

### **`version`**
{: #version }
ワークフローに付与する一意の名前です。

| キー      | 必須  | タイプ | 説明                    |
| ------- | --- | --- | --------------------- |
| version | and | 文字列 | 現在は `2` を指定する必要があります。 |
{: class="table table-striped"}

### **<`workflow_name`>**
{: #lessworkflownamegreater }

A unique name for your workflow.

#### **`triggers`**
{: #triggers }
ワークフローを実行するトリガーを指定します。 デフォルトの動作では、ブランチにプッシュされたときにワークフローがトリガーされます。

| キー       | 必須  | 型  | 説明                           |
| -------- | --- | -- | ---------------------------- |
| triggers | not | 配列 | 現在は `schedule` を指定する必要があります。 |
{: class="table table-striped"}

##### **`schedule`**
{: #schedule }
ワークフローに `schedule` を記述し、それを特定の時刻に実行するよう (たとえば、毎日 UTC 午前 0 時に夜間ビルドを実行するなど) 指示できます。

```
workflows:
   version: 2
   nightly:
     triggers:
       - schedule:
           cron: "0 0 * * *"
           filters:
             branches:
               only:
                 - master
                 - beta
     jobs:
       - test
```
###### **`cron`**
{: #cron }
トリガーのフィルターでは、`branches` キーを使用できます。

| キー   | 必須 | 型   | 説明                |
| ---- | -- | --- | ----------------- |
| cron | ○  | マップ | 実行するブランチを定義するマップ。 |
{: class="table table-striped"}

###### **`filters`**
{: #filters }
ジョブでは、`requires`、`context`、`type`、`filters` の各キーを使用できます。

| キー      | 必須 | 型   | 説明                |
| ------- | -- | --- | ----------------- |
| filters | or | マップ | 実行するブランチを定義するマップ。 |
{: class="table table-striped"}

###### **`branches`**
{: #branches }
{:.no_toc}

`branches` キーは、*現在のブランチ*について、スケジュール実行すべきかどうかを制御します。 この*現在のブランチ*とは、`trigger` スタンザがある `config.yml` ファイルを含むブランチです。 つまり、`master` ブランチでのプッシュは、`master` ブランチでの[ワークフロー]({{ site.baseurl }}/2.0/workflows/#using-contexts-and-filtering-in-your-workflows)のみをスケジュールします。

branches では `only` キーと `ignore` キーを使用でき、どちらにもブランチ名を指す 1 つの文字列をマップさせます。 `/` で囲むことで正規表現でブランチに一致させたり、そのような文字列のリストでマップさせたりできます。 正規表現は、文字列**全体**に一致する必要があります。

- `only` を指定した場合、一致するブランチでジョブが実行されます。
- `ignore` を指定した場合、一致するブランチではジョブは実行されません。
- `only` と `ignore` のいずれも指定していない場合、すべてのブランチでジョブが実行されます。
- `only` と `ignore` の両方を指定した場合、`ignore` よりも `only` が先に処理されます。

| キー       | 必須    | 型              | 説明                     |
| -------- | ----- | -------------- | ---------------------- |
| branches | ○     | リスト            | 依存関係に従って実行するジョブのリスト。   |
| only     | ○     | 文字列、または文字列のリスト | 単一のブランチ名、またはブランチ名のリスト。 |
| ignore   | N 個の値 | 文字列、または文字列のリスト | 単一のブランチ名、またはブランチ名のリスト。 |
{: class="table table-striped"}

#### **`jobs`**
{: #jobs-in-workflow }
`config.yml` 内に存在するジョブの名前を記述します。

| キー   | 必須 | 型   | 説明                                            |
| ---- | -- | --- | --------------------------------------------- |
| jobs | ○  | リスト | A list of jobs to run with their dependencies |
{: class="table table-striped"}

##### **<`job_name`>**
{: #lessjobnamegreater }

A job name that exists in your `config.yml`.

###### **`requires`**
{: #requires }
ジョブはデフォルトで並列に実行されるため、依存関係がある場合は、ジョブ名に基づいて明示的に要求する必要があります。

| キー       | 必須 | 型              | 説明                                                                                                                                                                                   |
| -------- | -- | -------------- | ------------------------------------------------------------------------------------------------------------------------------------------------------------------------------------ |
| requires | ×  | 文字列、または文字列のリスト | そのジョブを開始するために成功する必要があるジョブのリスト。 メモ: 現在のワークフローで依存関係としてリストされているジョブが (フィルター機能などの影響で) 実行されなかった場合、他のジョブの requires オプションでは、これらのジョブの必須設定は無視されます。 しかし、ジョブのすべての依存関係がフィルター処理されると、そのジョブは実行されません。 |
| name     | ○  | 文字列            | ジョブ名の代替名。 ジョブを複数回呼び出す場合に便利です。 同じジョブを複数回呼び出したいときや、あるジョブで同じ内容のジョブが必要なときなどに有効です  (2.1 のみ)。 (2.1 only)                                                                                   |
{: class="table table-striped"}

###### **`context`**
{: #context }
ジョブは、組織に設定されたグローバル環境変数を使用するように構成できます。 アプリケーション設定にコンテキストを追加するには、[コンテキストに関するドキュメント]({{ site.baseurl }}/2.0/contexts)を参照してください。

| キー      | 必須 | 型              | 説明                                                                                                                                                                      |
| ------- | -- | -------------- | ----------------------------------------------------------------------------------------------------------------------------------------------------------------------- |
| context | ○  | 文字列、または文字列のリスト | コンテキストの名前。 初期のデフォルト名は `org-global` です。 各コンテキスト名は一意である必要があります。 CircleCI Server を使用している場合、ワークフローごとに使用できるコンテキストは 1 つのみです。 **注:** 一意のコンテキストは、すべてのワークフローを合わせて 100 個まで使用できます。 |
{: class="table table-striped"}

###### **`type`**
{: #type }
ジョブでは `approval` という `type` を使用できます。 これは、ダウンストリーム ジョブに進む前に手動で承認を行う必要があることを示します。 ワークフローが `type: approval` キーを持つジョブと、そのジョブが依存するジョブを処理するまでは、依存関係の順序でジョブが実行されます。 以下に例を示します。

```
      - hold:
          type: approval
          requires:
            - test1
            - test2
      - deploy:
          requires:
            - hold
```
**メモ:** このジョブ名 `hold` がメインの構成に存在してはなりません。

###### **`filters`**
{: #jobfilters }
ジョブのフィルターでは、`branches` キーまたは `tags` キーを使用できます。 **メモ:** ワークフローでは、ジョブ レベルのブランチは無視されます。 ジョブ レベルでブランチを指定していて、後で `config.yml` にワークフローを追加する場合は、ジョブ レベルのブランチを削除し、代わりにそれを workflows セクションで宣言する必要があります。

| キー      | 必須 | 型   | 説明                |
| ------- | -- | --- | ----------------- |
| filters | N  | マップ | 実行するブランチを定義するマップ。 |
{: class="table table-striped"}

以下に、CircleCI ドキュメントに含まれるサンプルから、正規表現を使用して PDF ドキュメントの作成ワークフローのみを実行するフィルターの使い方を示します。

```yaml
# ...
workflows:
  build-deploy:
    jobs:
      - js_build
      - build_server_pdfs: # << ブランチ名フィルターに応じて実行されるジョブ
          filters:
            branches:
              only: /server\/.*/
          filters:
            branches:
              only: /server\/.*/
<<<<<<< HEAD
          filters:
            branches:
              only: /server\/.*/
=======
>>>>>>> ca6f307b
```

上記のスニペットでは、`build_server_pdfs` ジョブは、ビルド対象のブランチのパスが "server/" から始まる場合にのみ実行されます。

設定ファイルでの正規表現の使い方の詳細については、[ワークフローに関するページ]({{ site.baseurl }}/2.0/workflows/#using-regular-expressions-to-filter-tags-and-branches)を参照してください。

###### **`branches`**
{: #branches }
{:.no_toc}
branches では、`only` キーと `ignore` キーを使用でき、どちらにもブランチ名を指す 1 つの文字列をマップさせます。 スラッシュで囲むことで正規表現でブランチに一致させたり、そのような文字列のリストでマップさせたりできます。 正規表現は、文字列**全体**に一致する必要があります。

- `only` を指定した場合、一致するタグの場合にジョブが実行されます。
- `ignore` を指定した場合、一致するタグの場合にはジョブは実行されません。
- `only` と `ignore` のどちらも指定していない場合、すべてのタグのジョブがスキップされます。
- `only` と `ignore` の両方を指定した場合、`ignore` よりも `only` が先に処理されます。

| キー       | 必須 | 型              | 説明                     |
| -------- | -- | -------------- | ---------------------- |
| branches | N  | マップ            | 実行するブランチを定義するマップ。      |
| only     | N  | 文字列、または文字列のリスト | 単一のブランチ名、またはブランチ名のリスト。 |
| ignore   | N  | 文字列、または文字列のリスト | 単一のブランチ名、またはブランチ名のリスト。 |
{: class="table table-striped"}

###### **`tags`**
{: #tags }
{:.no_toc}

CircleCI では、明示的にタグ フィルターを設定しない限り、タグに対してワークフローは実行されません。 さらに、ジョブが (直接的または間接的に) 他のジョブを必要とする場合は、それらのジョブにタグ フィルターを指定する必要があります。

タグでは、`only` キーと `ignore` キーを使用できます。 スラッシュで囲むことで正規表現でタグに一致させたり、そのような文字列のリストでマップさせたりできます。 正規表現は、文字列**全体**に一致する必要があります。 軽量のタグと注釈付きのタグがサポートされています。

- `only` と `ignore` のいずれも指定していない場合、すべてのブランチでジョブが実行されます。
- `ignore` を指定した場合、一致するブランチではジョブは実行されません。
- `only` と `ignore` の両方を指定した場合、`ignore` よりも `only` が先に処理されます。
- If both `only` and `ignore` are specified the `only` is considered before `ignore`.

| キー     | 必須 | 型              | 説明                 |
| ------ | -- | -------------- | ------------------ |
| tags   | N  | マップ            | 実行するタグを定義するマップ。    |
| only   | N  | 文字列、または文字列のリスト | 単一のタグ名、またはタグ名のリスト。 |
| ignore | N  | 文字列            | 単一のタグ名、またはタグ名のリスト。 |
{: class="table table-striped"}

詳細については、ワークフローに関するドキュメントの「[Git タグに対応するワークフローを実行する]({{ site.baseurl }}/2.0/workflows/#executing-workflows-for-a-git-tag)」を参照してください。

###### マトリックスから一部のパラメーターを除外する
{: #matrix-requires-version-21 }
`matrix` スタンザを使用すると、パラメーター化したジョブを、引数を変えながら複数回実行できます。

<<<<<<< HEAD
**説明**

上記のマトリックスは、パラメーター `a` と `b` の組み合わせのうち、`{a: 3, b: 5}` の組み合わせを除いた 8 個のジョブに展開されます。

| キー         | 必須 | 型   | Description                                                                                              |
=======
| キー         | 必須 | 型   | 説明                                                                                                       |
>>>>>>> ca6f307b
| ---------- | -- | --- | -------------------------------------------------------------------------------------------------------- |
| parameters | Y  | マップ | ジョブの呼び出しで使用するすべてのパラメーター名と値のマップ                                                                           |
| exclude    | N  | リスト | マトリックスから除外する引数マップのリスト                                                                                    |
| alias      | N  | 文字列 | マトリックス全体 (マトリックス内のすべてのジョブ) に `requires` キーを適用するには、マトリックスの `alias` を指定します。 `alias` のデフォルト値は、呼び出すジョブの名前です。 |
{: class="table table-striped"}

**Note:**

以下に、マトリックス ジョブの基本的な使用例を示します。

```yaml
workflows:
  workflow:
    jobs:
      - build:
          matrix:
            parameters:
              version: ["0.1", "0.2", "0.3"]
              platform: ["macos", "windows", "linux"]
```

上記コードは 9 つの `build` ジョブに展開されます。

```yaml
workflows:
  workflow:
    jobs:
      - build:
          name: build-macos-0.1
          version: 0.1
          platform: macos
      - build:
          name: build-macos-0.2
          version: 0.2
          platform: macos
      - build:
          name: build-macos-0.3
          version: 0.3
          platform: macos
      - build:
          name: build-windows-0.1
          version: 0.1
          platform: windows
      - ...
```

###### 依存関係とマトリックス ジョブ
{: #excluding-sets-of-parameters-from-a-matrix }
{:.no_toc}
一部の値を_除き_、あらゆる引数の組み合わせについてジョブを実行したいことがあります。 これを行うには、`exclude` スタンザを使用します。

```yaml
workflows:
  workflow:
    jobs:
      - build:
          matrix:
            parameters:
              a: [1, 2, 3]
              b: [4, 5, 6]
            exclude:
              - a: 3
                b: 5
```

The matrix above would expand into 8 jobs: every combination of the parameters `a` and `b`, excluding `{a: 3, b: 5}`

###### **`pre-steps`** と **`post-steps`** (version: 2.1 が必須)
{: #dependencies-and-matrix-jobs }
{:.no_toc}

To `require` an entire matrix (every job within the matrix), use its `alias`. 別のジョブの `requires` スタンザで使用できます。 デフォルト値は実行するジョブの名前です。

```yaml
workflows:
  workflow:
    jobs:
      - deploy:
          matrix:
            parameters:
              version: ["0.1", "0.2"]
      - another-job:
          requires:
            - deploy
```

<<<<<<< HEAD
This means that `another-job` will require both deploy jobs in the matrix to finish before it runs.
=======
ワークフローでは、すべてのジョブ呼び出しは、オプションで 2つの特別な引数 `pre-steps` と `post-steps` を受け取ることができます。
>>>>>>> ca6f307b

また、マトリックス ジョブのパラメーター値を `<< matrix.* >>` で公開し、より複雑なワークフローを作成することもできます。 たとえば、次のコードでは、`deploy` ジョブをマトリックス化したうえで、それぞれのジョブが、`build` マトリックス内の対応するジョブが完了してから実行されるようにしています。

```yaml
workflows:
  workflow:
    jobs:
      - build:
          name: build-v<< matrix.version >>
          matrix:
            parameters:
              version: ["0.1", "0.2"]
      - deploy:
          name: deploy-v<< matrix.version >>
          matrix:
            parameters:
              version: ["0.1", "0.2"]
          requires:
            - build-v<< matrix.version >>
```

上記ワークフローは次のように展開されます。

```yaml
workflows:
  workflow:
    jobs:
      - build:
          name: build-v0.1
          version: 0.1
      - build:
          name: build-v0.2
          version: 0.2
      - deploy:
          name: deploy-v0.1
          version: 0.1
          requires:
            - build-v0.1
      - deploy:
          name: deploy-v0.2
          version: 0.2
          requires:
            - build-v0.2
```

###### **`pre-steps`** and **`post-steps`** (requires version: 2.1)
{: #pre-steps-and-post-steps-requires-version-21 }
CircleCI v2.1 設定ファイルでは、ワークフロー宣言内で真偽値を取る `when` 句を[ロジック ステートメント](https://circleci.com/docs/2.0/configuration-reference/#logic-statements)と共に使用して (逆の条件となる `unless` 句も使用可)、そのワークフローを実行するかどうかを決めることができます。

`pre-steps` の下のステップは、ジョブ内の他のすべてのステップよりも前に実行されます。 `post-steps` の下のステップは、他のすべてのステップよりも後に実行されます。

事前ステップと事後ステップを使用すると、特定のジョブ内で、そのジョブを変更せずにいくつかのステップを実行できます。 これは、たとえば、ジョブの実行前にカスタムのセットアップ ステップを実行したいときに便利です。

```yaml
version: 2.1

jobs:
  bar:
    machine: true
    steps:
      - checkout
      - run:
          command: echo "building"
      - run:
          command: echo "testing"

workflows:
  build:
    jobs:
      - bar:
          pre-steps: # steps to run before steps defined in the job bar
            - run:
                command: echo "install custom dependency"
          post-steps: # steps to run after steps defined in the job bar
            - run:
                command: echo "upload artifact to s3"
```

##### **ワークフローでの `when` の使用**
{: #using-when-in-workflows }

With CircleCI v2.1 configuration, you may use a `when` clause (the inverse clause `unless` is also supported) under a workflow declaration with a [logic statement](https://circleci.com/docs/2.0/configuration-reference/#logic-statements) to determine whether or not to run that workflow.

以下の構成例では、パイプライン パラメーター `run_integration_tests` を使用して `integration_tests` ワークフローの実行を制御しています。

```yaml
version: 2.1

parameters:
  run_integration_tests:
    type: boolean
    default: false

workflows:
  integration_tests:
    when: << pipeline.parameters.run_integration_tests >>
    jobs:
      - mytestjob

jobs:
...
```

この例では、`POST` 本体に以下が含まれた状態でパイプラインがトリガーされたときに、テストが明示的に呼び出されない限りは `integration_tests` ワークフローは実行されないようにしています。

```sh
{
    "parameters": {
        "run_integration_tests": true
    }
}
```

| Type                                                                                                | Arguments             | `true` if                              | Example                                                                  | |-----------------------------------------------------------------------------------------------------+-----------------------+----------------------------------------+--------------------------------------------------------------------------| | YAML literal                                                                                        | None                  | is truthy                              | `true`/`42`/`"a string"`                                                 | | YAML alias                                                                                          | None                  | resolves to a truthy value             | *my-alias                                                                | | [Pipeline Value]({{site.baseurl}}/2.0/pipeline-variables/#pipeline-values)                          | None                  | resolves to a truthy value             | `<< pipeline.git.branch >>`                                              | | [Pipeline Parameter]({{site.baseurl}}/2.0/pipeline-variables/#pipeline-parameters-in-configuration) | None                  | resolves to a truthy value             | `<< pipeline.parameters.my-parameter >>`                                 | | and                                                                                                 | N logic statements    | all arguments are truthy               | `and: [ true, true, false ]`                                             | | or                                                                                                  | N logic statements    | any argument is truthy                 | `or: [ false, true, false ]`                                             | | not                                                                                                 | 1 logic statement     | the argument is not truthy             | `not: true`                                                              | | equal                                                                                               | N values              | all arguments evaluate to equal values | `equal: [ 42, << pipeline.number >>]`                                    | | matches                                                                                             | `pattern` and `value` | `value` matches the `pattern`          | `matches: { pattern: "^feature-.+$", value: << pipeline.git.branch >> }` |

## ロジック ステートメント
{: #logic-statements }

一部のダイナミック コンフィグ機能では、ロジック ステートメントを引数として使用できます。 ロジック ステートメントとは、設定ファイルのコンパイル時 (ワークフローの実行前) に真偽の評価が行われるステートメントです。 ロジック ステートメントには次のものがあります。

<<<<<<< HEAD
| Type                                                                                                | Arguments             | `true` if                              | Example                                                                  |
|-----------------------------------------------------------------------------------------------------+-----------------------+----------------------------------------+--------------------------------------------------------------------------|
| YAML literal                                                                                        | None                  | is truthy                              | `true`/`42`/`"a string"`                                                 |
| YAML alias                                                                                          | None                  | resolves to a truthy value             | *my-alias                                                                |
| [Pipeline Value]({{site.baseurl}}/2.0/pipeline-variables/#pipeline-values)                          | None                  | resolves to a truthy value             | `<< pipeline.git.branch >>`                                              |
| [Pipeline Parameter]({{site.baseurl}}/2.0/pipeline-variables/#pipeline-parameters-in-configuration) | None                  | resolves to a truthy value             | `<< pipeline.parameters.my-parameter >>`                                 |
| and                                                                                                 | N logic statements    | all arguments are truthy               | `and: [ true, true, false ]`                                             |
| or                                                                                                  | N logic statements    | any argument is truthy                 | `or: [ false, true, false ]`                                             |
| not                                                                                                 | 1 logic statement     | the argument is not truthy             | `not: true`                                                              |
| equal                                                                                               | N values              | all arguments evaluate to equal values | `equal: [ 42, << pipeline.number >>]`                                    |
| matches                                                                                             | `pattern` and `value` | `value` matches the `pattern`          | `matches: { pattern: "^feature-.+$", value: << pipeline.git.branch >> }` |
{: class="table table-striped"}

The following logic values are considered falsy:
=======
| Type                                                                                                | Arguments             | `true` if                              | Example                                                                  | |-----------------------------------------------------------------------------------------------------+-----------------------+----------------------------------------+--------------------------------------------------------------------------| | YAML literal                                                                                        | None                  | is truthy                              | `true`/`42`/`"a string"`                                                 | | YAML alias                                                                                          | None                  | resolves to a truthy value             | *my-alias                                                                | | [Pipeline Value]({{site.baseurl}}/2.0/pipeline-variables/#pipeline-values)                          | None                  | resolves to a truthy value             | `<< pipeline.git.branch >>`                                              | | [Pipeline Parameter]({{site.baseurl}}/2.0/pipeline-variables/#pipeline-parameters-in-configuration) | None                  | resolves to a truthy value             | `<< pipeline.parameters.my-parameter >>`                                 | | and                                                                                                 | N logic statements    | all arguments are truthy               | `and: [ true, true, false ]`                                             | | or                                                                                                  | N logic statements    | any argument is truthy                 | `or: [ false, true, false ]`                                             | | not                                                                                                 | 1 logic statement     | the argument is not truthy             | `not: true`                                                              | | equal                                                                                               | N values              | all arguments evaluate to equal values | `equal: [ 42, << pipeline.number >>]`                                    | | matches                                                                                             | `pattern` and `value` | `value` matches the `pattern`          | `matches: { pattern: "^feature-.+$", value: << pipeline.git.branch >> }` |
{: class="table table-striped"}

**メモ:** ワークフロー レベルでロジック ステートメントを使用する場合、`condition:` キーは含めないようにしてください (`condition` キーは`ジョブ` レベルのロジック ステートメント以外では必要ありません)。
>>>>>>> ca6f307b

- false
- null
- 0
- NaN
- 空の文字列 ("")
- 引数を持たないステートメント

上記以外の値はすべて真とみなされます。 ただし、空のリストを引数とするロジック ステートメントはバリデーション エラーとなるので注意してください。

ロジック ステートメントの真偽の評価は常に最上位レベルで行われ、必要に応じて強制することもできます。 また、最大 100 レベルの深さまで、引数の仕様に応じた任意の方法でネストできます。

`matches` の `pattern` には、[Java 正規表現](https://docs.oracle.com/javase/8/docs/api/java/util/regex/Pattern.html)を使用します。 パターンは完全一致で指定する必要があります。 前方一致は使用できません。 意図せぬ部分一致を防ぐため、パターンは `^` と `$` で囲むことをお勧めします。

**Note:** When using logic statements at the workflow level, do not include the `condition:` key (the `condition` key is only needed for `job` level logic statements).

### ロジック ステートメントの例
{: #logic-statement-examples }

```yaml
workflows:
  my-workflow:
      when:
        or:
          - equal: [ master, << pipeline.git.branch >> ]
          - equal: [ staging, << pipeline.git.branch >> ]
```

```yaml
workflows:
  my-workflow:
    when:
      and:
        - not:
            matches:
              pattern: "^master$"
              value: << pipeline.git.branch >>
        - or:
            - equal: [ canary, << pipeline.git.tag >> ]
            - << pipeline.parameters.deploy-canary >>
```

{% raw %}
```yaml
version: 2
jobs:
  build:
    docker:
      - image: ubuntu:14.04
        auth:
          username: mydockerhub-user
          password: $DOCKERHUB_PASSWORD  # コンテキスト/プロジェクト UI 環境変数の参照

      - image: mongo:2.6.8
        auth:
          username: mydockerhub-user
          password: $DOCKERHUB_PASSWORD  # コンテキスト/プロジェクト UI 環境変数の参照
        command: [mongod, --smallfiles]

      - image: postgres:9.4.1
        auth:
          username: mydockerhub-user
          password: $DOCKERHUB_PASSWORD  # コンテキスト/プロジェクト UI 環境変数の参照
        # 一部のコンテナでは環境変数の設定が必要です
        environment:
          POSTGRES_USER: root

      - image: redis@sha256:54057dd7e125ca41afe526a877e8bd35ec2cdd33b9217e022ed37bdcf7d09673
        auth:
          username: mydockerhub-user
          password: $DOCKERHUB_PASSWORD  # コンテキスト/プロジェクト UI 環境変数の参照

      - image: rabbitmq:3.5.4
        auth:
          username: mydockerhub-user
          password: $DOCKERHUB_PASSWORD  # コンテキスト/プロジェクト UI 環境変数の参照

    environment:
      TEST_REPORTS: /tmp/test-reports

    working_directory: ~/my-project

    steps:
      - checkout

      - run:
          command: echo 127.0.0.1 devhost | sudo tee -a /etc/hosts

      # Postgres ユーザーとデータベースの作成
      # YAML ヒアドキュメントの '|' を使用して体裁を整えています
      - run: |
          sudo -u root createuser -h localhost --superuser ubuntu &&
          sudo createdb -h localhost test_db

      - restore_cache:
          keys:
            - v1-my-project-{{ checksum "project.clj" }}
            - v1-my-project-

      - run:
          environment:
            SSH_TARGET: "localhost"
            TEST_ENV: "linux"
          command: |
            set -xu
            mkdir -p ${TEST_REPORTS}
            run-tests.sh
            cp out/tests/*.xml ${TEST_REPORTS}

      - run: |
          set -xu
          mkdir -p /tmp/artifacts
          create_jars.sh ${CIRCLE_BUILD_NUM}
          cp *.jar /tmp/artifacts

      - save_cache:
          key: v1-my-project-{{ checksum "project.clj" }}
          paths:
            - ~/.m2

      # アーティファクトの保存
      - store_artifacts:
          path: /tmp/artifacts
          destination: build

      # テスト結果のアップロード
      - store_test_results:
          path: /tmp/test-reports

  deploy-stage:
    docker:
      - image: ubuntu:14.04
        auth:
          username: mydockerhub-user
          password: $DOCKERHUB_PASSWORD  # コンテキスト/プロジェクト UI 環境変数の参照
    working_directory: /tmp/my-project
    steps:
      - run:
          name: テストに合格しブランチが staging ならデプロイ
          command: ansible-playbook site.yml -i staging

  deploy-prod:
    docker:
      - image: ubuntu:14.04
        auth:
          username: mydockerhub-user
          password: $DOCKERHUB_PASSWORD  # コンテキスト/プロジェクト UI 環境変数の参照
    working_directory: /tmp/my-project
    steps:
      - run:
          name: テストに合格しブランチが master ならデプロイ
          command: ansible-playbook site.yml -i production

workflows:
  version: 2
  build-deploy:
    jobs:
      - build:
          filters:
            branches:
              ignore:
                - develop
                - /feature-.*/
      - deploy-stage:
          requires:
            - build
          filters:
            branches:
              only: staging
      - deploy-prod:
          requires:
            - build
          filters:
            branches:
              only: master
```
{% endraw %}

## 完全版設定ファイル サンプル
{: #example-full-configuration }

{% raw %}
```yaml
version: 2
jobs:
  build:
    docker:
      - image: ubuntu:14.04
        auth:
          username: mydockerhub-user
          password: $DOCKERHUB_PASSWORD  # context / project UI env-var reference

      - image: mongo:2.6.8
        auth:
          username: mydockerhub-user
          password: $DOCKERHUB_PASSWORD  # context / project UI env-var reference
        command: [mongod, --smallfiles]

      - image: postgres:9.4.1
        auth:
          username: mydockerhub-user
          password: $DOCKERHUB_PASSWORD  # context / project UI env-var reference
        # some containers require setting environment variables
        environment:
          POSTGRES_USER: root

      - image: redis@sha256:54057dd7e125ca41afe526a877e8bd35ec2cdd33b9217e022ed37bdcf7d09673
        auth:
          username: mydockerhub-user
          password: $DOCKERHUB_PASSWORD  # context / project UI env-var reference

      - image: rabbitmq:3.5.4
        auth:
          username: mydockerhub-user
          password: $DOCKERHUB_PASSWORD  # context / project UI env-var reference

    environment:
      TEST_REPORTS: /tmp/test-reports

    working_directory: ~/my-project

    steps:
      - checkout

      - run:
          command: echo 127.0.0.1 devhost | sudo tee -a /etc/hosts

      # Create Postgres users and database
      # Note the YAML heredoc '|' for nicer formatting
      - run: |
          sudo -u root createuser -h localhost --superuser ubuntu &&
          sudo createdb -h localhost test_db

      - restore_cache:
          keys:
            - v1-my-project-{{ checksum "project.clj" }}
            - v1-my-project-

      - run:
          environment:
            SSH_TARGET: "localhost"
            TEST_ENV: "linux"
          command: |
            set -xu
            mkdir -p ${TEST_REPORTS}
            run-tests.sh
            cp out/tests/*.xml ${TEST_REPORTS}

      - run: |
          set -xu
          mkdir -p /tmp/artifacts
          create_jars.sh ${CIRCLE_BUILD_NUM}
          cp *.jar /tmp/artifacts

      - save_cache:
          key: v1-my-project-{{ checksum "project.clj" }}
          paths:
            - ~/.m2

      # Save artifacts
      - store_artifacts:
          path: /tmp/artifacts
          destination: build

      # Upload test results
      - store_test_results:
          path: /tmp/test-reports

  deploy-stage:
    docker:
      - image: ubuntu:14.04
        auth:
          username: mydockerhub-user
          password: $DOCKERHUB_PASSWORD  # context / project UI env-var reference
    working_directory: /tmp/my-project
    steps:
      - run:
          name: Deploy if tests pass and branch is Staging
          command: ansible-playbook site.yml -i staging

  deploy-prod:
    docker:
      - image: ubuntu:14.04
        auth:
          username: mydockerhub-user
          password: $DOCKERHUB_PASSWORD  # context / project UI env-var reference
    working_directory: /tmp/my-project
    steps:
      - run:
          name: Deploy if tests pass and branch is Master
          command: ansible-playbook site.yml -i production

workflows:
  version: 2
  build-deploy:
    jobs:
      - build:
          filters:
            branches:
              ignore:
                - develop
                - /feature-.*/
      - deploy-stage:
          requires:
            - build
          filters:
            branches:
              only: staging
      - deploy-prod:
          requires:
            - build
          filters:
            branches:
              only: master
```
{% endraw %}

## 関連項目
{: #see-also }
{:.no_toc}

[設定ファイルの概要]({{site.baseurl}}/2.0/config-intro/)<|MERGE_RESOLUTION|>--- conflicted
+++ resolved
@@ -13,11 +13,7 @@
 
 `config.yml` の全体は「[サンプル コード](#サンプル-コード)」で確認できます。
 
-<<<<<<< HEAD
-CircleCI v2.1 設定ファイルでは、ワークフロー宣言内で真偽値を取る `when` 句を[ロジック ステートメント](https://circleci.com/docs/2.0/configuration-reference/#logic-statements)と共に使用して (逆の条件となる `unless` 句も使用可)、そのワークフローを実行するかどうかを決めることができます。
-=======
 **メモ:** 既に CircleCI 1.0 バージョンの設定ファイルが存在する場合は、`config.yml` ファイルを使用することで、独立した別のブランチで 2.x ビルドをテストできます。 このとき、古い `circle.yml` スタイルの既存の構成は変更する必要がなく、CircleCI 1.0 インフラストラクチャの `.circleci/config.yml` を含まないブランチで実行できます。
->>>>>>> ca6f307b
 
 ---
 
@@ -376,6 +372,7 @@
 {: #available-machine-images }
 CircleCI ではいくつかの machine イメージをサポートしており、`image` フィールドで指定できます。
 
+* `ubuntu-2004:202107-02` - Ubuntu 20.04, Docker v20.10.7, Docker Compose v1.29.2,
 * `ubuntu-2004:202104-01` - Ubuntu 20.04、Docker v20.10.6、Docker Compose v1.29.1
 * `ubuntu-2004:202101-01` - Ubuntu 20.04、Docker v20.10.2、Docker Compose v1.28.2
 * `ubuntu-1604:202101-01` - Ubuntu 16.04、Docker v19.03.14、Docker Compose v1.28.2 (最新版の 1 つ前のリリース)
@@ -388,11 +385,7 @@
 * `ubuntu-1604:201903-01` - Ubuntu 16.04、Docker v18.09.3、Docker Compose v1.23.1
 * `ubuntu-1604:201903-01` - Ubuntu 16.04, Docker v18.09.3, Docker Compose v1.23.1
 
-<<<<<<< HEAD
-*メモ：****Ubuntu 16.04は、2021年4月時点でCanonical社によるLTS（長期サポート）が終了します。 その結果、`ubuntu-1604:202104-01`がCircleCIにリリースされる最終的なUbuntu 16.04のイメージとなります。 2021年4月以降のリリースやサポートを受けるためには、最新のUbuntu 20.04イメージにアップグレードすることをお勧めします。 *</p>
-=======
 *メモ：****Ubuntu 16.04は、2021年4月時点でCanonical社によるLTS（長期サポート）が終了します。 その結果、`ubuntu-1604:202104-01`がCircleCIにリリースされる最終的なUbuntu 16.04のイメージとなります。 2021年4月以降のリリースやサポートを受けるためには、最新のUbuntu 20.04イメージにアップグレードすることをお勧めします。 *
->>>>>>> ca6f307b
 
 machine Executor は、ジョブや Workflows で Docker イメージをビルドする際に効果的な [Docker レイヤーキャッシュ]({{ site.baseurl }}/2.0/docker-layer-caching)をサポートしています。
 
@@ -1581,15 +1574,6 @@
           filters:
             branches:
               only: /server\/.*/
-          filters:
-            branches:
-              only: /server\/.*/
-<<<<<<< HEAD
-          filters:
-            branches:
-              only: /server\/.*/
-=======
->>>>>>> ca6f307b
 ```
 
 上記のスニペットでは、`build_server_pdfs` ジョブは、ビルド対象のブランチのパスが "server/" から始まる場合にのみ実行されます。
@@ -1639,19 +1623,11 @@
 {: #matrix-requires-version-21 }
 `matrix` スタンザを使用すると、パラメーター化したジョブを、引数を変えながら複数回実行できます。
 
-<<<<<<< HEAD
-**説明**
-
-上記のマトリックスは、パラメーター `a` と `b` の組み合わせのうち、`{a: 3, b: 5}` の組み合わせを除いた 8 個のジョブに展開されます。
-
-| キー         | 必須 | 型   | Description                                                                                              |
-=======
-| キー         | 必須 | 型   | 説明                                                                                                       |
->>>>>>> ca6f307b
-| ---------- | -- | --- | -------------------------------------------------------------------------------------------------------- |
-| parameters | Y  | マップ | ジョブの呼び出しで使用するすべてのパラメーター名と値のマップ                                                                           |
-| exclude    | N  | リスト | マトリックスから除外する引数マップのリスト                                                                                    |
-| alias      | N  | 文字列 | マトリックス全体 (マトリックス内のすべてのジョブ) に `requires` キーを適用するには、マトリックスの `alias` を指定します。 `alias` のデフォルト値は、呼び出すジョブの名前です。 |
+キー | 必須     | 型    | 説明
+----|----------|------|------------
+parameters | Y  | マップ | ジョブの呼び出しで使用するすべてのパラメーター名と値のマップ
+exclude    | N  | リスト | マトリックスから除外する引数マップのリスト
+alias      | N  | 文字列 | マトリックス全体 (マトリックス内のすべてのジョブ) に `requires` キーを適用するには、マトリックスの `alias` を指定します。 `alias` のデフォルト値は、呼び出すジョブの名前です。
 {: class="table table-striped"}
 
 **Note:**
@@ -1715,11 +1691,12 @@
 
 The matrix above would expand into 8 jobs: every combination of the parameters `a` and `b`, excluding `{a: 3, b: 5}`
 
-###### **`pre-steps`** と **`post-steps`** (version: 2.1 が必須)
+###### 依存関係とマトリックスジョブ
 {: #dependencies-and-matrix-jobs }
 {:.no_toc}
 
-To `require` an entire matrix (every job within the matrix), use its `alias`. 別のジョブの `requires` スタンザで使用できます。 デフォルト値は実行するジョブの名前です。
+マトリックス全体（マトリックス内のすべてのジョブ）を `require` とするには、その `alias` を使用します。
+`alias`のデフォルトは、起動されるジョブの名前です。
 
 ```yaml
 workflows:
@@ -1734,11 +1711,7 @@
             - deploy
 ```
 
-<<<<<<< HEAD
-This means that `another-job` will require both deploy jobs in the matrix to finish before it runs.
-=======
-ワークフローでは、すべてのジョブ呼び出しは、オプションで 2つの特別な引数 `pre-steps` と `post-steps` を受け取ることができます。
->>>>>>> ca6f307b
+これは、`another-job`が実行される前に、マトリックス内の両方のdeployジョブが終了している必要があることを意味します。
 
 また、マトリックス ジョブのパラメーター値を `<< matrix.* >>` で公開し、より複雑なワークフローを作成することもできます。 たとえば、次のコードでは、`deploy` ジョブをマトリックス化したうえで、それぞれのジョブが、`build` マトリックス内の対応するジョブが完了してから実行されるようにしています。
 
@@ -1859,7 +1832,6 @@
 
 一部のダイナミック コンフィグ機能では、ロジック ステートメントを引数として使用できます。 ロジック ステートメントとは、設定ファイルのコンパイル時 (ワークフローの実行前) に真偽の評価が行われるステートメントです。 ロジック ステートメントには次のものがあります。
 
-<<<<<<< HEAD
 | Type                                                                                                | Arguments             | `true` if                              | Example                                                                  |
 |-----------------------------------------------------------------------------------------------------+-----------------------+----------------------------------------+--------------------------------------------------------------------------|
 | YAML literal                                                                                        | None                  | is truthy                              | `true`/`42`/`"a string"`                                                 |
@@ -1873,13 +1845,7 @@
 | matches                                                                                             | `pattern` and `value` | `value` matches the `pattern`          | `matches: { pattern: "^feature-.+$", value: << pipeline.git.branch >> }` |
 {: class="table table-striped"}
 
-The following logic values are considered falsy:
-=======
-| Type                                                                                                | Arguments             | `true` if                              | Example                                                                  | |-----------------------------------------------------------------------------------------------------+-----------------------+----------------------------------------+--------------------------------------------------------------------------| | YAML literal                                                                                        | None                  | is truthy                              | `true`/`42`/`"a string"`                                                 | | YAML alias                                                                                          | None                  | resolves to a truthy value             | *my-alias                                                                | | [Pipeline Value]({{site.baseurl}}/2.0/pipeline-variables/#pipeline-values)                          | None                  | resolves to a truthy value             | `<< pipeline.git.branch >>`                                              | | [Pipeline Parameter]({{site.baseurl}}/2.0/pipeline-variables/#pipeline-parameters-in-configuration) | None                  | resolves to a truthy value             | `<< pipeline.parameters.my-parameter >>`                                 | | and                                                                                                 | N logic statements    | all arguments are truthy               | `and: [ true, true, false ]`                                             | | or                                                                                                  | N logic statements    | any argument is truthy                 | `or: [ false, true, false ]`                                             | | not                                                                                                 | 1 logic statement     | the argument is not truthy             | `not: true`                                                              | | equal                                                                                               | N values              | all arguments evaluate to equal values | `equal: [ 42, << pipeline.number >>]`                                    | | matches                                                                                             | `pattern` and `value` | `value` matches the `pattern`          | `matches: { pattern: "^feature-.+$", value: << pipeline.git.branch >> }` |
-{: class="table table-striped"}
-
-**メモ:** ワークフロー レベルでロジック ステートメントを使用する場合、`condition:` キーは含めないようにしてください (`condition` キーは`ジョブ` レベルのロジック ステートメント以外では必要ありません)。
->>>>>>> ca6f307b
+以下のような論理値が偽値とみなされます。
 
 - false
 - null
