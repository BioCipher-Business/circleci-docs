--- conflicted
+++ resolved
@@ -26,10 +26,6 @@
 NOTE: CircleCI Server 2.x をご利用であれば、代わりに、xref:docker-hub-pull-through-mirror.adoc[レジストリ ミラー]経由の Docker Hub プルをセットアップすることができます。
 Docker Hub レジストリ ミラー経由のプルは、CircleCI Server 3.x ではまだ使用できません。
 Pulls through Docker Hub registry mirrors are not yet available on Server 3.x.
-<<<<<<< HEAD
-Pulls through Docker Hub registry mirrors are not yet available on Server 3.x.
-=======
->>>>>>> ca6f307b
 
 NOTE: コンテキストを作成するほうがより柔軟性の高い方法です。  CircleCI は複数のコンテキストをサポートしており、シークレットをモジュール化したり、ジョブが*必要*なものだけにアクセスできるようにしたりするのにとても便利です。
 
@@ -90,13 +86,10 @@
       - docker/check:
           docker-username: DOCKERHUB_LOGIN  # DOCKER_LOGIN がデフォルト値です。
           存在する場合、自動的に使用されます。
-<<<<<<< HEAD
           docker-password: DOCKERHUB_PASSWORD  # DOCKER_PASSWORD がデフォルト値です。
       - docker/pull:
           images: 'circleci/node:latest'
           存在する場合、自動的に使用されます。
-=======
->>>>>>> ca6f307b
           docker-password: DOCKERHUB_PASSWORD  # DOCKER_PASSWORD がデフォルト値です。
       - docker/pull:
           images: 'circleci/node:latest'
@@ -131,10 +124,6 @@
 TIP: 任意のリージョンの ECR リポジトリから、プライベート イメージをプルできます。 ただし、最高のエクスペリエンスを得るために、`us-east-1` リージョンにイメージのコピーを作成し、その `us-east-1` のイメージを Docker Executor に指定することを強くお勧めします。
 CircleCI のジョブ実行インフラストラクチャは `us-east-1` リージョンにあります。
 そのため、`us-east-1` のイメージを使用すると、環境のスピンアップ プロセスにかかる時間が短縮されます。
-<<<<<<< HEAD
-そのため、`us-east-1` のイメージを使用すると、環境のスピンアップ プロセスにかかる時間が短縮されます。
-=======
->>>>>>> ca6f307b
 
 以下の 2 つの方法のいずれかで、ECR のプライベート イメージを使用できるようになります。
 
