--- conflicted
+++ resolved
@@ -1,15 +1,8 @@
 ---
-<<<<<<< HEAD
-
 contentTags:
   platform:
   - クラウド
   - Server 3.x
-=======
-version:
-- クラウド
-- Server 3.x
->>>>>>> 61c0da34
 ---
 = AWS からの移行
 :page-layout: classic-docs
