--- conflicted
+++ resolved
@@ -27,29 +27,16 @@
     sudo mv ~/docker-compose /usr/local/bin/docker-compose
 ```
 
-<<<<<<< HEAD
 上記のコード例では、Executor で `curl` も 使用可能であることを想定しています。 独自の Docker イメージを構築する場合は、 [カスタム Docker イメージ]({{site.baseurl}}/2.0/custom-images/)に関するドキュメントをお読みください。
 [pre-installed]: {{ site.baseurl }}/2.0/circleci-images/#プリインストール-ツール [primary-container]: {{ site.baseurl }}/2.0/glossary/#プライマリ-コンテナ
 
 次に、リモート Docker 環境をアクティブ化するために、`setup_remote_docker` ステップを追加します。
-=======
-The above code example assumes that you will also have `curl` available in your executor. If you are constructing your own docker images, consider reading the [custom docker images document]({{site.baseurl}}/2.0/custom-images/).
-
-[pre-installed]: {{ site.baseurl }}/2.0/circleci-images/#pre-installed-tools
-[primary-container]: {{ site.baseurl }}/2.0/glossary/#primary-container
-
-Then, to activate the Remote Docker Environment, add the `setup_remote_docker` step:
->>>>>>> c07eaa43
 
 ```
 - setup_remote_docker
 ```
 
-<<<<<<< HEAD
 以下のステップにより、`docker-compose` コマンドをビルド イメージに追加できます。
-=======
-This step enables you to add `docker-compose` commands to build images:
->>>>>>> c07eaa43
 
 ```
 docker-compose build
