--- conflicted
+++ resolved
@@ -505,24 +505,15 @@
 
 jobs:
   build1:
-<<<<<<< HEAD
-    docker:
-      - image: cimg/ruby:2.4-node
-        auth:
-          username: mydockerhub-user
-          password: $DOCKERHUB_PASSWORD  # コンテキスト / プロジェクト UI の環境変数を参照します。
-      - image: cimg/postgres:9.4.12
-        auth:
-          username: mydockerhub-user
-          password: $DOCKERHUB_PASSWORD  # コンテキスト / プロジェクト UI の環境変数を参照します。
-=======
-    docker: # 各ジョブで Executor (docker、macos、machine)
-    # を指定する必要があります。 これらの比較や他の例
-    # については、circleci.com/ja/docs/2.0/executor-types/
-    # を参照してください。
-      - image: circleci/ruby:2.4-node
-      - image: circleci/postgres:9.4.12-alpine
->>>>>>> edd50140
+    docker:
+      - image: cimg/ruby:2.4-node
+        auth:
+          username: mydockerhub-user
+          password: $DOCKERHUB_PASSWORD  # コンテキスト / プロジェクト UI の環境変数を参照します。
+      - image: cimg/postgres:9.4.12
+        auth:
+          username: mydockerhub-user
+          password: $DOCKERHUB_PASSWORD  # コンテキスト / プロジェクト UI の環境変数を参照します。
     steps:
       - checkout
       - save_cache: # キャッシュキーで依存関係をキャッシュします。
