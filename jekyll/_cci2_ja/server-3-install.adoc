--- conflicted
+++ resolved
@@ -54,19 +54,11 @@
 ### [Global Settings (グローバル設定)]
 グローバル設定はすべてのコンポーネントに共通の設定であり、アプリケーション全体の機能に影響します。 コンポーネントごとの設定は、下部の *[Component Settings (コンポーネント設定)]* セクションにあります。
 
-<<<<<<< HEAD
 . *[Domain Name (ドメイン名)]* (必須): CircleCI Server のドメイン名を指定します  (例: circleci.yourcompany.com)。 ドメインは、以降のステップで CircleCI Server Traefik ロード バランサーを構成した後、このロード バランサーを参照するように設定してください。
 . *[Frontend TLS Private Key (フロントエンド TLS プライベート キー)]*: PEM 形式で暗号化された、Web アプリケーションの TLS プライベート キーです。 デフォルトの自己署名 TLS キーが提供されます。
 . *[Frontend TLS Certificate (フロントエンド TLS 証明書)]*: PEM 形式で暗号化された、Web アプリケーションの TLS 証明書です。 デフォルトの自己署名 TLS 証明書が提供されます。
 
 TIP: CircleCI Server 用の TLS 証明書を未取得な場合は、任意のツールを使用して生成できます。 See the <<オプション: TLS 証明書の生成>> section.
-=======
-. *[Domain Name (ドメイン名)]* (必須): CircleCI Server のドメイン名を指定します (例: circleci.yourcompany.com)。 For example, circleci.yourcompany.com. ドメインは、以降のステップで CircleCI Server Traefik ロード バランサーを構成した後、このロード バランサーを参照するように設定してください。
-. *[Frontend TLS Private Key (フロントエンド TLS プライベート キー)]*: PEM 形式で暗号化された、Web アプリケーションの TLS プライベート キーです。 デフォルトの自己署名 TLS キーが提供されます。
-. *[Frontend TLS Certificate (フロントエンド TLS 証明書)]*: PEM 形式で暗号化された、Web アプリケーションの TLS 証明書です。 デフォルトの自己署名 TLS 証明書が提供されます。
-
-TIP: CircleCI Server 用の TLS 証明書がまだない場合は、任意のツールを使用して生成できます。 See the <<Optional: Generate a TLS Certificate>> section.
->>>>>>> ca6f307b
 
 [start=4]
 
@@ -159,11 +151,7 @@
 
 WARNING: これらのキーを紛失するとジョブ履歴やアーティファクトを復元できなくなるため、安全な場所に控えておくことをお勧めします。
 
-<<<<<<< HEAD
-### GitHub
-=======
 ### [GitHub]
->>>>>>> ca6f307b
 次の設定により、GitHub OAuth を使用したサーバーへの認証を制御します。 これらを設定することで、ビルド ステータス情報を使用して GitHub を更新できるようになります。
 
 NOTE: このインスタンスを 2.19 からの移行に備えてセットアップする場合、2.19 で使用していたものではなく、新しい OAuth アプリケーションを使用することをお勧めします。
@@ -183,12 +171,7 @@
 
 ### MongoDB
 *[Internal (内部)]* を選択すると、完全に構成済みの MongoDB インスタンスが CircleCI Server と共にデプロイされます。
-<<<<<<< HEAD
 *[External (外部)]*を選択すると、独自の MongoDB インスタンスを使用できます。 CircleCI Server は MongoDB 3.6 で動作することをテスト済みです。 以下の設定を使用して、外部 MongoDB インスタンスのセットアップをカスタマイズできます。
-=======
-*[External (外部)]* を選択すると、独自の MongoDB インスタンスを使用できます。
-*External* allows you to use your own MongoDB instance. CircleCI Server は MongoDB 3.6 で動作することをテスト済みです。 以下の設定を使用して、外部 MongoDB インスタンスのセットアップをカスタマイズできます。
->>>>>>> ca6f307b
 
 . [MongoDB connection host(s) or Ip(s) (MongoDB 接続ホストまたは IP)]: MongoDB インスタンスのホスト名または IP を指定します。 コロンによるポートの指定と、シャード インスタンスに対する複数のホストの両方がサポートされています。
 . [Use SSL for connection to MongoDB (MongoDB への接続に SSL を使用)]: 外部 MongoDB インスタンスへの接続に SSL を使用するかどうかを指定します。
@@ -197,7 +180,6 @@
 . [MongoDB password (MongoDB パスワード)]: 使用するアカウントのパスワードを指定します。
 . [MongoDB authentication source database (MongoDB 認証ソース データベース)]: アカウント情報を保持しているデータベースを指定します (通常は `admin`)。
 . [MongoDB authentication mechanism (MongoDB 認証メカニズム)]: 使用する認証メカニズムを指定します (通常は `SCRAM-SHA-1`)。
-<<<<<<< HEAD
 . [Additional connection options (追加の接続オプション)]: 使用する他の接続オプションを指定します。 これはクエリ文字列の形式で指定する必要があります (キーと値を "=" でつないだペア。 複数指定する場合は & で区切り、特殊文字は URL エンコードが必要)。 利用可能なオプションについては、https://docs.mongodb.com/v3.6/reference/connection-string/[[MongoDB のドキュメント]]を参照してください。
 
 ### Vault
@@ -209,19 +191,6 @@
 . [Token (トークン)]: CircleCI で使用する Vault のトークンを指定します。  以下に、推奨されるポリシーに基づいてトークンを作成する方法の例を示します。
 
 ポリシーを作成する:
-=======
-. [Additional connection options (追加の接続オプション)]: 使用する他の接続オプションを指定します。 これはクエリ文字列の形式で指定する必要があります (キーと値を "=" でつないだペア。 複数指定する場合は & で区切り、特殊文字は URL エンコードが必要)。 利用可能なオプションについては、https://docs.mongodb.com/v3.6/reference/connection-string/[MongoDB のドキュメント]を参照してください。
-
-### Vault
-*[Internal (内部)]* を選択すると、デフォルトの Vault インスタンスが CircleCI K8s 名前空間内にデプロイしされます。  The application will be automatically configured.
-*External* will not install the default Vault instance with the CircleCI application.  このオプションは、既存の Vault インスタンスがある場合に選択します。  以下の設定を構成する必要があります。
-
-. URL: ex. [URL]:  `http://vault:8200` など
-. [Transit Path (Transit パス)]: Transit Secrets Engine のパスを指定します。  デフォルト値は `transit` です。 詳細については、https://www.vaultproject.io/docs/secrets/transit#setup[Vault のドキュメント]を参照してください。
-. [Token (トークン)]: CircleCI で使用する Vault のトークンを指定します。  The following example shows how to create a token with the recommended policy
-
-Create the policy:
->>>>>>> ca6f307b
 [source,sh]
 ----
 vault policy write circleci -<<EOF
@@ -255,11 +224,7 @@
 vault token create -policy=circleci
 ----
 
-<<<<<<< HEAD
 作成したポリシーでトークンを作成する:
-=======
-Create a token using the policy:
->>>>>>> ca6f307b
 [source,sh]
 ----
 vault token create -policy=circleci -period=30m
@@ -267,11 +232,7 @@
 
 ### [Object Storage (オブジェクト ストレージ)]
 
-<<<<<<< HEAD
 CircleCI Server 3.x では、オブジェクト ストレージにビルド アーティファクト、テスト結果、その他の状態をホストします。 CircleCI Server 3.x では、以下をサポートしています。
-=======
-Server 3.x hosts build artifacts, test results, and other state in object storage. We support
->>>>>>> ca6f307b
 
 . https://aws.amazon.com/s3/[AWS S3]
 . https://min.io[Minio]
@@ -542,13 +503,8 @@
 
 #### [VM Service (VM サービス)]
 
-<<<<<<< HEAD
 . *[Number of <VM type> VMs to keep prescaled (事前スケーリングする <VM タイプ> の VM 数)]*: デフォルトでは、このフィールドは 0 に設定されています。この値の場合、該当するリソース タイプのインスタンスがオンデマンドで作成、プロビジョニングされます。 リソース タイプごとにインスタンスを最大 5 つまで事前割り当てできます。 インスタンスを事前に割り当てると、起動時間が短くなり、マシンと `remote_docker` のビルド速度が速くなります。 ただし、事前割り当てされたインスタンスは常に実行されるため、コストが増加する可能性があります。 また、この設定値を減らす場合、変更が反映されるまで最大で 24 時間かかります。 これらのインスタンスは、必要に応じて手動で終了できます。
 . *[VM Service Custom Configuration (VM サービスのカスタム構成)]*: カスタム構成では、VM サービスのさまざまな点を微調整することができます。 これは高度なオプションですので、詳細については担当のアカウント マネージャーに問い合わせることをお勧めします。
-=======
-. *[Number of <VM type> VMs to keep prescaled (事前スケーリングする <VM タイプ> の VM 数)]*: デフォルトでは、このフィールドは 0 に設定されています。 この値の場合、該当するリソース タイプのインスタンスがオンデマンドで作成、プロビジョニングされます。 リソース タイプごとにインスタンスを最大 5 つまで事前割り当てできます。 インスタンスを事前に割り当てると、起動時間が短くなり、machine と `remote_docker` のビルド速度が速くなります。 ただし、事前割り当てされたインスタンスは常に実行されるため、コストが増加する可能性があります。 また、この設定値を減らす場合、変更が反映されるまで最大で 24 時間かかります。 これらのインスタンスは、必要に応じて手動で終了できます。
-. *[VM Service Custom Configuration (VM サービスのカスタム構成)]*: カスタム構成では、VM サービスをさまざまな点から調整することができます。 これは高度なオプションですので、詳細については担当のアカウント マネージャーに問い合わせることをお勧めします。
->>>>>>> ca6f307b
 
 ### Nomad
 You will configure aspects of your Nomad control plane in <<Step 3 - Obtain Load Balancer IPs, Step 3>> after completing the Nomad setup in <<Step 2 - Configure Server (Part 1), Step 2>>.
@@ -581,11 +537,7 @@
 NOTE: ここで、各ロード バランサーの DNS エントリを作成することもできます。 これは必須ではなく任意のオプションです。 例えば、VM サービスに `vmservice.circleci.yourdomain.com` という名前を付けます。
 
 ## Step 4 - Install Nomad Clients
-<<<<<<< HEAD
-https://circleci.com/docs/2.0/server-3-overview[概要のページ]で述べているとおり、Nomad は、CircleCI が CircleCI ジョブのスケジュール設定と実行に使用するワークロード オーケストレーション ツールです。 ジョブのスケジュール設定には Nomad サーバー、実行には Nomad クライアントを使用します。
-=======
 https://circleci.com/docs/ja/2.0/server-3-overview[概要のページ]で述べているとおり、Nomad は、CircleCI が CircleCI ジョブのスケジュール設定と実行に使用するワークロード オーケストレーション ツールです。 ジョブのスケジュール設定には Nomad サーバー、実行には Nomad クライアントを使用します。
->>>>>>> ca6f307b
 
 Nomad クライアント マシンはクラスタ外にプロビジョニングされるので、Nomad コントロール プレーン、出力プロセッサ、VM サービスへのアクセスが必要です。
 
@@ -685,11 +637,7 @@
   subnet  = "my-nomad-subnet"
 
   # Nomad ロード バランサーのホスト名とポートを ":" で区切って指定する。
-<<<<<<< HEAD
-不明な場合、ポートは 4647 のままにする
-=======
   不明な場合、ポートは 4647 のままにする
->>>>>>> ca6f307b
   server_endpoint = "nomad.example.com:4647"
 
   # 実行する Nomad クライアントの数
@@ -734,28 +682,16 @@
 
 Terraform は、Nomad クライアントのスピンアップを完了した後、xref:server-3-install.adoc#enable-mutual-tls-mtls[Nomad の構成セクション]で言及した、Nomad の mTLS 暗号化に必要な証明書とキーを出力します。 この情報は、安全な場所にコピーしてください。
 
-<<<<<<< HEAD
 `terraform apply `コマンドの処理が完了したら、管理者コンソールの *[Application (アプリケーション)]* タブをクリックし、デプロイのステータスが [Ready (準備完了)] になるまで待機して次のステップに進みます。
 
 ### オプション: Nomad クライアント以外でのジョブの実行
 CircleCI Server は Nomad クライアント上で Docker ジョブを実行しますが、専用の VM でジョブを実行することもできます。 これらの VM ジョブは Nomad クライアントによって制御されます。そのため Nomad クライアントは、SSH 接続用にポート 22、リモート Docker ジョブ用にポート 2376 で VM にアクセスできる必要があります。
-=======
-terraform apply コマンドの処理が完了したら、管理者コンソールの *[Application (アプリケーション)]* タブをクリックし、デプロイのステータスが [Ready (準備完了)] になるまで待機して次のステップに進みます。
-
-### オプション: Nomad クライアント外でのジョブの実行
-CircleCI Server は Nomad クライアント上で Docker ジョブを実行しますが、専用の VM でジョブを実行することもできます。 そのため Nomad クライアントは、SSH 接続用にポート 22、リモート Docker ジョブ用にポート 2376 で VM にアクセスできる必要があります。
->>>>>>> ca6f307b
 
 TIP: GCP では現在、VM ジョブ用のマシンのアドレスは外部 IP を介して指定されます。 許可するソースとして [[Nomad]] クライアントと Kubernetes ノードの IP アドレスを指定した適切な受信ルールを、TCP ポート 2376 に対して作成する必要があります。
 
 ## Step 5 - Create DNS Entries for the Frontend
-<<<<<<< HEAD
 次に、Traefik ロード バランサー の DNS エントリを作成します (`circleci.your.domain.com` と `app.circleci.your.domain.com`) 。
 
-=======
-次に、Traefik ロード バランサー (`circleci.your.domain.com` と `app.circleci.your.domain.com`) の DNS エントリを作成します。
-You will recall that in <<Step 2 - Configure Server (Part 1), [Step 2 - Configure Server (Part 1)]>> we detailed how to create TLS certs for your server install.
->>>>>>> ca6f307b
 You will recall that in <<Step 2 - Configure Server (Part 1)>> we detailed how to create TLS certs for your server install.
 TLS はオプションですが、使用する場合は、例で示しているように、TLS 証明書にサーバーのドメインとサブドメインの両方が含まれていなければなりません。 Once the user is logged in, all client requests are routed through your Traefik
 sub-domain, i.e, `app.{your_domain}.com`.
@@ -791,20 +727,12 @@
 ## ステップ 7 - インストール結果の検証
 
 . お使いのブラウザーで CircleCI Server を起動します (例: https://hostname.com)。 
-<<<<<<< HEAD
-  * 自己署名 TLS 証明書を使用している場合は、この段階でセキュリティ警告が表示されます。 これを回避するには、適切な TLS 証明書を使用する必要があります。
-=======
   * . 自己署名 TLS 証明書を使用している場合は、この段階でセキュリティ警告が表示されます。 これを回避するには、適切な TLS 証明書を使用する必要があります。
->>>>>>> ca6f307b
 . CircleCI Server に登録またはログインします。 最初にログインしたユーザーが、現時点での管理者になります。
 . https://circleci.com/docs/2.0/getting-started/#section=getting-started[入門ガイド]を参照し、プロジェクトを追加します。
 . https://github.com/circleci/realitycheck[CircleCI realitycheck] リポジトリを使用し、https://github.com/circleci/realitycheck/blob/master/README.md[README] に従って CircleCI の基本機能を確認します。
 
-<<<<<<< HEAD
-最初のビルドの実行に失敗する場合は、まずhttps://circleci.com/docs/2.0/troubleshooting[トラブルシューティング ガイド]で一般的なトラブルシューティングのトピックを参照してください。CircleCI Server 内の Nomad クライアントの状態を確認する方法については、https://circleci.com/docs/2.0/nomad[[Nomad クラスタの操作ガイド]]を参照してください。
-=======
 最初のビルドの実行に失敗する場合は、まず https://circleci.com/docs/ja/2.0/troubleshooting[トラブルシューティング ガイド]で一般的なトラブルシューティングのトピックを参照してください。 CircleCI Server 内の Nomad クライアントの状態を確認する方法については、「https://circleci.com/docs/ja/2.0/nomad[Nomad クラスタの操作ガイド]」を参照してください。
->>>>>>> ca6f307b
 
 ## 次に読む
 
