--- conflicted
+++ resolved
@@ -89,14 +89,6 @@
       - deploy:
           requires:
             - hold
-<<<<<<< HEAD
-          requires:
-           - test2
-      - deploy:
-          requires:
-            - hold
-=======
->>>>>>> ca6f307b
 ```
 
 ## Trigger Docker builds in Dockerhub
