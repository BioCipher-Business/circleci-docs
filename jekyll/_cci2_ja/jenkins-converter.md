--- conflicted
+++ resolved
@@ -62,11 +62,7 @@
 - [コードのチェックアウト]({{site.baseurl}}/ja/2.0/configuration-reference/#checkout)
 - [リソースクラス]({{site.baseurl}}/ja/2.0/configuration-reference/#resource_class)
 - [並列実行]({{site.baseurl}}/ja/2.0/configuration-reference/#parallelism)
-<<<<<<< HEAD
-- キャッシュの[保存]({{site.baseurl}}/2.0/configuration-reference/#save_cache)と[リストア]({{site.baseurl}}/2.0/configuration-reference/#restore_cache)
-=======
 - キャッシュの[保存]({{site.baseurl}}/ja/2.0/configuration-reference/#save_cache)と[リストア]({{site.baseurl}}/ja/2.0/configuration-reference/#restore_cache)
->>>>>>> 5e042c0d
 - [アーティファクトの保存]({{site.baseurl}}/ja/2.0/configuration-reference/#store_artifacts)
 
 ### 手順
@@ -79,7 +75,6 @@
 
 現在サポートされているのは宣言型 (パイプライン)の `jenkinsfile` のみです。
 
-<<<<<<< HEAD
 | Jenkinsfile 構文 | 近似する CircleCI 構文                                                                           | ステータス                                                                        |
 | -------------- | ------------------------------------------------------------------------------------------ | ---------------------------------------------------------------------------- |
 | agent          | [Executor]({{site.baseurl}}/ja/2.0/configuration-reference/#executors-requires-version-21) | 静的                                                                           |
@@ -88,16 +83,6 @@
 | step           | [step]({{site.baseurl}}/ja/2.0/jobs-steps/#steps-overview)                                 | 制限付き                                                                         |
 | environment    | [environment]({{site.baseurl}}/ja/2.0/env-vars/)                                           | [非サポート](https://github.com/circleci/jenkinsfile-converter/issues/26)         |
 | option         | 該当なし                                                                                       | [サポートされている Jenkins プラグイン](#supported-jenkins-plugins)を参照                     |
-=======
-| Jenkinsfile 構文 | 近似する CircleCI 構文                                                                        | ステータス                                                                        |
-| -------------- | --------------------------------------------------------------------------------------- | ---------------------------------------------------------------------------- |
-| agent          | [Executor]({{site.baseurl}}/ja/2.0/configuration-reference/#executors-requires-version-21) | 静的                                                                           |
-| post           | [when 属性]({{site.baseurl}}/ja/2.0/configuration-reference/#the-when-attribute)             | [when]({{site.baseurl}}/ja/2.0/configuration-reference/#the-when-attribute) を参照 |
-| stage          | [workflow]({{site.baseurl}}/ja/2.0/workflows/)                                             | サポート                                                                         |
-| step           | [step]({{site.baseurl}}/ja/2.0/jobs-steps/#steps-overview)                                 | 制限付き                                                                         |
-| environment    | [environment]({{site.baseurl}}/ja/2.0/env-vars/)                                           | [非サポート](https://github.com/circleci/jenkinsfile-converter/issues/26)         |
-| option         | 該当なし                                                                                    | [サポートされている Jenkins プラグイン](#supported-jenkins-plugins)を参照                     |
->>>>>>> 5e042c0d
 | parameter      | [parameter]({{site.baseurl}}/ja/2.0/reusing-config/#using-the-parameters-declaration)      | 非サポート                                                                        |
 | trigger        | [cron]({{site.baseurl}}/ja/2.0/workflows/#scheduling-a-workflow)                           | 非サポート                                                                        |
 | stage          | [job]({{site.baseurl}}/ja/2.0/configuration-reference/#jobs)                               | サポート                                                                         |
