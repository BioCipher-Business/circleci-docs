--- conflicted
+++ resolved
@@ -208,14 +208,9 @@
 [.table.table-striped]
 [cols=4*, options="header"]
 |===
-<<<<<<< HEAD
-|アクション
-|組織のロール
-=======
 | アクション
 
 3+^| 組織のロール
->>>>>>> 8bd9a06f
 
 |
 |*Admin*
