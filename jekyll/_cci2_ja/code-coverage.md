---
layout: classic-docs
title: コードカバレッジ メトリクスの生成
short-title: コードカバレッジ メトリクスの生成
categories:
  - configuration-tasks
description: コードカバレッジ メトリクスの生成
order: 50
sitemap: false
version:
  - Cloud
  - Server v3.x
  - Server v2.x
---

コードカバレッジは、アプリケーションがどの程度テストされたかを示します。

CircleCI は、組み込まれている CircleCI 機能をオープンソース ライブラリと組み合わせて、またはパートナーのサービスを使用して、コードカバレッジ レポートのさまざまなオプションを提供しています。

* 目次
{:toc}


## Viewing Coverage on CircleCI
{: #viewing-coverage-on-circleci }

コードカバレッジ レポートを直接 CircleCI にアップロードできます。 最初に、プロジェクトにカバレッジ ライブラリを追加し、CircleCI の[アーティファクト ディレクトリ]({{ site.baseurl }}/2.0/artifacts/)にカバレッジ レポートを書き込むようにビルドを設定します。 コードカバレッジ レポートはビルドアーティファクトとして、参照またはダウンロード可能な場所に保存されます。 カバレッジ レポートへのアクセス方法の詳細については、[ビルドアーティファクトに関するドキュメント]({{ site.baseurl }}/ja/2.0/artifacts/)を参照してください。

![[Artifacts (アーティファクト)] タブのスクリーンショット]( {{ site.baseurl }}/assets/img/docs/artifacts.png
)

言語別にカバレッジ ライブラリを構成する例をいくつか示します。

## Ruby
{: #ruby }

[SimpleCov](https://github.com/colszowka/simplecov) は、よく使用される Ruby コードカバレッジ ライブラリです。 まず、`simplecov` gem を `Gemfile` に追加します。

```
gem 'simplecov', require: false, group: :test
```

テスト スイートの開始時に `simplecov` を実行します。 SimpleCov を Rails と共に使用する場合の設定例を以下に示します。

```ruby
require 'simplecov'        # << SimpleCov が必要です。
SimpleCov.start 'rails'    # << "Rails" プリセットを使用して SimpleCov を起動します。

ENV['RAILS_ENV'] ||= 'test'
require_relative '../config/environment'
require 'rails/test_help'

class ActiveSupport::TestCase
  # すべてのテストの test/fixtures/*.yml にあるすべてのフィクスチャをアルファベット順にセットアップします。
  fixtures :all
  # すべてのテストで使用されるヘルパー メソッドをここに追加します...
end
```

次に、カバレッジ レポートをアップロードするために `.circleci/config.yaml` を設定します。

```yaml
version: 2
jobs:
  build:
    docker:
      - image: circleci/ruby:2.5.3-node-browsers
        auth:
          username: mydockerhub-user
          password: $DOCKERHUB_PASSWORD  # コンテキスト/プロジェクト UI 環境変数を参照します。
        environment:
          RAILS_ENV: test
      - image: circleci/postgres:9.5-alpine
        auth:
          username: mydockerhub-user
          password: $DOCKERHUB_PASSWORD  # コンテキスト/プロジェクト UI 環境変数を参照します。
        environment:
          POSTGRES_USER: circleci-demo-ruby
          POSTGRES_DB: rails_blog
          POSTGRES_PASSWORD: ""
    steps:
      - checkout
      - run:
          name: Bundle Install
          command: bundle check || bundle install
      - run:
          name: Wait for DB
          command: dockerize -wait tcp://localhost:5432 -timeout 1m
      - run:
          name: Database setup
          command: bin/rails db:schema:load --trace
      - run:
          name: Run Tests
          command: bin/rails test
      - store_artifacts:
          path: coverage
```

さらに詳しい内容は、[SimpleCov README](https://github.com/colszowka/simplecov/#getting-started) を参照してください。

## Python
{: #python }

[Coverage.py](https://coverage.readthedocs.io/en/v4.5.x/) は、Python でコードカバレッジ レポートを生成する際によく使用されるライブラリです。 まず、以下のように Coverage.py をインストールします。

```sh
pip install coverage
```

```sh
# これまでは、たとえば以下のように Python プロジェクトを実行していました。
python my_program.py arg1 arg2

# ここでは、コマンドにプレフィックス "coverage" を付けます。
coverage run my_program.py arg1 arg2

```

この[例](https://github.com/pallets/flask/tree/1.0.2/examples/tutorial)では、以下のコマンドを使用してカバレッジレポートを生成できます。

```sh
coverage run -m pytest
coverage report
coverage html  # ブラウザーで htmlcov/index.html を開きます。
```

生成されたファイルは `htmlcov/` 下にあり、設定の `store_artifacts` ステップでアップロードできます。

```yaml
version: 2
jobs:
  build:
    docker:
    - image: circleci/python:3.7-node-browsers-legacy
      auth:
        username: mydockerhub-user
        password: $DOCKERHUB_PASSWORD  # コンテキスト/プロジェクト UI 環境変数を参照します。
    steps:
    - checkout
    - run:
        name: テスト環境のセットアップ
        command: |
          pip install '.[test]' --user
          echo $HOME
    - run:
        name: Run Tests
        command: |
          $HOME/.local/bin/coverage run -m pytest
          $HOME/.local/bin/coverage report
          $HOME/.local/bin/coverage html  # ブラウザで htmlcov/index.html を開きます。
    - store_artifacts:
        path: htmlcov
workflows:
  version: 2
  workflow:
    jobs:
    - build
```

## Java
{: #java }

[JaCoCo](https://github.com/jacoco/jacoco) は、Java コードカバレッジによく使用されるライブラリです。 ビルドシステムの一部に JUnit と JaCoCo を含む pom.xml の例を以下に示します。

```xml
<project xmlns="http://maven.apache.org/POM/4.0.0"
    xmlns:xsi="http://www.w3.org/2001/XMLSchema-instance"
    xsi:schemaLocation="http://maven.apache.org/POM/4.0.0 http://maven.apache.org/xsd/maven-4.0.0.xsd">
    <modelVersion>4.0.0</modelVersion>

    <groupId>com.foo</groupId>
    <artifactId>DemoProject</artifactId>
    <version>0.0.1-SNAPSHOT</version>
    <packaging>jar</packaging>

    <name>DemoProject</name>
    <url>http://maven.apache.org</url>

    <properties>
        <project.build.sourceEncoding>UTF-8</project.build.sourceEncoding>
        <maven.compiler.source>1.6</maven.compiler.source>
        <maven.compiler.target>1.6</maven.compiler.target>
    </properties>

    <dependencies>
        <dependency>
            <groupId>junit</groupId>
            <artifactId>junit</artifactId>
            <version>4.11</version>
            <scope>test</scope>
        </dependency>
    </dependencies>
    <build>
        <plugins>
            <plugin>
                <groupId>org.jacoco</groupId>
                <artifactId>jacoco-maven-plugin</artifactId>
                <version>0.8.3</version>
                <executions>
                    <execution>
                        <id>prepare-agent</id>
                        <goals>
                            <goal>prepare-agent</goal>
                        </goals>
                    </execution>
                    <execution>
                        <id>report</id>
                        <phase>prepare-package</phase>
                        <goals>
                            <goal>report</goal>
                        </goals>
                    </execution>
                    <execution>
                        <id>post-unit-test</id>
                        <phase>test</phase>
                        <goals>
                            <goal>report</goal>
                        </goals>
                        <configuration>
                            <!-- Sets the path to the file which contains the execution data. -->

                            <dataFile>target/jacoco.exec</dataFile>
                            <!-- Sets the output directory for the code coverage report. -->
                            <outputDirectory>target/my-reports</outputDirectory>
                        </configuration>
                    </execution>
                </executions>
                <configuration>
                    <systemPropertyVariables>
                        <jacoco-agent.destfile>target/jacoco.exec</jacoco-agent.destfile>
                    </systemPropertyVariables>
                </configuration>
            </plugin>
        </plugins>
    </build>
</project>

```

`mvn test` を実行するとコードカバレッジ レポート (`exec`) ファイルが生成され、他の多くのカバレッジ ツールと同様に、このファイルが `html` ページにも変換されます。 上記の Pom ファイルは `target` ディレクトリに書き込みを行い、これを CircleCI `config.yml` ファイルでアーティファクトとして保存できます。

上記の例に対応する最小の CI 設定は以下のとおりです。

```yaml
version: 2
jobs:
  build:
    docker:
      - image: circleci/openjdk:11.0-stretch-node-browsers-legacy
        auth:
          username: mydockerhub-user
          password: $DOCKERHUB_PASSWORD  # コンテキスト/プロジェクト UI 環境変数を参照します。
    steps:
      - checkout
      - run : mvn test
      - store_artifacts:
          path:  target
```

## JavaScript
`.circleci/config.yml` の例は以下のとおりです。

[Istanbul](https://github.com/gotwarlost/istanbul) は、JavaScript プロジェクトでコードカバレッジ レポートの生成によく使用されるライブラリです。 人気のテストツールである Jest でも、Istanbul を使用してレポートを生成します。 以下のコード例を参照してください。

```yaml
version: 2
jobs:
  build:
    docker:
      - image: circleci/node:10.0-browsers
        auth:
          username: mydockerhub-user
          password: $DOCKERHUB_PASSWORD  # コンテキスト/プロジェクト UI 環境変数を参照します。
    steps:
      - checkout
      - run: npm install
      - run:
          name: "Jest の実行とカバレッジ レポートの収集"
          command: jest --collectCoverage=true
      - store_artifacts:
          path: coverage
```

## PHP
{: #php }

PHPUnit は、よく使用される PHP のテスト フレームワークです。 PHP 5.6 より前のバージョンを使用している場合は、コードカバレッジ レポートを生成するには [PHP Xdebug](https://xdebug.org/) をインストールする必要があります。 PHP 5.6以降のバージョンでは、phpdbgというツールにアクセスできます。 `phpdbg -qrr vendor/bin/phpunit --coverage-html build/coverage-report` コマンドでレポートを生成できます。

以下に示した基本の `.circleci/config.yml` では、設定の最後にある `store_artifacts` ステップでカバレッジレポートをアップロードしています。


```yaml
version: 2
jobs:
  build:
    docker:
      - image: circleci/php:7-fpm-browsers-legacy
        auth:
          username: mydockerhub-user
          password: $DOCKERHUB_PASSWORD  # コンテキスト/プロジェクト UI 環境変数を参照します。
    steps:
      - checkout
      - run:
          name: "テストの実行"
          command: phpdbg -qrr vendor/bin/phpunit --coverage-html build/coverage-report
      - store_artifacts:
          path:  build/coverage-report
```

## Golang
{: #golang }

Go には、コードカバレッジ レポートを生成する機能が組み込まれています。 レポートを生成するには、`-coverprofile=c.out` フラグを追加します。 これでカバレッジレポートが生成され、`go tool` を使用して html に変換できます。

```sh
go test -cover -coverprofile=c.out
go tool cover -html=c.out -o coverage.html
```

`.circleci/config.yml` の例は以下のとおりです。
```yaml
version: 2.1

jobs:
  build:
    docker:
      - image: circleci/golang:1.16
        auth:
          username: mydockerhub-user
          password: $DOCKERHUB_PASSWORD  # コンテキスト/プロジェクト UI 環境変数を参照します。
    steps:
      - checkout
      - run: go build
      - run:
          name: "アーティファクト用の一時ディレクトリの作成"
          command: |
            mkdir -p /tmp/artifacts
      - run:
          command: |
            go test -coverprofile=c.out
            go tool cover -html=c.out -o coverage.html
            mv coverage.html /tmp/artifacts
      - store_artifacts:
          path: /tmp/artifacts
```


<<<<<<< HEAD
# Using a code coverage service
=======
# コードカバレッジ サービスの使用
>>>>>>> 22f4494f
{: #using-a-code-coverage-service }

## Codecov
{: #codecov }

Codecov には、カバレッジレポートのアップロードを簡単に行うための [Orb](https://circleci.com/ja/orbs) があります。

```yaml
version: 2.1
orbs:
  codecov: codecov/codecov@1.0.2
jobs:
  build:
    steps:
      - codecov/upload:
          file: {{ coverage_report_filepath }}
```

Codecov の Orb の詳細については、[CircleCI ブログへの寄稿記事](https://circleci.com/blog/making-code-coverage-easy-to-see-with-the-codecov-orb/)を参照してください。

## Coveralls
{: #coveralls }

Coveralls のユーザーは、[カバレッジ統計の設定ガイド](https://docs.coveralls.io/)を参照してください。CircleCI の[環境変数]({{ site.baseurl }}/2.0/env-vars/)に `COVERALLS_REPO_TOKEN` を追加する必要があります。

Coveralls は、同時処理ジョブのカバレッジ統計を自動的にマージします。
<|MERGE_RESOLUTION|>--- conflicted
+++ resolved
@@ -345,11 +345,7 @@
 ```
 
 
-<<<<<<< HEAD
 # Using a code coverage service
-=======
-# コードカバレッジ サービスの使用
->>>>>>> 22f4494f
 {: #using-a-code-coverage-service }
 
 ## Codecov
