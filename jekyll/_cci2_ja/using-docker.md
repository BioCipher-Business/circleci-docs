--- conflicted
+++ resolved
@@ -76,9 +76,8 @@
 
 [`resource_class`]({{ site.baseurl }}/ja/configuration-reference/#resource_class) キーを使用すると、ジョブごとに CPU と RAM のリソース量を設定できます。 Docker では、次のリソース クラスを使用できます。
 
-<<<<<<< HEAD
 リソースクラスは `resource_class` キーで指定します：
-=======
+
 | クラス      | vCPU | RAM   |
 | -------- | ---- | ----- |
 | small    | 1    | 2 GB  |
@@ -91,9 +90,6 @@
 {: class="table table-striped"}
 
 **注**: リソースクラスはご利用のプランによって異なります。利用可能なリソースクラスの詳細については、[料金ページ](https://circleci.com/pricing/)をご覧ください。
-
-`resource_class` キーを使ってリソースクラスを以下のように指定します。
->>>>>>> ff37805c
 
 ```yaml
 jobs:
