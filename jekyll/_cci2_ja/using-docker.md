--- conflicted
+++ resolved
@@ -8,13 +8,7 @@
   - Server v2.x
 ---
 
-<<<<<<< HEAD
 [custom-images]: {{ site.baseurl }}/ja/custom-images/ [building-docker-images]: {{ site.baseurl }}/ja/building-docker-images/ [server-gpu]: {{ site.baseurl }}/ja/gpu/
-=======
-[custom-images]: {{ site.baseurl }}/ja/custom-images/
-[building-docker-images]: {{ site.baseurl }}/ja/building-docker-images/
-[server-gpu]: {{ site.baseurl }}/ja/gpu/
->>>>>>> 0b86f1a9
 
 **プレフィックスが「 circleci/ 」のレガシーイメージは、 2021 年 12 月 31 日に[サポートが終了](https://discuss.circleci.com/t/legacy-convenience-image-deprecation/41034)**しています。 ビルドを高速化するには、[次世代の CircleCI イメージ](https://circleci.com/blog/announcing-our-next-generation-convenience-images-smaller-faster-more-deterministic/)を使ってプロジェクトをアップグレードしてください。
 {: class="alert alert-warning"}
@@ -44,11 +38,7 @@
 - イメージ名や Docker Hub 上のバージョンタグ
 - レジストリのイメージへの URL を使用
 
-<<<<<<< HEAD
 `config.yml` ファイルで `docker:` キーを指定すると、デフォルトで Docker Hub と Docker レジストリ上のほぼすべてのパブリックイメージがサポートされます。 プライベートのイメージまたはレジストリを操作する場合は、[Docker の認証付きプルの使用]({{ site.baseurl }}/ja/private-images/)」を参照してください。
-=======
-`config.yml` ファイルで `docker:` キーを指定すると、デフォルトで Docker Hub と Docker レジストリ上のほぼすべてのパブリックイメージがサポートされます。 プライベートのイメージまたはレジストリを操作する場合は、[Docker の認証付きプルの使用]({{ site.baseurl }}/private-images/)」を参照してください。
->>>>>>> 0b86f1a9
 
 下記の例により、様々なソースからパブリックイメージを使用する方法を紹介します。
 
@@ -79,11 +69,7 @@
 ## 使用可能な Docker リソース クラス
 {: #available-docker-resource-classes }
 
-<<<<<<< HEAD
 [`resource_class`]({{ site.baseurl }}/ja/configuration-reference/#resource_class) キーを使用すると、ジョブごとに CPU と RAM のリソース量を設定できます。 Docker では、次のリソース クラスを使用できます。
-=======
-[`resource_class`]({{ site.baseurl }}/configuration-reference/#resource_class) キーを使用すると、ジョブごとに CPU と RAM のリソース量を設定できます。 Docker では、次のリソース クラスを使用できます。
->>>>>>> 0b86f1a9
 
 | クラス      | vCPU | RAM   |
 | -------- | ---- | ----- |
@@ -124,7 +110,6 @@
 
 コンテナ環境として `docker` イメージを使用する場合と、Ubuntu ベースの `machine` イメージを使用する場合では、下表のような違いがあります。
 
-<<<<<<< HEAD
 | 機能                                                                                   | `docker`          | `machine` |
 | ------------------------------------------------------------------------------------ | ----------------- | --------- |
 | 起動時間                                                                                 | 即時                | 30 ～ 60 秒 |
@@ -139,22 +124,6 @@
 | 特権コンテナの実行                                                                            | いいえ               | はい        |
 | Docker Compose とボリュームの使用                                                             | いいえ               | はい        |
 | [構成可能なリソース (CPU/RAM)]({{ site.baseurl }}/ja/configuration-reference/#resource_class) | はい                | はい        |
-=======
-| 機能                                                                                    | `docker`          | `machine` |
-| ------------------------------------------------------------------------------------- | ----------------- | --------- |
-| 起動時間                                                                                  | 即時                | 30 ～ 60 秒 |
-| クリーン環境                                                                                | はい                | はい        |
-| カスタム イメージ                                                                             | はい <sup>(1)</sup> | いいえ       |
-| Docker イメージのビルド                                                                       | はい <sup>(2)</sup> | はい        |
-| ジョブ環境の完全な制御                                                                           | いいえ               | はい        |
-| 完全なルート アクセス                                                                           | いいえ               | はい        |
-| 複数データベースの実行                                                                           | はい <sup>(3)</sup> | はい        |
-| 同じソフトウェアの複数バージョンの実行                                                                   | いいえ               | はい        |
-| [Docker レイヤーキャッシュ]({{ site.baseurl }}/docker-layer-caching/)                      | はい                | はい        |
-| 特権コンテナの実行                                                                             | いいえ               | はい        |
-| Docker Compose とボリュームの使用                                                              | いいえ               | はい        |
-| [構成可能なリソース (CPU/RAM)]({{ site.baseurl }}/configuration-reference/#resource_class) | はい                | はい        |
->>>>>>> 0b86f1a9
 {: class="table table-striped"}
 
 <sup>(1)</sup> [カスタム Docker イメージの使用][custom-images] を参照してください。
@@ -185,11 +154,7 @@
 ## 複数の Docker イメージを使用する
 {: #using-multiple-docker-images }
 
-<<<<<<< HEAD
 ジョブのなかでは複数のイメージを指定することが可能です。 テストにデータベースを使う必要があったり、それ以外にも何らかのサービスが必要になったりする場合に、複数イメージの指定が役に立ちます。 全てのコンテナが共通ネットワーク上で実行され、開放されるポートはいずれも[プライマリコンテナ]({{ site.baseurl }}/ja/glossary/#primary-container)の`ローカルホスト`上で利用できます。
-=======
-ジョブのなかでは複数のイメージを指定することが可能です。 テストにデータベースを使う必要があったり、それ以外にも何らかのサービスが必要になったりする場合に、複数イメージの指定が役に立ちます。 全てのコンテナが共通ネットワーク上で実行され、開放されるポートはいずれも[プライマリコンテナ]({{ site.baseurl }}/glossary/#primary-container)の`ローカルホスト`上で利用できます。
->>>>>>> 0b86f1a9
 
 **複数のイメージを指定して設定されたジョブでは、最初にリストしたイメージによって作成されるコンテナで、すべてのステップが実行されます**。
 
