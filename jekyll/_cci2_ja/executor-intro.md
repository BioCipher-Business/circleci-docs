--- conflicted
+++ resolved
@@ -44,13 +44,8 @@
         # Linux 仮想マシン環境で実行するコマンド
 ```
 
-<<<<<<< HEAD
 {:.tab.machine.Server_3}
-```
-=======
-{:.tab.machine.Server}
 ```yaml
->>>>>>> edd50140
 jobs:
   build: # name of your job
     machine: true # executor type
@@ -58,13 +53,8 @@
       # Commands run in a Linux virtual machine environment
 ```
 
-<<<<<<< HEAD
 {:.tab.machine.Server_2}
-```
-=======
-`machine` Executor の使用については、[こちら]({{ site.baseurl }}/ja/2.0/executor-types/#machine-の使用)をご覧ください。
 ```yaml
->>>>>>> edd50140
 jobs:
   build: # name of your job
     machine: true # executor type
@@ -77,14 +67,7 @@
 
 ## macOS
 {: #macos }
-<<<<<<< HEAD
-```
-=======
-
-_The macOS executor is not currently available on self-hosted installations of CircleCI server_
-
 ```yaml
->>>>>>> edd50140
 jobs:
   build: # name of your job
     macos: # executor type
