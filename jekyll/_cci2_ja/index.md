--- conflicted
+++ resolved
@@ -10,35 +10,6 @@
 
 ここに掲載されているチュートリアル、サンプル、how-to、そしてリファレンスからCircleCIについて学ぶことができます。
 
-<<<<<<< HEAD
-=======
-
-<!--Do not translate: Experiment Code for https://circleci.atlassian.net/browse/DD-455 -->
-<!-- we need to use "capture" because we can't use `{{site.baseurl}}` in includes. -->
-{% capture nodeLink %}{{site.baseurl}}/ja/2.0/language-javascript{% endcapture %}
-{% capture nodeLogo %}{{site.baseurl}}/assets/img/compass/nodejs.svg{% endcapture %}
-{% capture cciLink %}{{site.baseurl}}/ja/2.0/getting-started{% endcapture %}
-{% capture cciLogo %}{{site.baseurl}}/assets/img/compass/circle-logo.svg{% endcapture %}
-{% capture pyLink %}{{site.baseurl}}/ja/2.0/language-python{% endcapture %}
-{% capture pyLogo %}{{site.baseurl}}/assets/img/compass/python.svg{% endcapture %}
-{% capture dotLink %}{{site.baseurl}}/ja/2.0/examples-and-guides-overview{% endcapture %}
-{% capture dotLogo %}{{site.baseurl}}/assets/img/compass/more.svg{% endcapture %}
-
-<div class="getting-started-experiment-badges">
-  <h2> 設定例とガイド</h2>
-    <p>こちらの<a href="{{site.baseurl}}/ja/2.0/examples-and-guides-overview/">サンプルとガイド</a>を参考に、設定してみましょう。サンプルアプリも用意しています。</p>
-    <div class="flex mb-2">
-      {% include badge.html name="スタートガイド" icon=cciLogo new=true  link=cciLink%}
-      {% include badge.html name="Node" icon=nodeLogo  link=nodeLink%}
-  </div>
-  <div class="flex">
-      {% include badge.html name="Python" icon=pyLogo link=pyLink %}
-      {% include badge.html name="すべてのガイド" icon=dotLogo link=dotLink %}
-  </div>
-</div>
-<!-- End: Experiment code. -->
-
->>>>>>> 0caf9bfd
 <div class="row loading-deferred">
   <div class="treatment col-xs-12">
     <hr />
