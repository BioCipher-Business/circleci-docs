--- conflicted
+++ resolved
@@ -2,11 +2,7 @@
 layout: classic-docs
 title: "CircleCI ドキュメントへようこそ"
 description: "CircleCI ドキュメントへようこそ"
-<<<<<<< HEAD
-permalink: /
-=======
 permalink: /ja/
->>>>>>> 354ab170
 redirect_from: /ja/2.0/
 toc: false
 page-type: index
