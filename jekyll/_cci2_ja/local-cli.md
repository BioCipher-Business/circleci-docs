--- conflicted
+++ resolved
@@ -5,12 +5,7 @@
 categories:
   - troubleshooting
 order: 10
-<<<<<<< HEAD
-redirect_from: ja/2.0/local-jobs/
-redirect_from: ja/2.0/local-cli-getting-started/
-=======
 redirect_from: /ja/2.0/local-jobs/
->>>>>>> 7abd19f6
 version:
   - クラウド
   - Server v2.x
