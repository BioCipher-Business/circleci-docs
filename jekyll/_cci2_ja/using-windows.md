--- conflicted
+++ resolved
@@ -26,11 +26,7 @@
 version: 2.1 # Use version 2.1 to enable Orb usage.
 
 orbs:
-<<<<<<< HEAD
-  win: circleci/windows@4.1 # The Windows orb give you everything you need to start using the Windows executor.
-=======
   win: circleci/windows@4.1.1 # Windows Orb には Windows Executor の使用に必要なすべてが揃っています
->>>>>>> d6e64ff8
 
 jobs:
   build: # name of your job
