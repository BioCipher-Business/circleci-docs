--- conflicted
+++ resolved
@@ -955,15 +955,9 @@
     machine: true
     steps:
       - say:
-<<<<<<< HEAD
-          # コマンド "say" の "saywhat" パラメーターには 
-          # デフォルト値が定義されていないため
-          # 手動で渡す必要があります。
-=======
           # コマンド "say" の "saywhat" パラメーターには
           # デフォルト値が定義されていないため
           # 手動で渡す必要があります
->>>>>>> 13765850
           saywhat: << parameters.saywhat >>
 commands:
   say:
@@ -977,10 +971,6 @@
     jobs:
       - sayhello:
           saywhat: Everyone
-<<<<<<< HEAD
-
-=======
->>>>>>> 13765850
 ```
 
 ### 同じジョブの複数回の呼び出し
