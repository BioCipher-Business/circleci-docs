---
<<<<<<< HEAD

=======
>>>>>>> 18203693
description: "CiecleCI Server 3.x の一般公開が開始されました。 CircleCI Server 3.x では、Orb、ワークフローのスケジュール実行、マトリックス ジョブといった CircleCI の最新機能をご利用いただけます。"
version:
- Server v3.x
- サーバー管理者
---
= CircleCI Server v3.x の What's New
:page-layout: classic-docs
:page-liquid:
:icons: font
:toc: macro

:toc-title:

CircleCI Server 3.x の一般公開が開始されました。 最新バージョンのサーバーでは、重いワークロードの下でのスケールが可能になりました。独自の Kubernetes クラスターとプライベートネットワーク内で、CircleCI クラウドの機能を使えるようになります。

CircleCI Server 3.x では、CircleCI Orb、ワークフローのスケジュール実行、マトリックス ジョブをはじめ、CircleCI の最新機能をご利用いただけます。 既存の 2.19 から 3.x への移行をご希望のお客様は、カスタマーサクセスマネージャーまでお問い合わせください。 CircleCI Server 3.x では、毎月のパッチ リリースと四半期ごとの機能リリースを予定しています。

toc::[]

== リリース 3.4.1

=== アップグレードに関する注意事項

v3.4.x にアップグレードする前に、 `circleci-server-kube-state-metrics` という名前のデプロイを削除します。

* `kubectl delete deployment/circleci-server-kube-state-metrics --cascade=orphan` を実行します。
* KOTS 管理者コンソールからアプリをデプロイします。

=== 修正点

* Kong リソースの上限を引き上げました。 以前の制限は、一部のサーバーのインストール環境の安定性に影響を及ぼしていました。
* 特定の環境で distributor-external が実行できない不具合を修正しました。
* KOTS の設定が更新され、ACM 使用時にプライベートロードバランサーを使用できるようになりました。

=== 既知の問題

* カスタム Docker レジストリから必要に応じて CircleCI Build Agent をプルできるようになりました。 詳細についてはカスタマーサポートにお問い合わせください。
* Amazon Certificate Manager（ACM）を使って TLS 証明書を管理できるようになりました。 詳細については、 https://circleci.com/docs/ja/2.0/server-3-install/#frontend-settings[CircleCI Server v3.x のインストールガイド] を参照してください。
* Kubernetes v1.16 - v1.23 に対応しました。
* GCP 上のインストール環境で Workload Identity が使用できるようになりました。 Workload Identity は静的認証情報の代わりにご使用いただけます。 詳細については、 https://circleci.com/docs/ja/2.0/server-3-install-prerequisites/#enable-workload-identities-in-gke-optional[CircleCI Server v3.x のインストールガイド] を参照してください。

== リリース 3.4.0

=== アップグレードに関する注意事項

v3.4.x にアップグレードする前に、 `circleci-server-kube-state-metrics` という名前のデプロイを削除します。

* `kubectl delete deployment/circleci-server-kube-state-metrics --cascade=orphan` を実行します。
* KOTS 管理者コンソールからアプリをデプロイします。

=== 新機能

* Machine Executor 用の Android イメージの提供を開始しました。 詳細については、 https://circleci.com/docs/ja/2.0/android-machine-image/[Machine Executor での Android イメージの使用] ガイドを参照してください。
* カスタム Docker レジストリから必要に応じて CircleCI Build Agent をプルできるようになりました。 詳細についてはカスタマーサポートにお問い合わせください。
* Amazon Certificate Manager（ACM）を使って TLS 証明書を管理できるようになりました。 詳細については、 https://circleci.com/docs/ja/2.0/server-3-install/#frontend-settings[CircleCI Server v3.x のインストールガイド] を参照してください。
* Kubernetes v1.16 - v1.23 に対応しました。
* GCP 上のインストール環境で Workload Identity が使用できるようになりました。 Workload Identity は静的認証情報の代わりにご使用いただけます。 詳細については、 https://circleci.com/docs/ja/2.0/server-3-install-prerequisites/#enable-workload-identities-in-gke-optional[CircleCI Server v3.x のインストールガイド] を参照してください。

=== 修正点

* CircleCI Web アプリで、ジョブページとステップ出力アクセスの動作が非常に遅くなる不具合を修正しました。
* ワークフローコンダクターポッドがクラッシュする不具合と、StatsD メトリクスの問題を修正しました。

=== 既知の問題

* KOTS バージョン 1.65.0 - 1.67.0 で Prometheus が破損しています。 この機能に依存している場合は、この問題が解決されるまで、KOTS のバージョンをアップグレードしないでください。
* Machine Executor を使用するジョブの SSH による再試行では、プライベート IP アドレスが表示されます。 このため、Machine Executor を使用するジョブの SSH での再試行は、プライベートなインストールでは標準的に機能しますが、パブリックなインストールでは、VPC に VPN を使用するなどして、 表示されたプライベート IP にアクセスできるようにする必要があります。
* CircleCI 1.0 のビルドはサポートされていません。 1.0 のビルドを実行しようとした場合、問題の原因を示すようなフィードバックはアプリケーション上に表示されません。 ビルドを実行しても CircleCI アプリに何も表示されない場合は、 https://circleci.com/docs/ja/2.0/local-cli/[CircleCI CLI] を使用してプロジェクトの設定を検証し、問題の原因となる可能性のある詳細情報を得るようユーザーに通知する必要があります。
* プロキシ内にインストールしている場合、KOTS 管理コンソールはアップグレードされません。 プロキシ設定が削除され、KOTS 管理画面が壊れる原因となります。
* Config files will now be stored in the https://circleci.com/docs/2.0/server-3-install-prerequisites/#object-storage-and-permissions[chosen object store] (e.g., AWS S3, Google Cloud Storage or Minio). Users can run into errors accessing certain pipelines, if these config files are deleted due to retention policies (e.g., AWS S3 Lifecycle).

== リリース 3.3.1

=== 修正点

* サーバーがプロキシ内にインストールされている場合も、ランナーを使用できるようになりました。
* 依存関係のキャッシュが断続的に壊れる原因となっていたバグを修正しました。
* 一部のイメージから古い証明書トラストストアを削除しました。 これらが一部のサーバーにアクセスできない原因となっていることが判明しました。
* GitHub Enterprise を使用する際に、自己署名証明書またはプライベート認証機関に対応するようになりました。
* ランナーの更新に影響を与えていたバグを修正しました。
* サーバーがプロキシ内にインストールされている場合も、SSH 再実行ができるようになりました。
* 廃止予定の `teams` 用 GitHub API エンドポイントが置き換えられました。

=== 既知の問題

* Machine Executor を使用するジョブの SSH による再試行では、プライベート IP アドレスが表示されます。 このため、Machine Executor を使用するジョブの SSH での再試行は、プライベートなインストールでは標準的に機能しますが、パブリックなインストールでは、VPC に VPN を使用するなどして、表示されたプライベート IP にアクセスできるようにする必要があります。
* CircleCI 1.0 のビルドはサポートされていません。 CircleCI 1.0 のビルドを実行した場合、ビルドが実行されない上、アプリ画面上でエラーなどが表示されません。 ビルドを実行しても CircleCI に何も表示されない場合は、 https://circleci.com/docs/ja/2.0/local-cli/[CircleCI CLI] を使用してプロジェクトの設定を検証し、問題の原因となる可能性のある詳細情報を得るようユーザーに通知する必要があります。
* プロキシ内にインストールしている場合、KOTS 管理コンソールはアップグレードされません。 プロキシ設定が削除され、KOTS 管理者コンソールが壊れる原因になります。

== リリース 3.3.0

=== 新機能

* Nomad クライアントの拡張に Nomad Autoscaler が使用できるようになりました。 詳細については、  https://circleci.com/docs/ja/2.0/server-3-install-build-services/#nomad-autoscaler[実行環境のインストール] を参照してください。
* https://circleci.com/docs/ja/2.0/webhooks/[Webhooks] が利用できるようになりました。
* インサイトダッシュボードが利用できるようになりました。
* IRSA (AWS) をオブジェクトストレージの認証キーの代わりに使用できるようになりました。
* ビルド通知を送信するメールアドレスを KOTS 管理者コンソールから設定できるようになりました。
* リバースプロキシを https://github.com/traefik/traefik-helm-chart[Traefik] から https://github.com/Kong/charts[Kong]に変更しました。 しかし、アップグレードの際の中断を最小限に留めるために、Kong   が使用するサービス名への変更はしておりません。 そのため、サービス名は、`circleci-server-traefik` と表示されますが、実際には Kong のサービスです。

=== 修正点

* Vault コンテナの Python を v3 にアップグレードしました。
* https://circleci.com/docs/2.0/server-3-operator-vm-service/#google-cloud-platform[GCP での共有 VPC アーキテクチャの使用に関するドキュメント] を改善しました。
* JVM のヒープサイズが更新され、`output-processor` がポッドメモリ制限の 80% まで使用できるようになりました。

=== 既知の問題

* 変更された Let's Encrypt 証明書での GitHub Enterprise の更新はサポートされていません。
* Let's Encrypt の新しいルート証明書  `isrgrootx1` は信頼できません。
* Machine Executor を使用するジョブの SSH による再試行では、プライベート IP アドレスが表示されます。 このため、Machine Executor を使用するジョブの SSH での再試行は、プライベートなインストールでは標準的に機能しますが、パブリックなインストールでは、VPC に VPN を使用するなどして、表示されたプライベート IP にアクセスできるようにする必要があります。
* 現在、同一の CircleCI Server アカウントで複数の組織が同じ名前のコンテキストを作ることが可能です。 これは、エラーや予期せぬ動作を引き起こす可能性があるため、お控えください。
* CircleCI 1.0 のビルドはサポートされていません。 CircleCI 1.0 のビルドを実行した場合、ビルドが実行されない上、アプリ画面上でエラーなどが表示されません。 ビルドを実行しても CircleCI に何も表示されない場合は、 https://circleci.com/docs/ja/2.0/local-cli/[CircleCI CLI] を使用してプロジェクトの設定を検証し、問題の原因となる可能性のある詳細情報を得るようユーザーに通知する必要があります。
* プロキシ内にインストールしている場合、KOTS 管理コンソールはアップグレードされません。 プロキシ設定が削除され、KOTS 管理者コンソールが壊れる原因になります。
* サーバーがプロキシ内にインストールされている場合、ランナーは使用できません。

== リリース 3.2.2

=== アップグレードに関する注意事項

* https://circleci.com/docs/api/v2/#operation/rerunWorkflow[ワークフローの再実行] のエンドポイントは、`accepted` メッセージではなくワークフロー ID を返すようになりました。

=== 修正点

* TLS は `frontend` の外側で終了するため、`frontend` コンテナから SSL サーバーを完全に削除しました。
* デフォルトの証明書ロジックを KOTS から Helm に移動しました。
* Server v3.x で使用されるビルドエージェントイメージのバージョンを修正しました。 以前のイメージは、ランナーで問題が発生していました。

=== 既知の問題

* Machine Executor を使用するジョブの SSH による再試行では、プライベート IP アドレスが表示されます。 このため、Machine Executor を使用するジョブの SSH での再試行は、 プライベートなインストールでは標準的に機能しますが、パブリックなインストールでは、VPC に VPN を使用するなどして、表示されたプライベート IP にアクセスできるようにする必要があります。
* 現在、同一の CircleCI Server アカウントで複数の組織が同じ名前のコンテキストを作ることが可能です。 これは、エラーや予期せぬ動作を引き起こす可能性があるため、お控えください。
* CircleCI 1.0 のビルドはサポートされていません。 CircleCI 1.0 のビルドを実行した場合、ビルドが実行されない上、アプリ画面上でエラーなどが表示されません。 ビルドを実行しても CircleCI に何も表示されない場合は、 https://circleci.com/docs/ja/2.0/local-cli/[CircleCI CLI] を使用してプロジェクトの設定を検証し、問題の原因となる可能性のある詳細情報を得るようユーザーに通知する必要があります。
* プロキシ内にインストールしている場合、KOTS 管理コンソールはアップグレードされません。 プロキシ設定が削除され、KOTS 管理者コンソールが壊れる原因になります。
* サーバーがプロキシ内にインストールされている場合、ランナーは使用できません。
* Let's Encrypt の証明書を生成できません。 独自の証明書を用意するか、デフォルトの証明書を使用する必要があります。

== リリース 3.2.1

=== アップグレードに関する注意事項

KOTS 管理者コンソールのメニューバーで *Version History* を選択し、CircleCI Server v3.2.0 の **Deploy** をクリックします。

v3.1.x から v3.2.x. に更新するには、まず <<Upgrade notes>> を参照して下さい。

=== 新機能

* GCP 上でご使用で、プライベート VM がサポートされるようになりました。

=== 修正点

* mTLS がデフォルトで無効になりました。
* VM の SSH タイムアウトが 10 分に延長されました。
* プライベート VM がプライベート IP を要求するようになりました。

=== 既知の問題

* Machine Executor を使用するジョブの SSH による再試行では、プライベート IP アドレスが表示されます。 このため、Machine Executor を使用するジョブの SSH での再試行は、 プライベートなインストールでは標準的に機能しますが、パブリックなインストールでは、VPC に VPN を使用するなどして、表示されたプライベート IP にアクセスできるようにする必要があります。
* 現在、同一の CircleCI Server アカウントで複数の組織が同じ名前のコンテキストを作ることが可能です。 これは、エラーや予期せぬ動作を引き起こす可能性があるため、お控えください。
* CircleCI 1.0 のビルドはサポートされていません。 CircleCI 1.0 のビルドを実行した場合、ビルドが実行されない上、アプリ画面上でエラーなどが表示されません。 ビルドを実行しても CircleCI に何も表示されない場合は、 https://circleci.com/docs/ja/2.0/local-cli/[CircleCI CLI] を使用してプロジェクトの設定を検証し、問題の原因となる可能性のある詳細情報を得るようユーザーに通知する必要があります。
* プロキシ内にインストールしている場合、KOTS 管理コンソールはアップグレードされません。 プロキシ設定が削除され、KOTS 管理者コンソールが壊れる原因になります。
* サーバーがプロキシ内にインストールされている場合、ランナーは使用できません。
* Let's Encrypt の証明書を生成できません。 独自の証明書を用意するか、デフォルトの証明書を使用する必要があります。

== リリース 3.2.0

=== アップグレードに関する注意事項

KOTS 管理者コンソールのメニューバーで *Version History* を選択し、CircleCI Server v3.2.0 の **Deploy** をクリックします。

サーバー 3.1.x から 3.2 へのアップグレード時には、PostgreSQL ポッドの変更のためにダウンタイムが発生します。 このアップデートにより 2つの問題が発生する可能性があり、ここではその問題について説明します。

==== PostgreSQL ポッドが  `pending` のまま

アップグレード後に PostgreSQL ポッドが `pending` 状態のままである場合、ポッドを以下の手順で 0 にスケールダウンしてから、再度スケールアップしてください。

PostgreSQL ポッドが `pending` 状態かどうかを確認するには、以下のコマンドを使用します。

```shell
$ kubectl get pod -l app.kubernetes.io/name=postgresql
NAME           READY   STATUS    RESTARTS   AGE
postgresql-0   1/1     Pending   0          3m
```

以下のコマンドにより、データを損失することなくポッドを 0 にスケールダウンし、アプリケーションポッドを終了することができます。

```shell
kubectl scale deployment -l layer=application --replicas 0
```

すべてのアプリケーション層のポッドが終了したら、以下の *いずれか* を実行します。

* KOTS 管理者コンソールからアップデートを再デプロイする、
* *または*、以下の 2 つのコマンドを実行して、ポッドを再デプロイし、サーバーを機能的な状態に戻します。
+
```shell
kubectl scale deployment -l layer=application --replicas 1
```
+
その後、次のコマンドで `output-processor` をスケールアップします。
+
```shell
kubectl scale deployment output-processor --replicas 2

```

==== Traefikのポッドが指定通りに実行されない

アップグレード後に Traefik ポッドが 2 つあることに気付いた場合、新しいポッドが指定通りに実行されるように、古いポッドを見つけて削除する必要があります。

Traefik ポッドのステータスを確認するには、以下にコマンドを使用します。

```shell
$ kubectl get pod -l app=traefik
NAME                                      READY   STATUS    RESTARTS   AGE
circleci-server-traefik-9d6b86fd8-f7n2x   1/1     Running   0          24d
circleci-server-traefik-cf7d4d7f6-6mb5g   1/1     Error     0          3m
```

以下のコマンドで古い Traefik ポッドを削除します。

```shell
kubectl delete pod circleci-server-traefik-<older pod hash>
```

これにより、新しい Traefik ポッドが指定通りに実行されるようになります。

=== 新機能

* 完全なプライベートネットワーク環境でのインストールを必要とするお客様は、KOTS管理コンソールの設定画面からパブリックIPがVMに割り当てられないようにすることができます。 なお、非パブリックIPの設定を有効にした場合、実行中のジョブにSSHアクセスが必要なときは、VPCにVPNを設定するなどの回避策が必要となりますのでご注意ください。
* プロキシ経由でアウトバウンドの通信をしているお客様は、KOTS管理コンソールからプロキシの設定ができるようになりました。 サーバーのプロキシサポートの詳細については、 https://circleci.com/docs/ja/2.0/server-3-operator-proxy/[サーバー 3.xのプロキシ設定] を参照してください。
* マシン実行環境に新たなリソースクラス、サイズ、Executorが追加されました。 具体的には、Arm (medium, large), Linux (medium, large, X large, XX large),Windows (medium, large, XX large)が利用可能となります。
* https://circleci.com/docs/ja/2.0/insights/[インサイトAPI] が、すべてのサーバーのお客様にご利用いただけるようになりました。 ビルドデータやその他のデータを活用して、チームのパフォーマンスや、ビルドやテストの健全性をより良く確認することができます。
* 管理画面を刷新し、インストール手順が更新されました。これにより、サーバーの設定や管理がより簡単になりました。
* VMサービスにカスタムLinux AMIが利用できるようになりました。
* SSL ターミネーションを無効にできるようになりました。 サーバーをファイアウォールの内側に置いている場合、これによりファイアウォールでの SSL ターミネーションが利用できます。
* 永続ボリュームのサイズを制御できるようになりました。 大規模なお客様の場合、初期の永続ボリュームのサイズがデフォルトでは小さすぎる場合がありました。 インストール時に永続ボリュームの設定を行うことができるようになり、必要なお客様にはより簡単に移行していただけます。 詳細については、 https://circleci.com/docs/ja/2.0/server-3-operator-extending-internal-volumes/[内部データベースのボリューム拡張のドキュメント] を参照してください。
* https://github.com/CircleCI-Public/server-terraform/blob/main/nomad-aws/main.tf[nomad client terraform] に Nomad のオートスケーリングの例を追加しました。
* 「安全でない」ビルド成果物の提供可否が選択できるようになりました。 以前はこのオプションは隠されており、安全ではない可能性のあるアーティファクトはプレーンテキストとしてレンダリングされていました。 詳細については、 https://circleci.com/docs/ja/2.0/server-3-operator-build-artifacts/[CircleCI Server v3.x ビルド アーティファクト] を参照してください。

=== 修正点

* デフォルトの Windows Executor が記載と異なっていました。 サイズをドキュメントの記載やクラウド版に合わせて大きくしました。

=== 既知の問題

* KOTS 管理者の設定では、セットアップ中 Nomad mTLS を誤って `有効` に設定します。 Nomad クライアントがデプロイされるまで、 mTLS が `無効` になっている必要があります。
* Machine Executor を使用するジョブの SSH による再試行では、プライベート IP アドレスが表示されます。 このため、Machine Executor を使用するジョブの SSH での再試行は、 プライベートなインストールでは標準的に機能します。 しかし、パブリックなインストールでは、VPC に VPN を使用するなどして、表示されたプライベート IP にアクセスできるようにする必要があります。
* 現在、同一の CircleCI Server アカウントで複数の組織が同じ名前のコンテキストを作ることが可能です。 これは、エラーや予期せぬ動作を引き起こす可能性があるため、お控えください。
* CircleCI 1.0 のビルドはサポートされていません。 CircleCI 1.0 のビルドを実行した場合、ビルドが実行されない上、アプリ画面上でエラーなどが表示されません。 ビルドを実行しても CircleCI アプリに何も表示されない場合は、 https://circleci.com/docs/ja/2.0/local-cli/[CircleCI CLI] を使用してプロジェクトの設定を検証し、問題の原因となる可能性のある詳細情報を得るようユーザーに通知する必要があります。
* プロキシ内にインストールしている場合、KOTS 管理コンソールはアップグレードされません。 プロキシ設定が削除され、KOTS 管理者コンソールが壊れる原因になります。
* サーバーがプロキシ内にインストールされている場合、ランナーは使用できません。
* Let's Encrypt の証明書を生成できません。 独自の証明書を用意するか、デフォルトの証明書を使用する必要があります。

== リリース 3.1.0

=== アップグレードに関する注意事項

IMPORTANT: 本リリースでは、`frontend-external` ロードバランサーが廃止されました。 今後、受信トラフィックはすべて、`traefik` ロードバランサーにより処理されます。 以前の 3.x バージョンからアップデートする場合、`frontend-external` ロードバランサーを参照する DNS レコードを、`circleci-server-traefik` ロードバランサーを参照するように更新する必要があります。 Traefik ロードバランサーの外部 IP アドレスまたは DNS 名は、クラスタにアクセス可能なターミナルで `kubectl get svc/circleci-server-traefik` を実行することで取得できます。

DNS レコードを更新して既存の CircleCI Server をアップグレードするには、次の手順を実施してください。

. 上述の方法を実行して、Traefik ロードバランサーの外部 IP アドレスまたは DNS 名を確認します。または、`app.<your domain name>`  が Traefik ロードバランサーを既に参照しているのであれば、その DNS A レコードを確認します。
. 既存の CircleCI Server のドメイン名を参照している DNS A レコードを見つけます (`アプリ` のサブドメインを参照しているものではないことに注意してください)。
. A レコードを、`アプリ` のサブドメインのレコードと同じ様に Traefik ロード バランサーを参照するように編集します。 DNS サービスによっては、編集結果が反映されるまで数分かかりる場合があります。

次に、KOTS 管理者コンソールダッシュボードのメニューバーで  *Version History* を選択し、CircleCI Server v3.1.0 の **Deploy** をクリックします。

=== 新機能

* Telegraf のプラグインをサーバーに追加してカスタマイズすることにより、例えば Datadog のようなサードパーティのモニタリングソリューションを使用できるようになりました。 詳しくは、 https://circleci.com/docs/ja/2.0/server-3-operator-metrics-and-monitoring/[メトリクスと監視] をご覧ください。
* 完全にプライベートな環境にインストールしたいお客様のために、プライベートロードバランサーのみを使用するオプションが導入されました。 詳細については、 https://circleci.com/docs/ja/2.0/server-3-operator-load-balancers/[ロードバランサー] のガイドをご覧ください。
* Server 3.xは、ビルドの成果物、テスト結果、その他の状態をオブジェクトストレージに保管します。 S3互換のあらゆるストレージとGoogle Cloud Storageをサポートしています。 詳細については、 https://circleci.com/docs/ja/2.0/server-3-install/[インストールガイド] を参照してください。
* セットアップワークフローを利用した動的な設定(Dynamic Config)が、サーバーで利用できるようになりました。 詳細については、 https://circleci.com/blog/introducing-dynamic-config-via-setup-workflows/[ブログ記事] および https://circleci.com/docs/ja/2.0/dynamic-config/[ダイナミックコンフィグ] をご覧ください。
* ランナーがサーバーで利用可能となりました。 インストール手順などの詳細については、 https://circleci.com/docs/ja/2.0/runner-overview/?section=executors-and-images[ランナーに関するドキュメント] をご覧ください。 Runnerを使うことで、サーバーのインストール時にmacOSの実行環境を使用したり、プライベートデータセンターにサーバーを設置しているお客様がVMサービス機能を利用できるようになります。
* フロントエンドのロードバランサーが廃止され、代わりにIngressリソースとTraefik Ingressコントローラが使用されるようになりました。 これは、DNSの再設定を必要とする変更です。 詳細と手順については、https://circleci.com/docs/ja/2.0/server-3-whats-new/#release-3-1-0[CircleCI Server の What's new] のページ を参照してください。
* 以下のサービスが外部化できるようになりました。 設定方法については、https://circleci.com/docs/ja/2.0/server-3-install/[Server v3.x インストールガイド]をご覧ください。
** Postgres
** MongoDB
** Vault
* バックアップ＆復元機能が利用できるようになりました。 詳細については、 https://circleci.com/docs/ja/2.0/server-3-operator-backup-and-restore/[バックアップと復元] をご覧ください。
* クラスタのヘルスチェックと使用状況を監視するためのPrometheusがサーバにデフォルトで導入されました。 Prometheus の管理と設定は KOTS 管理者コンソールで行えます。 詳細については、 https://circleci.com/docs/ja/2.0/server-3-operator-metrics-and-monitoring/[メトリクスと監視] をご覧ください。
* 2XLリソースクラスをサポートするようになりました。 大きいリソースクラスを使用する場合、Nomad クラスタもそれに合わせて十分なサイズにする必要があります。
* ビルドアーティファクトとテスト結果のライフサイクルを KOTS 管理者コンソールの **Storage Object Expiry** で設定できるようになりました。また、期限切れを無効にしてアーティファクトとテスト結果を無期限に保持するオプションも追加されました。

=== 修正点

* CircleCI のサポートバンドルにシークレットが漏れる原因となっていた一連のバグを修正しました。
** サードパーティ製のバグが原因で、秘密情報を誤って部分的に書き込むケースがありました。
** PostgresSQL により標準出力にシークレットが出力されていました。
** いくつかのCircleCIサービスが秘密情報を記録していました。
* Nomad Terraform モジュールのネットワークセキュリティが強化されました。
* Terraform v0.15.0以降に対応しました。
* 最新バージョンのTerraformでサポートされている機能を使用するようにインストールスクリプトを更新しました。
* マシンの大規模なビルドが誤ったマシンタイプで実行される原因となっていたバグを修正しました。 マシンの大規模なビルドは、正しいクラス (vCPU 4 つ、15GB RAM) で実行されるようになりました。
* Vaultクライアントトークンの有効期限が切れると、コンテクストサービスが失敗するというバグを修正しました。
* `legacy-notifier` が準備完了を早期に報告する原因となっていたバグを修正しました。
* すべてのサービスにおいて、JVMのヒープサイズパラメータが削除されました。 ヒープサイズは、メモリ制限の半分に設定されます。
* 以前は、再起動が必要となっていた、ネットワーク設定と証明書の変更が、Traefikによって自動的に反映されるようになりました。 これまでは、変更後に再起動が必要でした。
* CPUとメモリーの最低必要条件が変更になりました。 新しい値については、https://circleci.com/docs/ja/2.0/server-3-install-prerequisites/[インストールの前提条件] をご覧ください。

=== 既知の問題

* 現在、同一の CircleCI Server アカウントで複数の組織が同じ名前のコンテキストを作ることが可能です。 これは、エラーや予期せぬ動作を引き起こす可能性があるため、お控えください。
* CircleCI 1.0 のビルドはサポートされていません。 CircleCI 1.0 のビルドを実行した場合、ビルドが実行されない上、アプリ画面上でエラーなどが表示されません。 ビルドを実行しても CircleCI アプリに何も表示されない場合は、 https://circleci.com/docs/ja/2.0/local-cli/[CircleCI CLI] を使用してプロジェクトの設定を検証し、問題の原因となる可能性のある詳細情報を得るようユーザーに通知する必要があります。

== リリース 3.0.2

- 30日後にアーティファクトが消えてしまうバグを修正しました。 デフォルトの保存期間が30日に設定されていましたが、これを無制限に変更しました。 これに伴って、KOTS管理コンソールのオプションでアーティファクトの保存期間を設定できるようになりました。
- KOTS でフロントエンドの TLS 証明書を更新した後、Traefik Podを手動で再起動しなければならないバグを修正しました。 今後、最初の KOTS デプロイ後に TLS 証明書が更新されると、Traefik ポッドは自動的に再起動されます。
- ポッドがメモリ不足になりクラッシュする `builds-service` のバグを修正しました。

== リリース 3.0.1

- 以前のバージョンは脆弱性のある PsExec を使用していたため、`build_agent` の `バージョン` が更新されました。
- GitHub でのチェックが重複する問題を受け、`output-processor` の環境変数が変更されました。
- Flyway が管理する順不同のデータベース移行に対応するため、`vm-service` のデプロイ設定が変更されました。

ifndef::pdf[]

== 次に読む

CircleCl Server v3.x の詳しい情報については、以下をご覧ください。

* https://circleci.com/docs/ja/2.0/server-3-overview[Server 3.x の概要]
* https://circleci.com/docs/ja/2.0/server-3-install-prerequisites[Server 3.x のインストール]
* https://circleci.com/docs/ja/2.0/server-3-install-migration[Server 3.x への移行]
* https://circleci.com/docs/ja/2.0/server-3-operator-overview[Server 3.x の運用]
+
endif::pdf[]<|MERGE_RESOLUTION|>--- conflicted
+++ resolved
@@ -1,8 +1,4 @@
 ---
-<<<<<<< HEAD
-
-=======
->>>>>>> 18203693
 description: "CiecleCI Server 3.x の一般公開が開始されました。 CircleCI Server 3.x では、Orb、ワークフローのスケジュール実行、マトリックス ジョブといった CircleCI の最新機能をご利用いただけます。"
 version:
 - Server v3.x
