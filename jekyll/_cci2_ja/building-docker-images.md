---
layout: classic-docs
title: "Docker コマンドの実行手順"
short-title: "Docker コマンドの実行手順"
description: "Docker イメージをビルドし、リモート サービスにアクセスする方法"
order: 55
version:
  - Cloud
  - Server v3.x
  - Server v2.x
---

他の場所にデプロイしたり、高度なテストを行ったりするための Docker イメージのビルド方法や、リモート Docker 環境でサービスを開始する方法について説明します。

* 目次
{:toc}

## 概要
{: #overview }

デプロイする Docker イメージを作成するには、セキュリティのために各ビルドに独立した環境を作成する特別な `setup_remote_docker` キーを使用する必要があります。 この環境はリモートで、完全に隔離され、Docker コマンドを実行するように構成されています。 ジョブで `docker` または `docker-compose` のコマンドが必要な場合は、`.circleci/config.yml` に `setup_remote_docker` ステップを追加します。

```yaml
jobs:
  build:
    steps:
      # ... アプリのビルド・テストに関する記述 ...

      - setup_remote_docker:
          version: 19.03.13
```

`setup_remote_docker` が実行されるとリモート環境が作成され、現在の[プライマリ コンテナ]({{ site.baseurl }}/2.0/glossary/#primary-container)は、それを使用するように構成されます。 これで、使用するすべての Docker 関連コマンドが、この新しい環境で安全に実行されます。

**注:** `setup_remote_docker` キーは、プライマリ Executor を *Docker コンテナ*とするよう指定した設定ファイルで使用することが想定されています。 Executor が `machine` または `macos` の場合 (および設定ファイルで Docker コマンドを使用する場合)、`setup_remote_docker` キーを使用する必要は**ありません**。

### 仕様
{: #specifications }
{:.no_toc}

The Remote Docker Environment has the following technical specifications (for CircleCI server installations, contact the systems administrator for specifications):

| CPU 数 | プロセッサー                    | RAM  | HD    |
| ----- | ------------------------- | ---- | ----- |
| 2     | Intel(R) Xeon(R) @ 2.3GHz | 8 GB | 100GB |
{: class="table table-striped"}

### 例
{: #example }
{:.no_toc}

以下の例では、`machine`を使って、デフォルトのイメージで Docker イメージを構築する方法を示しています - この場合、リモートDocker を使用する必要はありません。

```yaml
version: 2
jobs:
 build:
   machine: true
   steps:
     - checkout
     # UI に格納された認証情報とプライベート Docker イメージを
     # 使用して、固有 DB を開始します。
     - run: |
         echo "$DOCKER_PASS" | docker login --username $DOCKER_USER --password-stdin
         docker run -d --name db company/proprietary-db:1.2.3

     # アプリケーション イメージをビルドします。
     - run: docker build -t company/app:$CIRCLE_BRANCH .

     # イメージをデプロイします。
     - run: docker push company/app:$CIRCLE_BRANCH
```

以下の例では、Docker Executorを使用して、リモートDockerで、[Docker のデモ プロジェクト](https://github.com/CircleCI-Public/circleci-demo-docker)の Docker イメージを構築してデプロイしています。

<<<<<<< HEAD
<!-- markdownlint-disable MD046 -->
{% highlight yaml %}
version: 2.1 jobs: build: docker: - image: cimg/go:1.17 auth: username: mydockerhub-user password: $DOCKERHUB_PASSWORD  # context / project UI env-var reference steps: - checkout # ... steps for building/testing app ...
=======
```yml
version: 2.1
jobs:
  build:
    docker:
      - image: cimg/go:1.17
        auth:
          username: mydockerhub-user
          password: $DOCKERHUB_PASSWORD  # コンテキスト/プロジェクト UI 環境変数の参照
    steps:
      - checkout
      # ... アプリのビルド・テストに関する記述 ...
>>>>>>> edd50140

      - setup_remote_docker:
          version: 19.03.13
          docker_layer_caching: true

      # Docker イメージをビルドしプッシュします。

      - run: |
          TAG=0.1.$CIRCLE_BUILD_NUM
          docker build -t CircleCI-Public/circleci-demo-docker:$TAG .
          echo $DOCKER_PASS | docker login -u $DOCKER_USER --password-stdin
          docker push CircleCI-Public/circleci-demo-docker:$TAG
```

**注:** Docker Executor 用の [CircleCI ビルド済み Docker イメージ](https://circleci.com/docs/2.0/circleci-images/) には、Docker CLI がプリインストールされています。 Docker CLI がインストールされていないサードパーティーのイメージをプライマリコンテナで使用する場合は、`docker` コマンドを実行する前に、ジョブの一部として [Docker CLI をインストールする必要があります。](https://docs.docker.com/install/#supported-platforms)

```yml
      # Alpine ベースのイメージに APK でインストールします。
      - run:
          name: Docker クライアントのインストール
          command: apk add docker-cli
```

ビルド中に何が行われているのか詳しく見てみましょう。

1. すべてのコマンドが[プライマリ コンテナ]({{ site.baseurl }}/2.0/glossary/#primary-container)で実行されます。 (5 行目)
2. `setup_remote_docker` が呼び出されると、新しいリモート環境が作成され、それを使用するようにプライマリ コンテナが構成されます。 Docker 関連のコマンドもすべてプライマリ コンテナで実行されますが、イメージのビルドおよびプッシュとコンテナの実行はリモート Docker エンジン内で行われます。 (10 行目)
3. ここで [Docker レイヤーキャッシュ (DLC) ]({{ site.baseurl }}/2.0/glossary/#docker-layer-caching)を有効化し、イメージのビルドを高速化します。
4. プロジェクト環境変数を使用して、Docker ハブ の認証情報を格納します。 (17 行目)

## Docker のバージョン
{: #docker-version }

ジョブで特定の Docker バージョンが必要な場合は、`version` 属性でバージョンを設定できます。

```yml
      - setup_remote_docker:
        version: 19.03.13
```

CircleCI は複数の Docker バージョンをサポートしています。 サポートされているバージョンは以下のとおりです。

- `20.10.11`
- `20.10.7`
- `20.10.6`
- `20.10.2`
- `19.03.14`
- `19.03.13`
- `19.03.12`
- `19.03.8`
- `18.09.3`
- `17.09.0-ce` (デフォルト)

<!---
Consult the [Stable releases](https://download.docker.com/linux/static/stable/x86_64/) or [Edge releases](https://download.docker.com/linux/static/edge/x86_64/) for the full list of supported versions.
--->

**Note:** The `version` key is not currently supported on CircleCI server installations. お使いのリモート Docker 環境にインストールされている Docker バージョンについては、システム管理者にお問い合わせください。

## 環境の分離
{: #separation-of-environments }
ジョブと[リモート Docker]({{ site.baseurl }}/2.0/glossary/#remote-docker) は、独立した環境で実行されます。 したがって、ジョブ実行用に指定している Docker コンテナは、リモート Docker で実行されているコンテナと直接やり取りできません。

### サービスへのアクセス
{: #accessing-services }
{:.no_toc}

リモート Docker でサービスを開始してプライマリ コンテナから直接 ping することや、リモート Docker 内のサービスに ping できるプライマリ コンテナを開始することは**できません**。 これを解決するには、リモート Docker から同じコンテナを通してサービスとやり取りする必要があります。

```yml
#...
      - run:
          name: "サービスの開始および実行チェック"
          command: |
            docker run -d --name my-app my-app
            docker exec my-app curl --retry 10 --retry-connrefused http://localhost:8080
#...
```

同じネットワーク内で動作する別のコンテナをターゲット コンテナとして使用する方法もあります。

```yml
#...
      - run: |
          docker run -d --name my-app my-app
          docker run --network container:my-app appropriate/curl --retry 10 --retry-connrefused http://localhost:8080
#...
```

### フォルダーのマウント
{: #mounting-folders }
{:.no_toc}

ジョブ空間からリモート Docker 内のコンテナにボリュームをマウントすること (およびその逆) は**できません**。 `docker cp` コマンドを使用して、この 2 つの環境間でファイルを転送することは可能です。 たとえば以下のように、ソース コードから設定ファイルを使用してリモート Docker でコンテナを開始します。

```yml
- run: |
    # 設定ファイルとボリュームを保持するダミー コンテナを作成します。
    docker create -v /cfg --name configs alpine:3.4 /bin/true
    # このボリュームに設定ファイルをコピーします。
    docker cp path/in/your/source/code/app_config.yml configs:/cfg
    # このボリュームを使用してアプリケーション コンテナを開始します。
    docker run --volumes-from configs app-image:1.2.3
```

同様に、保存する必要があるアーティファクトをアプリケーションが生成する場合は、以下のようにリモート Docker からコピーできます。

```yml
run: |
  # アプリケーションとコンテナを開始します。
  # <code>--rm</code> オプションは使用しません (使用すると、終了時にコンテナが強制終了されます)。
  docker run --name app app-image:1.2.3
```

また、https://github.com/outstand/docker-dockup やバックアップおよびリストア用の同様のイメージを使って、以下の例のようにコンテナをスピンアップさせることも可能です。 `circle-dockup.yml` の設定例:

```yml
version: '2'
services:
 bundler-cache:
   image: outstand/dockup:latest
   command: restore
   container_name: bundler-cache
   tty: true
   environment:
     COMPRESS: 'false'
   volumes:
     - bundler-data:/source/bundler-data
```

次に、以下の CircleCI `.circleci/config.yml` スニペットで `bundler-cache` コンテナにデータを挿入し、バックアップを行います。

{% raw %}
```yml
# CircleCI キャッシュから bundler-data コンテナにデータを挿入します。

- restore_cache:
    keys:
      - v4-bundler-cache-{{ arch }}-{{ .Branch }}-{{ checksum "Gemfile.lock" }}
      - v4-bundler-cache-{{ arch }}-{{ .Branch }}
      - v4-bundler-cache-{{ arch }}
- run:
    name: Docker ボリュームへの Bundler キャッシュの復元
    command: |
      NAME=bundler-cache
      CACHE_PATH=~/bundler-cache
      set -x
      mkdir -p $CACHE_PATH
      docker-compose -f docker-compose.yml -f docker/circle-dockup.yml up --no-start $NAME
      docker cp $CACHE_PATH/. $NAME:/backup
      docker-compose -f docker-compose.yml -f docker/circle-dockup.yml up --no-recreate $NAME
      docker rm -f $NAME

# 同じボリュームを CircleCI キャッシュにバックアップします。
- run:
    name: Docker ボリュームからの Bundler キャッシュのバックアップ
    command: |
      NAME=bundler-cache
      CACHE_PATH=~/bundler-cache
      set -x
      docker-compose -f docker-compose.yml -f docker/circle-dockup.yml run --name $NAME $NAME backup
      docker cp $NAME:/backup/. $CACHE_PATH
      docker rm -f $NAME
- save_cache:
    key: v4-bundler-cache-{{ arch }}-{{ .Branch }}-{{ checksum "Gemfile.lock" }}
    paths:
      - ~/bundler-cache
```
{% endraw %}

### リモート Docker 環境へのアクセス
{: #accessing-the-remote-docker-environment }

リモート Docker 環境が起動されると、SSH エイリアスが作成され、リモート Docker 仮想マシンに対して SSH 接続できます。 SSH 接続は、ビルドをデバッグする場合や、Docker または VM ファイルシステムの構成を変更する場合に便利です。 リモート Docker 仮想マシンに SSH 接続するには、プロジェクトを構成するジョブ ステップ内で、または SSH 再実行中に、以下を実行します。

```shell
ssh remote-docker
```

**注:** 上記の例は、`docker` Executor で動作しないボリューム マウントを使用する方法を示しています。 この他に、ボリューム マウントが動作する `machine` Executor を使用する方法もあります。

この例は、ryansch のご協力によって作成されました。

## 関連項目
{: #see-also }

[プライマリ コンテナ]({{ site.baseurl }}/ja/2.0/docker-layer-caching/)

[Docker レイヤー キャッシュ]({{ site.baseurl }}/ja/2.0/glossary/#job-space)

[プライマリ コンテナ]({{ site.baseurl }}/ja/2.0/glossary/#primary-container)

[Docker レイヤー キャッシュ]({{ site.baseurl }}/ja/2.0/glossary/#docker-layer-caching)<|MERGE_RESOLUTION|>--- conflicted
+++ resolved
@@ -73,11 +73,6 @@
 
 以下の例では、Docker Executorを使用して、リモートDockerで、[Docker のデモ プロジェクト](https://github.com/CircleCI-Public/circleci-demo-docker)の Docker イメージを構築してデプロイしています。
 
-<<<<<<< HEAD
-<!-- markdownlint-disable MD046 -->
-{% highlight yaml %}
-version: 2.1 jobs: build: docker: - image: cimg/go:1.17 auth: username: mydockerhub-user password: $DOCKERHUB_PASSWORD  # context / project UI env-var reference steps: - checkout # ... steps for building/testing app ...
-=======
 ```yml
 version: 2.1
 jobs:
@@ -90,7 +85,6 @@
     steps:
       - checkout
       # ... アプリのビルド・テストに関する記述 ...
->>>>>>> edd50140
 
       - setup_remote_docker:
           version: 19.03.13
