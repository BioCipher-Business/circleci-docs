--- conflicted
+++ resolved
@@ -391,13 +391,10 @@
 {: #bundler-ruby }
 {:.no_toc}
 
-<<<<<<< HEAD
-**Safe to Use Partial Cache Restoration?** Yes.
+**Safe to Use Partial Cache Restoration?** 
+Yes (with caution).
 
 Since Bundler uses system gems that are not explicitly specified, it is non-deterministic, and partial cache restoration can be unreliable.
-=======
-Bundler では、明示的に指定されないシステム gem が使用されるため、確定的でなく、部分キャッシュ リストアの信頼性が低下することがあります。
->>>>>>> ca6f307b
 
 Since Bundler uses system gems that are not explicitly specified, it is non-deterministic, and partial cache restoration can be unreliable.
 
