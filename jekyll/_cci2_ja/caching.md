--- conflicted
+++ resolved
@@ -351,255 +351,6 @@
 
 {% endraw %}
 
-<<<<<<< HEAD
-=======
-### 部分的な依存関係キャッシュの使用方法
-{: #partial-dependency-caching-strategies }
-{:.no_toc}
-
-依存関係管理ツールの中には、部分的にリストアされた依存関係ツリー上へのインストールを正しく処理できないものがあります。
-
-{% raw %}
-
-```yaml
-steps:
-  - restore_cache:
-      keys:
-        - gem-cache-{{ arch }}-{{ .Branch }}-{{ checksum "Gemfile.lock" }}
-        - gem-cache-{{ arch }}-{{ .Branch }}
-        - gem-cache
-```
-{% endraw %}
-
-上の例では、2 番目または 3 番目のキャッシュキーによって依存関係ツリーが部分的にリストアされた場合に、依存関係管理ツールによっては古い依存関係ツリーの上に誤ってインストールを行ってしまいます。
-
-カスケードフォールバックの代わりに、以下のように単一バージョンのプレフィックスが付いたキャッシュ キーを使用することで、動作の信頼性が高まります。
-
-{% raw %}
-
-```yaml
-steps:
-  - restore_cache:
-      keys:
-        - v1-gem-cache-{{ arch }}-{{ .Branch }}-{{ checksum "Gemfile.lock" }}
-```
-
-{% endraw %}
-
-キャッシュは変更不可なので、この方法でバージョン番号を増やすことで、すべてのキャッシュを再生成できます。 この方法は、以下のような場合に便利です。
-
-- `npm` などの依存関係管理ツールのバージョンを変更した場合
-- Ruby などの言語のバージョンを変更した場合
-- プロジェクトに依存関係を追加または削除した場合
-
-依存関係の部分キャッシュの信頼性については、依存関係管理ツールに左右されます。 以下に、一般的な依存関係管理ツールについて、推奨される部分キャッシュの使用方法をその理由と共に示します。
-
-#### Bundler (Ruby)
-{: #bundler-ruby }
-{:.no_toc}
-
-**部分キャッシュリストアを使用しても安全でしょうか？**
-はい。ただし、注意点があります。
-
-Bundler では、明示的に指定されないシステム gem が使用されるため、確定的でなく、部分キャッシュリストアの信頼性が低下することがあります。
-
-この問題を解決するには、キャッシュから依存関係をリストアする前に Bundler をクリーンアップするステップを追加します。
-
-{% raw %}
-
-```yaml
-steps:
-  - restore_cache:
-      keys:
-        # ロック ファイルが変更されたら、パターンが一致する範囲を少しずつ広げてキャッシュをリストアします
-        - gradle-repo-v1-{{ .Branch }}-{{ checksum "dependencies.lockfile" }}
-        - gradle-repo-v1-{{ .Branch }}-
-        - gradle-repo-v1-
-  - save_cache:
-      paths:
-        - ~/.gradle
-      key: gradle-repo-v1-{{ .Branch }}-{{ checksum "dependencies.lockfile" }}
-```
-
-{% endraw %}
-
-#### Gradle (Java)
-{: #gradle-java }
-{:.no_toc}
-
-**部分キャッシュリストアを使用しても安全でしょうか？**
-はい。
-
-Gradle リポジトリは、規模が大きく、一元化や共有が行われることが想定されています。 生成されたアーティファクトのクラスパスに実際に追加されるライブラリに影響を与えることなく、一部のキャッシュをリストアできます。
-
-{% raw %}
-
-```yaml
-steps:
-  - restore_cache:
-      keys:
-        # ロック ファイルが変更されたら、パターンが一致する範囲を少しずつ広げてキャッシュをリストアします
-        - gradle-repo-v1-{{ .Branch }}-{{ checksum "dependencies.lockfile" }}
-        - gradle-repo-v1-{{ .Branch }}-
-        - gradle-repo-v1-
-  - save_cache:
-      paths:
-        - ~/.gradle
-      key: gradle-repo-v1-{{ .Branch }}-{{ checksum "dependencies.lockfile" }}
-```
-
-{% endraw %}
-
-#### Maven (Java) および Leiningen (Clojure)
-{: #maven-java-and-leiningen-clojure }
-{:.no_toc}
-
-**部分キャッシュリストアを使用しても安全でしょうか？**
-はい。
-
-Maven リポジトリは、規模が大きく、一元化や共有が行われることが想定されています。 生成されたアーティファクトのクラスパスに実際に追加されるライブラリに影響を与えることなく、一部のキャッシュをリストアできます。
-
-Leiningen も内部で Maven を利用しているため、同様に動作します。
-
-{% raw %}
-
-```yaml
-steps:
-  - restore_cache:
-      keys:
-        # ロック ファイルが変更されたら、パターンが一致する範囲を少しずつ広げてキャッシュをリストアします
-        - maven-repo-v1-{{ .Branch }}-{{ checksum "pom.xml" }}
-        - maven-repo-v1-{{ .Branch }}-
-        - maven-repo-v1-
-  - save_cache:
-      paths:
-        - ~/.m2
-      key: maven-repo-v1-{{ .Branch }}-{{ checksum "pom.xml" }}
-```
-
-{% endraw %}
-
-#### npm (Node)
-{: #npm-node }
-{:.no_toc}
-
-**部分キャッシュ リストアを使用しても安全でしょうか？**
-はい。 ただし、NPM5 以降を使用する必要があります。
-
-NPM5 以降でロック ファイルを使用すると、部分キャッシュ リストアを安全に行うことができます。
-
-{% raw %}
-
-```yaml
-steps:
-  - restore_cache:
-      keys:
-        # ロック ファイルが変更されたら、パターンが一致する範囲を少しずつ広げてキャッシュをリストアします
-        - node-v1-{{ .Branch }}-{{ checksum "package-lock.json" }}
-        - node-v1-{{ .Branch }}-
-        - node-v1-
-  - save_cache:
-      paths:
-        - ~/usr/local/lib/node_modules  # 場所は npm のバージョンによって異なります
-      key: node-v1-{{ .Branch }}-{{ checksum "package-lock.json" }}
-```
-
-{% endraw %}
-
-#### pip (Python)
-{: #pip-python }
-{:.no_toc}
-
-**部分キャッシュ リストアを使用しても安全でしょうか？**
-はい。ただし、Pipenv を使用する必要があります。
-
-Pip では、`requirements.txt` で明示的に指定されていないファイルを使用できます。 [Pipenv](https://docs.pipenv.org/) を使用するには、ロック ファイルでバージョンを明示的に指定する必要があります。
-
-{% raw %}
-
-```yaml
-steps:
-  - restore_cache:
-      keys:
-        # ロック ファイルが変更されたら、パターンが一致する範囲を少しずつ広げてキャッシュをリストアします
-        - pip-packages-v1-{{ .Branch }}-{{ checksum "Pipfile.lock" }}
-        - pip-packages-v1-{{ .Branch }}-
-        - pip-packages-v1-
-  - save_cache:
-      paths:
-        - ~/.local/share/virtualenvs/venv  # このパスは、pipenv が virtualenv を作成する場所によって異なります
-      key: pip-packages-v1-{{ .Branch }}-{{ checksum "Pipfile.lock" }}
-```
-
-{% endraw %}
-
-#### Yarn (Node)
-{: #yarn-node }
-{:.no_toc}
-
-**部分キャッシュリストアを使用しても安全でしょうか？**
-はい。
-
-Yarn では、部分キャッシュリストアを行えるように、元からロックファイルが使用されています。
-
-{% raw %}
-
-```yaml
-steps:
-  - restore_cache:
-      keys:
-        # ロック ファイルが変更されたら、パターンが一致する範囲を少しずつ広げてキャッシュをリストアします
-        - yarn-packages-v1-{{ .Branch }}-{{ checksum "yarn.lock" }}
-        - yarn-packages-v1-{{ .Branch }}-
-        - yarn-packages-v1-
-  - save_cache:
-      paths:
-        - ~/.cache/yarn
-      key: yarn-packages-v1-{{ .Branch }}-{{ checksum "yarn.lock" }}
-```
-
-以下の 2 つの理由から、`yarn --frozen-lockfile --cache-folder ~/.cache/yarn` を使うことをお勧めします。
-
-1) `--frozen-lockfile` を指定すると新しいロックファイルが作成されるので、既存のロックファイルの変更を防止できます。 これにより、チェックサムが保たれ、依存関係が開発環境のものと完全に一致します。
-
-2) デフォルトのキャッシュの保存場所は OS によって異なります。 `--cache-folder ~.cache/yarn` により、目的のキャッシュの保存場所を明示的に指定できます。
-
-{% endraw %}
-
-## キャッシュ戦略のトレードオフ
-{: #caching-strategy-tradeoffs }
-
-使用言語のビルド ツールが依存関係を難なく処理できる場合は、ゼロキャッシュリストアよりも部分キャッシュリストアの方がパフォーマンス上は有利です。 ゼロキャッシュリストアでは、依存関係をすべて再インストールしなければならないため、パフォーマンスが低下することがあります。 これを避けるためには、一から作り直すのではなく、依存関係の大部分を古いキャッシュからリストアする方法が有効です。
-
-一方、それ以外の言語では、部分キャッシュリストアを実行すると、宣言された依存関係と矛盾するコード依存関係が作成されるリスクがあり、キャッシュなしでビルドを実行するまでその矛盾は解決されません。 依存関係が頻繁に変更されない場合は、ゼロ キャッシュリストアキーをリストの最初に配置してみてください。
-
-次に時間の経過に伴うコストを追跡します。 時間の経過に伴いゼロキャッシュリストア (*キャッシュミス*) のパフォーマンスコストが大幅に増加することがわかった場合には、部分キャッシュリストアキーの追加を検討してください。
-
-キャッシュをリストアするためのキーを複数列挙すると、部分キャッシュがヒットする可能性が高くなります。 ただし、より広範囲に `restore_cache` の対象が広がることで、さらに多くの混乱を招く危険性もあります。 たとえば、アップグレードしたブランチに Node v6 の依存関係がある一方で、他のブランチでは Node v5 の依存関係が使用されている場合は、他のブランチを検索する `restore_cache` ステップで、アップグレードしたブランチとは互換性がない依存関係がリストアされる可能性があります。
-
-### ロックファイルの使用
-{: #using-a-lock-file }
-{:.no_toc}
-
-依存関係管理ツールが扱う Lock ファイル (`Gemfile.lock` や `yarn.lock` など) のチェックサムは、キャッシュキーに適しています。
-
-また、`ls -laR your-deps-dir > deps_checksum` を実行し、{% raw %}`{{ checksum "deps_checksum" }}`{% endraw %} で参照するという方法もあります。 たとえば、Python で `requirements.txt` ファイルのチェックサムよりも限定的なキャッシュを取得するには、プロジェクト ルート `venv` の virtualenv 内に依存関係をインストールし、`ls -laR venv > python_deps_checksum` を実行します。
-
-### 言語ごとに異なるキャッシュを使用する
-{: #using-multiple-caches-for-different-languages }
-{:.no_toc}
-
-ジョブを複数のキャッシュに分割することで、キャッシュミスのコストを抑制できます。 異なるキーを使用して複数の `restore_cache` ステップを指定することで、各キャッシュのサイズを小さくし、キャッシュ ミスによるパフォーマンスへの影響を抑えることができます。 それぞれの依存関係管理ツールによるファイルの保存方法、ファイルのアップグレード方法、および依存関係のチェック方法がわかっている場合は、言語ごとに (npm、pip、bundler) キャッシュを分割することを検討してください。
-
-### 高コストのステップのキャッシュ
-{: #caching-expensive-steps }
-{:.no_toc}
-
-言語やフレームワークによっては、キャッシュ可能で、キャッシュする方が望ましいものの、大きなコストがかかるステップがあります。 たとえば、Scala や Elixir では、コンパイル ステップをキャッシュすることで、効率が大幅に向上します。 Rails の開発者も、フロントエンドのアセットをキャッシュするとパフォーマンスが大幅に向上することをご存じでしょう。
-
-すべてをキャッシュするのではなく、コンパイルのようなコストがかかるステップをキャッシュすることを*お勧めします*。
-
->>>>>>> edd50140
 ## ソースのキャッシュ
 {: #source-caching }
 
