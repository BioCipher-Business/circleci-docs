---
layout: classic-docs
title: "GPU 実行環境の使用"
description: "GPU 実行環境で実行するジョブの設定方法を説明します。"
version:
  - クラウド
plan:
  - Scale
---

<<<<<<< HEAD
You can run your jobs in the GPU execution environment, using either Windows or Linux virtual machines, for access to Nvidia GPUs for specialized workloads.
=======
[server-gpu]: {{ site.baseurl }}/ja/gpu/
>>>>>>> de0fd5ee

To use the Linux GPU execution environment, use the machine executor and specify a GPU-enabled image. For a full list of machine executor images see the [CircleCI Developer Hub](https://circleci.com/developer/images?imageType=machine) or the [Configuration Reference]({{site.baseurl}}/2.0/configuration-reference#available-linux-gpu-images).

```yaml
version: 2.1

jobs:
  build:
    machine:
      image: ubuntu-2004-cuda-11.4:202110-01
    steps:
      - run: nvidia-smi
```

To use the Windows GPU execution environment, you can either choose to use the windows orb and specify the built-in GPU executor, or use the machine executor and specify a Windows GPU-enabled image. Refer to the [Orb Registry page](https://circleci.com/developer/orbs/orb/circleci/windows) for full details, and the [Developer Hub](https://circleci.com/developer/images?imageType=machine) for full details of available machine executor images.

{:.tab.gpublock.Windows_GPU_with_orb}
```yaml
version: 2.1

orbs:
  win: circleci/windows@4.1.1

jobs:
  build:
    executor: win/server-2019-cuda
    steps:
      - run: '&"C:\Program Files\NVIDIA Corporation\NVSMI\nvidia-smi.exe"'
```

<<<<<<< HEAD
{:.tab.gpublock.Windows_GPU_with_machine}
```yaml
version: 2.1

jobs:
  build:
    machine: 
      image: windows-server-2019-nvidia:stable
    steps:
      - run: '&"C:\Program Files\NVIDIA Corporation\NVSMI\nvidia-smi.exe"'
```

## 利用可能なリソースクラス
{: #available-resource-classes }

Specify a resource class to fit your project and requirements. For further details on credit usage for these options, see the [Resource Class pricing and plans page](https://circleci.com/product/features/resource-classes/).

### Linux GPU
{: linux-gpu}

```yaml
version: 2.1

jobs:
  build:
    machine:
      image: ubuntu-2004-cuda-11.4:202110-01
    resource_class: gpu.nvidia.small
    steps:
      - run: nvidia-smi
```

{% include snippets/ja/gpu-linux-resource-table.md %}

### Windows GPU
{: windows-gpu}

For Windows there is currently one resource class option. This will be used by default so you are not required to specify it in your configuration.

{% include snippets/ja/gpu-windows-resource-table.md %}

## GPUs on server v2.x
If you are using CircleCI server v2.x, you can configure your VM service to use GPU-enabled machine executors. 詳細は、[サーバー GPU Executor]({{ site.baseurl }}/ja/2.0/gpu/) をご確認ください。
=======
CircleCI Server v2.x では、VM サービスを設定することで GPU 対応の Machine Executor を使用できます。 詳細は、[サーバー GPU Executor]({{ site.baseurl }}/ja/gpu/) をご確認ください。
>>>>>>> de0fd5ee
<|MERGE_RESOLUTION|>--- conflicted
+++ resolved
@@ -8,11 +8,7 @@
   - Scale
 ---
 
-<<<<<<< HEAD
 You can run your jobs in the GPU execution environment, using either Windows or Linux virtual machines, for access to Nvidia GPUs for specialized workloads.
-=======
-[server-gpu]: {{ site.baseurl }}/ja/gpu/
->>>>>>> de0fd5ee
 
 To use the Linux GPU execution environment, use the machine executor and specify a GPU-enabled image. For a full list of machine executor images see the [CircleCI Developer Hub](https://circleci.com/developer/images?imageType=machine) or the [Configuration Reference]({{site.baseurl}}/2.0/configuration-reference#available-linux-gpu-images).
 
@@ -43,7 +39,6 @@
       - run: '&"C:\Program Files\NVIDIA Corporation\NVSMI\nvidia-smi.exe"'
 ```
 
-<<<<<<< HEAD
 {:.tab.gpublock.Windows_GPU_with_machine}
 ```yaml
 version: 2.1
@@ -86,7 +81,4 @@
 {% include snippets/ja/gpu-windows-resource-table.md %}
 
 ## GPUs on server v2.x
-If you are using CircleCI server v2.x, you can configure your VM service to use GPU-enabled machine executors. 詳細は、[サーバー GPU Executor]({{ site.baseurl }}/ja/2.0/gpu/) をご確認ください。
-=======
-CircleCI Server v2.x では、VM サービスを設定することで GPU 対応の Machine Executor を使用できます。 詳細は、[サーバー GPU Executor]({{ site.baseurl }}/ja/gpu/) をご確認ください。
->>>>>>> de0fd5ee
+If you are using CircleCI server v2.x, you can configure your VM service to use GPU-enabled machine executors. 詳細は、[サーバー GPU Executor]({{ site.baseurl }}/ja/gpu/) をご確認ください。