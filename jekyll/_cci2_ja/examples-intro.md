--- conflicted
+++ resolved
@@ -103,13 +103,6 @@
       - run:
           name: Download Dependencies
           command: ./gradlew androidDependencies
-<<<<<<< HEAD
-#         command: sudo chmod +x ./gradlew
-      - run:
-          name: Download Dependencies
-          command: ./gradlew androidDependencies
-=======
->>>>>>> ca6f307b
 ```
 
 {% endraw %}
