--- conflicted
+++ resolved
@@ -50,11 +50,8 @@
 
     必要な項目の設定が終わると、新しいリポジトリの内容を確認するページが開き、生成された Git の URL が表示されます。 この URL をメモしておいてください。 手順 4 で必要になります。 URL は SSH か HTTPS を選択できます。 どちらを選択しても認証を行えます。 ![Orb レジストリ]({{site.baseurl}}/assets/img/docs/github_new_quick_setup.png)
 
-<<<<<<< HEAD
     **注:** Orb 用にローカルディレクトリを作成する必要がありますが、Orb リポジトリをプルする必要はありません。 このプロセスは`orb init` プロセスで完了するため、その前にこのリポジトリをプルすると問題が発生します。
-=======
-    **注:**　Orb 用にローカルディレクトリを作成する必要がありますが、Orb リポジトリをプルする必要はありません。 このプロセスは`orb init` プロセスで完了するため、その前にこのリポジトリをプルすると問題が発生します。
->>>>>>> f024cb56
+
     {: class="alert alert-warning"}
 
 1. **CircleCI CLI を更新します。**
@@ -67,11 +64,7 @@
     $ circleci version
     ```
 
-<<<<<<< HEAD
 2. ** Orb を初期化します。**
-=======
-2. **Orb を初期化します。**
->>>>>>> f024cb56
 
     ターミナルを開き、`orb init` CLI コマンドを使用して、新しい Orb プロジェクトを初期化します。
 
