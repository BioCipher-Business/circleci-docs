---
layout: classic-docs
title: "テストデータの収集"
description: "CircleCI プロジェクトにおけるテストデータ収集に関するガイド"
version:
  - クラウド
  - Server v3.x
  - Server v2.x
---

CircleCI でテストを実行する場合、テスト結果を保存する方法が 2 つあります。 [アーティファクト]({{site.baseurl}}/2.0/artifacts)を使用する方法と [`store_test_results` ステップ]({{site.baseurl}}/2.0/configuration-reference/#storetestresults)を使用する方法です。 それぞれの方法にメリットがあるので、プロジェクト毎に決定する必要があります。 `store_test_results` ステップを使ってデータを保存する場合、CircleCI はデータを XML ファイルから収集し、そのデータを使ってジョブのインサイトを提供します。 ここでは、よく使用されるテストランナー用にテストデータを XML として出力し、`store_test_results` ステップでレポートを保存するように CircleCI を設定する方法について説明します。

**`store_test_results` ステップ** を使うと以下が可能です。

* CircleCI Web アプリの **テスト**
* テストインサイトと結果が不安定なテストの検出
* テストの分割.

一方で、テスト結果を**アーティファクト**として保存すると、生の XML を見ることができます。 これは、プロジェクトにおけるテスト結果の処理の設定に関する問題をデバッグする際に便利です。たとえば、誤ったファイルをアップロードしている場合に効果的です。 テスト結果をビルドアーティファクトとして表示するには、[`store_artifacts`]({{ site.baseurl}}/2.0/configuration-reference/#store_artifacts) ステップを使ってテスト結果をアップロードします。

**注: ** `store_test_results` と `store_artifacts` の両方を使ってテスト結果をアップロードすることも可能です。

* 目次
{:toc}

## 概要
{: #overview }

[`store_test_results `]({{ site.baseurl}}/2.0/configuration-reference/#store_test_results)ステップを使用すると、テスト結果をアップロードして保存することができ、また CircleCI のWeb アプリで成功したテストおよび失敗したテストを表示することができます。

このテスト結果の表示は、ジョブを表示する際に以下に示すように **Tests** タブから利用できます。

![store-test-results-view]( {{ site.baseurl }}/assets/img/docs/test-summary.png)

`.circleci/config.yml` では、[`store_test_results`]({{ site.baseurl}}/2.0/configuration-reference/#store_test_results) キーは以下のように使用します。

```yml
<<<<<<< HEAD
steps:
  - run:
  #...
  # run tests and store XML files to a subdirectory, for example, test-results
  #...
  - store_test_results:
=======
- store_test_results:
>>>>>>> b2e059d8
    path: test-results
```

ここで、`path` キーは、JUnit XML または Cucumber JSON テストのメタデータファイルのサブディレクトリが含まれる `working_directory` への絶対パスまたは相対パス、またはすべてのテスト結果が含まれる一つのファイルのパスです。

**注: **`path`の値が非表示のフォルダーではないことを確認してください。 たとえば、`.my_hidden_directory` は無効な形式です。

## ストレージ使用量の表示
{: #viewing-storage-usage }

ストレージの使用状況の表示、および毎月のストレージの超過料金の計算については、[データの永続化 ]({{site.baseurl}}/2.0/persist-data/#managing-network-and-storage-use)ガイドを参照してください。

## テストインサイト
{: #test-insights }
インサイト機能を使ったテストに関する情報の収集についての情報は、[テストインサイトに関するガイド]({{site.baseurl}}/2.0/insights-tests/)をご覧ください。

また、テストの失敗に関する情報については、[API v2 のインサイトのエンドポイント](https://circleci.com/docs/api/v2/#circleci-api-insights)をご覧ください。

## Server v2.x 用のテストインサイト
{: #test-insights-for-server-v2x }
**CircleCI Server v2.x をご使用の場合**、テストメタデータを収集するように設定すると、頻繁に失敗するテストが**インサイト**のページのリストに表示されます。それにより、不安定なテストを特定し、繰り返し発生する問題を隔離することができます。

![失敗したテストに関するインサイト]( {{ site.baseurl }}/assets/img/docs/insights.png)

_上記のスクリーンショットは CircleCI Server v2.x をご使用の場合のみ適用されます。_


## フォーマッタの有効化
{: #enabling-formatters }

JUnit フォーマッタを有効化するまで、テストメタデータは CircleCI  で自動的には収集されません。 RSpec、Minitest、および Django に、以下の設定を追加してフォーマッタを有効化します。

- RSpec では、gemfile に以下を追加する必要があります。

```ruby
gem 'rspec_junit_formatter'
```

- Minitest では、gemfile に以下を追加する必要があります。

```ruby
gem 'minitest-ci'
```

- Django は、[django-nose](https://github.com/django-nose/django-nose) テストランナーを使用して設定する必要があります。

<<<<<<< HEAD
**注:** iOS アプリケーションをテストする方法は、[macOS での iOS アプリケーションのテスト]({{ site.baseurl}}/2.0/testing-ios/)をご覧ください。
=======
**注意:** iOS アプリケーションをテストする方法は、[macOS での iOS アプリケーションのテスト]({{ site.baseurl}}/2.0/testing-ios/)をご覧ください。

## カスタム テストステップでのメタデータの収集
{: #metadata-collection-in-custom-test-steps }

ほとんどのテストランナーで何らかの形式でサポートされている JUnit XML 出力を生成するカスタム テストステップがある場合は、 XML ファイルを以下のようにサブディレクトリに書き込みます。
```yml
- store_test_results:
    path: /tmp/test-results
```
>>>>>>> b2e059d8

## カスタムテストランナーの例
{: #custom-test-runner-examples }

このセクションでは、以下のテスト ランナーの例を示します。

| 言語         | テストランナー      | フォーマッタ                                                                                    | 例                                                                                                                             |  |  |
|:---------- |:------------ |:----------------------------------------------------------------------------------------- |:----------------------------------------------------------------------------------------------------------------------------- |  |  |
| JavaScript | Jest         | [jest-junit](https://www.npmjs.com/package/jest-junit)                                    | [例]({{ site.baseurl }}/2.0/collect-test-data/#jest)                                                                           |  |  |
| JavaScript | Mocha        | [mocha-junit-reporter](https://www.npmjs.com/package/mocha-junit-reporter)                | [例]({{site.baseurl}}/2.0/collect-test-data/#mocha-for-node)、[NYC での例]({{site.baseurl}}/2.0/collect-test-data/#mocha-with-nyc) |  |  |
| JavaScript | Karma        | [karma-junit-reporter](https://www.npmjs.com/package/karma-junit-reporter)                | [例]({{site.baseurl}}/2.0/collect-test-data/#karma)                                                                            |  |  |
| JavaScript | AVA          | [tap-xunit](https://github.com/aghassemi/tap-xunit)                                       | [例]({{site.baseurl}}/2.0/collect-test-data/#ava-for-node)                                                                     |  |  |
| JavaScript | ESLint       | [JUnit formatter](http://eslint.org/docs/user-guide/formatters/#junit)                    | [例]({{site.baseurl}}/2.0/collect-test-data/#eslint)                                                                           |  |  |
| Ruby       | RSpec        | [rspec_junit_formatter](https://rubygems.org/gems/rspec_junit_formatter/versions/0.2.3) | [例]({{site.baseurl}}/2.0/collect-test-data/#rspec)                                                                            |  |  |
| Ruby       | Minitest     | [minitest-ci](https://rubygems.org/gems/minitest-ci)                                      | [例]({{site.baseurl}}/2.0/collect-test-data/#minitest)                                                                         |  |  |
|            | Cucumber     | ビルトイン                                                                                     | [例]({{site.baseurl}}/2.0/collect-test-data/#cucumber)                                                                         |  |  |
| Python     | pytest       | ビルトイン                                                                                     | [例]({{site.baseurl}}/2.0/collect-test-data/#pytest)                                                                           |  |  |
| Python     | unittest     | テストの実行には [pytest](https://docs.pytest.org/en/6.2.x/unittest.html) を使用                     | [例]({{site.baseurl}}/2.0/collect-test-data/#unittest)                                                                         |  |  |
| Java       | Maven        | [Maven Surefire プラグイン](https://maven.apache.org/surefire/maven-surefire-plugin/)          | [例]({{site.baseurl}}/2.0/collect-test-data/#maven-surefire-plugin-for-java-junit-results)                                     |  |  |
| Java       | Gradle       | ビルトイン                                                                                     | [例]({{site.baseurl}}/2.0/collect-test-data/#gradle-junit-test-results)                                                        |  |  |
| PHP        | PHPUnit      | ビルトイン                                                                                     | [例]({{site.baseurl}}/2.0/collect-test-data/#phpunit)                                                                          |  |  |
| .NET       |              | [trx2junit](https://github.com/gfoidl/trx2junit)                                          | [例]({{site.baseurl}}/2.0/collect-test-data/#dot-net)                                                                          |  |  |
| Clojure    | Kaocha       | [kaocha-junit-xml](https://clojars.org/lambdaisland/kaocha-junit-xml)                     | [例]({{site.baseurl}}/2.0/collect-test-data/#kaocha)                                                                           |  |  |
| Clojure    | clojure.test | [test2junit](https://github.com/ruedigergad/test2junit)                                   | [例]({{site.baseurl}}/2.0/collect-test-data/#test2junit-for-clojure-tests)                                                     |  |  |
{: class="table table-striped"}

### JavaScript
{: #javascript }

#### Jest
{: #jest }

Jest で JUnit の互換テストデータを出力するには、[jest-junit](https://www.npmjs.com/package/jest-junit)を使用します。

`.circleci/config.yml` の作業セクションは、以下のようになります。

```yml
steps:
  - run:
      name: Install JUnit coverage reporter
      command: yarn add --dev jest-junit
  - run:
      name: Run tests with JUnit as reporter
      command: jest --ci --runInBand --reporters=default --reporters=jest-junit
      environment:
        JEST_JUNIT_OUTPUT_DIR: ./reports/junit/
  - store_test_results:
      path: ./reports/junit/
```

全体の手順については、Viget の記事「[Using JUnit on CircleCI 2.0 with Jest and ESLint (Jest および ESLint と共に CircleCI 2.0 で JUnit を使用する)](https://www.viget.com/articles/using-junit-on-circleci-2-0-with-jest-and-eslint)」を参照してください。 記事の中の jest cli 引数 `--testResultsProcessor` の使用は、 `--reporters`の構文に置き換えられているのでご注意ください。また、JEST_JUNIT_OUTPUT は `JEST_JUNIT_OUTPUT_DIR` および `JEST_JUNIT_OUTPUT_NAME` に置き換えられています（上図参照）。

**注:** Jest テストの実行時には、`--runInBand` フラグを使用してください。 このフラグがない場合、Jest は、ジョブを実行している仮想マシン全体に CPU リソースを割り当てようとします。 `--runInBand` を使用すると、Jest は、仮想マシン内の仮想化されたビルド環境のみを使用するようになります。

`--runInBand` の詳細については、[Jest CLI](https://facebook.github.io/jest/docs/en/cli.html#runinband) ドキュメントを参照してください。 この問題の詳細については、公式 Jest リポジトリの [Issue 1524](https://github.com/facebook/jest/issues/1524#issuecomment-262366820) と [Issue 5239](https://github.com/facebook/jest/issues/5239#issuecomment-355867359) を参照してください。

### Node.js 用の Mocha
{: #mocha-for-node }

Mocha テスト ランナーで JUnit テストを出力するには、[JUnit Reporter for Mocha](https://www.npmjs.com/package/mocha-junit-reporter) を使用します。

`.circleci/config.yml` のテスト用作業セクションは、以下のようになります。

```yml
    steps:
      - checkout
      - run: npm install
      - run: mkdir ~/junit
      - run:
          command: mocha test --reporter mocha-junit-reporter
          environment:
            MOCHA_FILE: ~/junit/test-results.xml
          when: always
      - store_test_results:
          path: ~/junit
```

### Mocha と nyc の組み合わせ
{: #mocha-with-nyc }

以下は、[marcospgp](https://github.com/marcospgp) から提供された、Mocha と nyc の組み合わせに使用できるサンプルの全文です。

{% raw %}
```yml
version: 2
jobs:
    build:
        environment:
            CC_TEST_REPORTER_ID: code_climate_id_here
            NODE_ENV: development
        docker:
            - image: cimg/node:16.10
              auth:
                username: mydockerhub-user
                password: $DOCKERHUB_PASSWORD  # context / project UI env-var reference
              environment:
                MONGODB_URI: mongodb://admin:password@localhost:27017/db?authSource=admin
            - image: mongo:4.0
              auth:
                username: mydockerhub-user
                password: $DOCKERHUB_PASSWORD  # context / project UI env-var reference
              environment:
                MONGO_INITDB_ROOT_USERNAME: admin
                MONGO_INITDB_ROOT_PASSWORD: password
        working_directory: ~/repo
        steps:
            - checkout

            # Update npm
            - run:
                name: update-npm
                command: 'sudo npm install -g npm@latest'

            # Download and cache dependencies
            - restore_cache:
                keys:
                    - v1-dependencies-{{ checksum "package-lock.json" }}
                    # fallback to using the latest cache if no exact match is found
                    - v1-dependencies-

            - run: npm install

            - run: npm install mocha-junit-reporter # just for CircleCI

            - save_cache:
                paths:
                    - node_modules
                key: v1-dependencies-{{ checksum "package-lock.json" }}

            - run: mkdir reports

            # Run mocha
            - run:
                name: npm test
                command: ./node_modules/.bin/nyc ./node_modules/.bin/mocha --recursive --timeout=10000 --exit --reporter mocha-junit-reporter --reporter-options mochaFile=reports/mocha/test-results.xml
                when: always

            # Run eslint
            - run:
                name: eslint
                command: |
                    ./node_modules/.bin/eslint ./ --format junit --output-file ./reports/eslint/eslint.xml
                when: always

            # Run coverage report for Code Climate

            - run:
                name: Setup Code Climate test-reporter
                command: |
                    # download test reporter as a static binary
                    curl -L https://codeclimate.com/downloads/test-reporter/test-reporter-latest-linux-amd64 > ./cc-test-reporter
                    chmod +x ./cc-test-reporter
                    ./cc-test-reporter before-build
                when: always

            - run:
                name: code-coverage
                command: |
                    mkdir coverage
                    # nyc report requires that nyc has already been run,
                    # which creates the .nyc_output folder containing necessary data
                    ./node_modules/.bin/nyc report --reporter=text-lcov > coverage/lcov.info
                    ./cc-test-reporter after-build -t lcov
                when: always

            # Upload results

            - store_test_results:
                path: reports

            - store_artifacts: # upload test coverage as artifact
                path: ./coverage/lcov.info
                prefix: tests
```
{% endraw %}

#### Karma
{: #karma }

Karma テストランナーで JUnit テストを出力するには、[karma-junit-reporter](https://www.npmjs.com/package/karma-junit-reporter) を使用します。

`.circleci/config.yml` の作業セクションは、以下のようになります。

```yml
    steps:
      - checkout
      - run: npm install
      - run: mkdir ~/junit
      - run:
          command: karma start ./karma.conf.js
          environment:
            JUNIT_REPORT_PATH: ./junit/
            JUNIT_REPORT_NAME: test-results.xml
          when: always
      - store_test_results:
          path: ./junit
```

```javascript
// karma.conf.js

// additional config...
{
  reporters: ['junit'],
  junitReporter: {
    outputDir: process.env.JUNIT_REPORT_PATH,
    outputFile: process.env.JUNIT_REPORT_NAME,
    useBrowserName: false
  },
}
// additional config...
```

### Node.js 用の AVA
{: #ava-for-node }

[AVA](https://github.com/avajs/ava) テスト ランナーで JUnit テストを出力するには、[tap-xunit](https://github.com/aghassemi/tap-xunit) を指定して TAP レポーターを使用します。

`.circleci/config.yml` のテスト用作業セクションは、以下の例のようになります。

```yml
    steps:
      - run:
          command: |
            yarn add ava tap-xunit --dev # or you could use npm
            mkdir -p ~/reports
            ava --tap | tap-xunit > ~/reports/ava.xml
          when: always
      - store_test_results:
          path: ~/reports
```


### ESLint
{: #eslint }

[ESLint](http://eslint.org/) から JUnit 結果を出力するには、[JUnit フォーマッタ](http://eslint.org/docs/user-guide/formatters/#junit)を使用します。

`.circleci/config.yml` の作業テスト セクションは、以下のようになります。

```yml
    steps:
      - run:
          command: |
            mkdir -p ~/reports
            eslint ./src/ --format junit --output-file ~/reports/eslint.xml
          when: always
      - store_test_results:
          path: ~/reports
```

### Ruby
{: #ruby }

##### RSpec
{: #rspec }

カスタム `rspec` ビルドステップを使用するプロジェクトにテストメタデータ コレクションを追加するには、Gemfile に以下の gem を追加します。

```ruby
gem 'rspec_junit_formatter'
```

さらに、テスト コマンドを以下のように変更します。

```yml
    steps:

      - checkout
      - run: bundle check || bundle install
      - run:
          command: bundle exec rake test
          when: always

      - store_test_results:
          path: test/reports
```

#### Minitest
{: #minitest }

カスタム `minitest` ビルドステップを使用するプロジェクトにテストメタデータ コレクションを追加するには、Gemfile に以下の gem を追加します。

```ruby
gem 'minitest-ci'
```

さらに、テスト コマンドを以下のように変更します。

```yml
    steps:
      - checkout
      - run: bundle check || bundle install
      - run:
          command: bundle exec rake test
          when: always
      - store_test_results:


See the [minitest-ci README](https://github.com/circleci/minitest-ci#readme) for more info.
```

詳細については、[minitest-ci README](https://github.com/circleci/minitest-ci#readme) を参照してください。

### Cucumber
{: #cucumber }

カスタム Cucumber ステップの場合は、JUnit フォーマッタを使用してファイルを生成し、それを `cucumber` ディレクトリに書き込む必要があります。  `.circleci/config.yml` ファイルに追加するコードの例は以下のとおりです。

```yml
    steps:
      - run:
          name: Save test results
          command: |
            mkdir -p ~/cucumber
            bundle exec cucumber --format junit --out ~/cucumber/junit.xml
          when: always
      - store_test_results:
          path: ~/cucumber
```

`path:` は、ファイルが格納されるディレクトリをプロジェクトのルート ディレクトリからの相対ディレクトリで指定します。 CircleCI は、アーティファクトを収集して S3 にアップロードし、アプリケーション内の**[Job (ジョブ)] ページ**の [Artifacts (アーティファクト)] タブに表示します。

または、Cucumber の JSON フォーマッタを使用する場合は、出力ファイルに `.cucumber` で終わる名前を付け、それを `/cucumber` ディレクトリに書き出します。 例えば下記のようにします。

```yml
    steps:
      - run:
          name: Save test results
          command: |
            mkdir -p ~/cucumber
            bundle exec cucumber --format pretty --format json --out ~/cucumber/tests.cucumber
          when: always
      - store_test_results:
          path: ~/cucumber
```

### Python
{: #python }

#### pytest
{: #pytest }

`pytest` を使用するプロジェクトにテストメタデータを追加するには、JUnit XML を出力するように指定したうえで、テストメタデータを保存します。

```yml
      - run:
          name: run tests
          command: |
            . venv/bin/activate
            mkdir test-results
            pytest --junitxml=test-results/junit.xml

      - store_test_results:
          path: test-results
```

#### unittest
{: #unittest }

unittest は JUnit XML をサポートしていませんが、ほぼすべてのケースで [pytest を使って unittest テストを実行することができます。](https://docs.pytest.org/en/6.2.x/unittest.html)

<<<<<<< HEAD
プロジェクトに pytest を追加すると、以下のようにテスト結果を生成したり、アップロードできるようになります。
=======
After adding pytest to your project, you can produce and upload the test results like this:
>>>>>>> b2e059d8
```yml
      - run:
          name: run tests
          command: |
            . venv/bin/activate
            mkdir test-results
            pytest --junitxml=test-results/junit.xml tests

      - store_test_results:
          path: test-results
```

### Java
{: #java }

### Java JUnit の結果に使用する Maven Surefire プラグイン
{: #maven-surefire-plugin-for-java-junit-results }

[Maven](http://maven.apache.org/) ベースのプロジェクトをビルドする場合は、[Maven Surefire プラグイン](http://maven.apache.org/surefire/maven-surefire-plugin/)を使用して XML 形式のテスト レポートを生成することがほとんどです。 CircleCI では、これらのレポートを簡単に収集できます。 以下のコードをプロジェクトの `.circleci/config.yml` ファイルに追加します。

```yml
    steps:
      - run:
          name: Save test results
          command: |
            mkdir -p ~/test-results/junit/
            find . -type f -regex ".*/target/surefire-reports/.*xml" -exec cp {} ~/test-results/junit/ \;
          when: always
      - store_test_results:
          path: ~/test-results
```

### Gradle JUnit のテスト結果
{: #gradle-junit-test-results }

[Gradle](https://gradle.org/) で Java または Groovy ベースのプロジェクトをビルドする場合は、テストレポートが XML 形式で自動的に生成されます。 CircleCI では、これらのレポートを簡単に収集できます。 以下のコードをプロジェクトの `.circleci/config.yml` ファイルに追加します。

```yml
    steps:
      - run:
          name: テスト結果の保存
          command: |
            mkdir -p ~/test-results/junit/
            find . -type f -regex ".*/build/test-results/.*xml" -exec cp {} ~/test-results/junit/ \;
          when: always
      - store_test_results:
          path: ~/test-results
```

### PHP
{: #php }

#### PHPUnit
{: #phpunit }

PHPUnit テストの場合は、`--log-junit` コマンドラインオプションを使用してファイルを生成し、それを `/phpunit` ディレクトリに書き込む必要があります。 `.circleci/config.yml` は以下のようになります。

```yml
    steps:
      - run:
          command: |
            mkdir -p ~/phpunit
            phpunit --log-junit ~/phpunit/junit.xml tests
          when: always
      - store_test_results:
          path: ~/phpunit
```

### .NET
{: #dot-net }

#### Visual Studio/.NET Core テスト用の trx2junit
{: #trx2junit-for-visual-studio-net-core-tests }
{:.no_toc}
Visual Studio または .NET Core で出力される trx ファイルを XML 形式に変換するには、[trx2junit](https://github.com/gfoidl/trx2junit) を使用します。

`.circleci/config.yml` の作業セクションは、以下のようになります。

<<<<<<< HEAD
=======
A working `.circleci/config.yml` section might look like this:

>>>>>>> b2e059d8
```yml
    steps:
      - checkout
      - run: dotnet build
      - run: dotnet test --no-build --logger "trx"
      - run:
          name: test results
          when: always
          command: |
              dotnet tool install -g trx2junit
              export PATH="$PATH:/root/.dotnet/tools"
              trx2junit tests/**/TestResults/*.trx
      - store_test_results:
          path: tests/TestResults
```

### Clojure
{: #clojure }

#### Kaocha
{: #kaocha }

kaocha をテストランナーとして既にご利用の場合、以下を実行してテスト結果を生成および保存してください。

依存関係に `kaocha-junit-xml` を追加します。

code>project.clj</code> を編集して lambdaisland/kaocha-junit-xml  プラグインを追加する、または deps.edn を使用している場合は同様なプラグインを追加します。
```clojure
(defproject ,,,
  :profiles {,,,
             :dev {:dependencies [,,,
                                  [lambdaisland/kaocha-junit-xml "0.0.76"]]}})
```

kaocha の設定ファイルの `test.edn`  をこのテストレポーターを使用するように編集します。
```edn
#kaocha/v1
{:plugins [:kaocha.plugin/junit-xml]
 :kaocha.plugin.junit-xml/target-file "junit.xml"}
```

<<<<<<< HEAD
`.circleci/config.yml` に store_test_results ステップを追加します。
```yml
version: 2.1
=======
Add the store_test_results step your `.circleci/config.yml`
```yml
version: 2
>>>>>>> b2e059d8
jobs:
  build:
    docker:
      - image: circleci/clojure:tools-deps-1.9.0.394
    steps:
      - checkout
      - run: bin/kaocha
      - store_test_results:
          path: junit.xml
```

#### Clojure テスト用の test2junit
{: #test2junit-for-clojure-tests }

Clojure のテスト出力を XML 形式に変換するには、[test2junit](https://github.com/ruedigergad/test2junit) を使用します。 詳細については、[サンプルプロジェクト](https://github.com/kimh/circleci-build-recipies/tree/clojure-test-metadata-with-test2junit)を参照してください。

## API
{: #api }

ジョブのテストメタデータに API からアクセスするには、[テストメタデータ API ドキュメント](https://circleci.com/docs/api/v2/#operation/getTests)を参照してください。

## 関連項目
{: #see-also }
{:.no_toc}

[インサイトの利用]({{ site.baseurl }}/2.0/insights/)

## ビデオ: テストランナーのトラブルシューティング
{: #video-troubleshooting-test-runners }
{:.no_toc}

<iframe width="360" height="270" src="https://www.youtube.com/embed/CKDVkqIMpHM" frameborder="0" allow="autoplay; encrypted-media" allowfullscreen mark="crwd-mark"></iframe><|MERGE_RESOLUTION|>--- conflicted
+++ resolved
@@ -35,16 +35,12 @@
 `.circleci/config.yml` では、[`store_test_results`]({{ site.baseurl}}/2.0/configuration-reference/#store_test_results) キーは以下のように使用します。
 
 ```yml
-<<<<<<< HEAD
 steps:
   - run:
   #...
   # run tests and store XML files to a subdirectory, for example, test-results
   #...
   - store_test_results:
-=======
-- store_test_results:
->>>>>>> b2e059d8
     path: test-results
 ```
 
@@ -91,20 +87,7 @@
 
 - Django は、[django-nose](https://github.com/django-nose/django-nose) テストランナーを使用して設定する必要があります。
 
-<<<<<<< HEAD
 **注:** iOS アプリケーションをテストする方法は、[macOS での iOS アプリケーションのテスト]({{ site.baseurl}}/2.0/testing-ios/)をご覧ください。
-=======
-**注意:** iOS アプリケーションをテストする方法は、[macOS での iOS アプリケーションのテスト]({{ site.baseurl}}/2.0/testing-ios/)をご覧ください。
-
-## カスタム テストステップでのメタデータの収集
-{: #metadata-collection-in-custom-test-steps }
-
-ほとんどのテストランナーで何らかの形式でサポートされている JUnit XML 出力を生成するカスタム テストステップがある場合は、 XML ファイルを以下のようにサブディレクトリに書き込みます。
-```yml
-- store_test_results:
-    path: /tmp/test-results
-```
->>>>>>> b2e059d8
 
 ## カスタムテストランナーの例
 {: #custom-test-runner-examples }
@@ -467,11 +450,7 @@
 
 unittest は JUnit XML をサポートしていませんが、ほぼすべてのケースで [pytest を使って unittest テストを実行することができます。](https://docs.pytest.org/en/6.2.x/unittest.html)
 
-<<<<<<< HEAD
 プロジェクトに pytest を追加すると、以下のようにテスト結果を生成したり、アップロードできるようになります。
-=======
-After adding pytest to your project, you can produce and upload the test results like this:
->>>>>>> b2e059d8
 ```yml
       - run:
           name: run tests
@@ -550,11 +529,6 @@
 
 `.circleci/config.yml` の作業セクションは、以下のようになります。
 
-<<<<<<< HEAD
-=======
-A working `.circleci/config.yml` section might look like this:
-
->>>>>>> b2e059d8
 ```yml
     steps:
       - checkout
@@ -596,15 +570,9 @@
  :kaocha.plugin.junit-xml/target-file "junit.xml"}
 ```
 
-<<<<<<< HEAD
 `.circleci/config.yml` に store_test_results ステップを追加します。
 ```yml
 version: 2.1
-=======
-Add the store_test_results step your `.circleci/config.yml`
-```yml
-version: 2
->>>>>>> b2e059d8
 jobs:
   build:
     docker:
