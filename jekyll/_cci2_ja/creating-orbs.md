--- conflicted
+++ resolved
@@ -78,25 +78,13 @@
 
 このワークフローの実行内容は以下のとおりです。
 
-<<<<<<< HEAD
 * パーソナルアクセス トークンへの特別なアクセス権が不要なテストが実行されます。このステージは、オープンソースのプルリクエストから実行可能です。
 * [orb-tools/publish-dev](https://github.com/CircleCI-Public/Orb-Project-Template/blob/0354adde8405564ee7fc77e21335090a080daebf/.circleci/config.yml#L62) ジョブにより、開発版の Orb が次のように 2 回パブリッシュされます。
-
-    | パブリッシュされる開発タグ                                          | 説明                                         |
-    | ------------------------------------------------------ | ------------------------------------------ |
-    | `<namespace>/<orb>@dev:<branch>`     | ブランチ名にリンクされる開発タグです。 設定ファイルのテストを行う場合に使用します。 |
-    | `<namespace>/<orb>@dev:${CIRCLE_SHA1:0:7}` | この SHA に固有の開発タグです。 次のワークフローで使用します。         |
-=======
-* パーソナル アクセス トークンへの特別なアクセス権が不要なテストが実行されます。 このステージは、オープン ソースのプル リクエストから実行可能です。
-* The workflow is placed [on-hold](https://github.com/CircleCI-Public/Orb-Project-Template/blob/0354adde8405564ee7fc77e21335090a080daebf/.circleci/config.yml#L54) for [manual approval]({{site.baseurl}}/2.0/workflows/#holding-a-workflow-for-a-manual-approval). ![Manually approve publishing development orbs]({{site.baseurl}}/assets/img/docs/orb-publish-approval.png) The workflow will wait for a button click, via an alert prompt in the CircleCI app, before continuing.
-* Once the manual approval is authorized, subsequent jobs will be automatically authorized and may access the Restricted Context. This is especially useful when we want to allow open-source pull requests to build against our orb but gives us a chance to ensure there is no malicious code.
-* After the workflow has been approved, the [orb-tools/publish-dev](https://github.com/CircleCI-Public/Orb-Project-Template/blob/0354adde8405564ee7fc77e21335090a080daebf/.circleci/config.yml#L62) job will publish a development version of your orb twice:
 
     | Published Development Tag                              | Description                                                                      |
     | ------------------------------------------------------ | -------------------------------------------------------------------------------- |
     | `<namespace>/<orb>@dev:<branch>`     | A development tag linked to the branch name. Useful for testing in your configs. |
     | `<namespace>/<orb>@dev:${CIRCLE_SHA1:0:7}` | A development tag specific to this SHA. Used in the following workflow.          |
->>>>>>> 22f4494f
     {: class="table table-striped"}
 
 テストジョブの詳細については、[Orb のテスト手法]({{site.baseurl}}/2.0/testing-orbs)を参照してください。
