---
layout: classic-docs
title: "高度な設定"
short-title: "高度な設定"
description: "高度な設定のオプションと機能の概要"
categories:
  - 移行
order: 2
version:
  - クラウド
  - Server v3.x
  - Server v2.x
---

CircleCI では、高度な設定のオプションと機能を数多くサポートしています。 下記を参照して、どんなことができるかを確認してください。 高度な設定を最適化するヒントも紹介します。

## スクリプトのチェック
{: #check-your-scripts }

プロジェクト内のすべてのスクリプトをチェックするには、シェルチェック Orb を使用します。 [Orb レジストリのシェルチェックのページ](https://circleci.com/developer/orbs/orb/circleci/shellcheck)でバージョン管理と詳しい使用例を確認してください ( x.y.z を有効なバージョンに変更してください)。

{:.tab.executors_one.Cloud}
```yaml
version: 2.1

orbs:
  shellcheck: circleci/shellcheck@x.y.z

workflows:
  shellcheck:
    jobs:
      - shellcheck/check

```

{:.tab.executors_one.Server_3}
```yaml
version: 2.1

orbs:
  shellcheck: circleci/shellcheck@x.y.z

workflows:
  shellcheck:
    jobs:
      - shellcheck/check

```

{:.tab.executors_one.Server_2}
```yaml
version: 2

orbs:
  shellcheck: circleci/shellcheck@x.y.z

workflows:
  shellcheck:
    jobs:
      - shellcheck/check
```

バージョン 2 の設定でも、Orb を使わずにシェルチェックを以下のように使用できます。

{:.tab.executors_two.Cloud}
```yaml
version: 2.1

jobs:
  shellcheck:
    docker:
      - image: nlknguyen/alpine-shellcheck:v0.4.6
        auth:
          username: mydockerhub-user
          password: $DOCKERHUB_PASSWORD  # コンテキスト/プロジェクト UI 環境変数を参照します。
    steps:
      - checkout
      - run:
          name: Check Scripts
          command: |
            find . -type f -name '*.sh' | wc -l
            find . -type f -name '*.sh' | xargs shellcheck --external-sources
```

{:.tab.executors_two.Server_3}
```yaml
version: 2.1

jobs:
  shellcheck:
    docker:
      - image: nlknguyen/alpine-shellcheck:v0.4.6
        auth:
          username: mydockerhub-user
          password: $DOCKERHUB_PASSWORD  # コンテキスト/プロジェクト UI 環境変数を参照します。
    steps:
      - checkout
      - run:
          name: Check Scripts
          command: |
            find . -type f -name '*.sh' | wc -l
            find . -type f -name '*.sh' | xargs shellcheck --external-sources
```

{:.tab.executors_two.Server_2}
```yaml
version: 2
jobs:
  shellcheck:
    docker:
      - image: nlknguyen/alpine-shellcheck:v0.4.6
        auth:
          username: mydockerhub-user
          password: $DOCKERHUB_PASSWORD  # コンテキスト/プロジェクト UI 環境変数を参照します。
    steps:
      - checkout
      - run:
          name: スクリプトのチェック
          command: |
            find . -type f -name '*.sh' | wc -l
            find . -type f -name '*.sh' | xargs shellcheck --external-sources
```

シェルスクリプトを設定で使用する場合の詳細は、 [シェルスクリプトの使用ガイド]({{site.baseurl}}/ja/2.0/using-shell-scripts/)を参照してください。

## ブラウザーでのテスト
{: #browser-testing }

Selenium を使用して、ブラウザでのテストを管理します。

{:.tab.executors_three.Cloud}
```yaml
version: 2.1

orbs: 
  browser-tools: circleci/browser-tools@1.2.3
jobs:
  build:
    docker:
      - image: cimg/node:17.0-browsers
        auth:
          username: mydockerhub-user
          password: $DOCKERHUB_PASSWORD  # コンテキスト/プロジェクト UI 環境変数を参照します。
    steps:
      - checkout
      - run: mkdir test-reports
      - run: browser-tools/install-browser-tools
      - run:
          name: Selenium のダウンロード
          command: curl -O http://selenium-release.storage.googleapis.com/3.5/selenium-server-standalone-3.5.3.jar
      - run:
          name: Selenium の起動
          command: java -jar selenium-server-standalone-3.5.3.jar -log test-reports/selenium.log
          background: true
```

{:.tab.executors_three.Server_3}
```yaml
version: 2.1

orbs: 
  browser-tools: circleci/browser-tools@1.2.3
jobs:
  build:
    docker:
      - image: cimg/node:17.0-browsers
        auth:
          username: mydockerhub-user
          password: $DOCKERHUB_PASSWORD  # コンテキスト/プロジェクト UI 環境変数を参照します。
    steps:
      - checkout
      - run: mkdir test-reports
      - run: browser-tools/install-browser-tools
      - run:
          name: Selenium のダウンロード
          command: curl -O http://selenium-release.storage.googleapis.com/3.5/selenium-server-standalone-3.5.3.jar
      - run:
          name: Selenium の起動
          command: java -jar selenium-server-standalone-3.5.3.jar -log test-reports/selenium.log
          background: true
```

{:.tab.executors_three.Server_2}
```yaml
version: 2

jobs:
  build:
    docker:
      - image: circleci/node:buster-browsers
        auth:
          username: mydockerhub-user
          password: $DOCKERHUB_PASSWORD  # コンテキスト/プロジェクト UI 環境変数を参照します。
    steps:
      - checkout
      - run: mkdir test-reports
      - run:
          name: Selenium のダウンロード
          command: curl -O http://selenium-release.storage.googleapis.com/3.5/selenium-server-standalone-3.5.3.jar
      - run:
          name: Selenium の起動
          command: java -jar selenium-server-standalone-3.5.3.jar -log test-reports/selenium.log
          background: true
```

ブラウザーでのテストの詳細については、 [ブラウザーでのテストガイド]({{site.baseurl}}/ja/2.0/browser-testing/) をご覧ください。

## データベースのテスト
{: #database-testing }

サービスコンテナを使用して、データベースのテストを実行します。

<<<<<<< HEAD
{:.tab.executors_four.Cloud}
``` yaml
version: 2.1

orbs: 
  browser-tools: circleci/browser-tools@1.2.3
jobs:
  build:

    # Primary container image where all commands run
    docker:
      - image: cimg/python:3.6.2-browsers
        auth:
          username: mydockerhub-user
          password: $DOCKERHUB_PASSWORD  # コンテキスト/プロジェクト UI 環境変数を参照します。

        environment:
          TEST_DATABASE_URL: postgresql://root@localhost/circle_test

    # Service container image
      - image: cimg/postgres:9.6.5
        auth:
          username: mydockerhub-user
          password: $DOCKERHUB_PASSWORD  # コンテキスト/プロジェクト UI 環境変数を参照します。

    steps:
      - checkout
      - run: sudo apt-get update
      - run: sudo apt-get install postgresql-client-9.6
      - run: browser-tools/install-browser-tools
      - run: whoami
      - run: |
          psql \
          -d $TEST_DATABASE_URL \
          -c "CREATE TABLE test (name char(25));"
      - run: |
          psql \
          -d $TEST_DATABASE_URL \
          -c "INSERT INTO test VALUES ('John'), ('Joanna'), ('Jennifer');"
      - run: |
          psql \
          -d $TEST_DATABASE_URL \
          -c "SELECT * from test"
```

{:.tab.executors_four.Server_3}
``` yaml
version: 2.1

orbs: 
  browser-tools: circleci/browser-tools@1.2.3
jobs:
  build:

    # Primary container image where all commands run
    docker:
      - image: cimg/python:3.6.2-browsers
        auth:
          username: mydockerhub-user
          password: $DOCKERHUB_PASSWORD  # コンテキスト/プロジェクト UI 環境変数を参照します。

        environment:
          TEST_DATABASE_URL: postgresql://root@localhost/circle_test

    # サービスコンテナイメージ
      - image: cimg/postgres:9.6.5
        auth:
          username: mydockerhub-user
          password: $DOCKERHUB_PASSWORD  # コンテキスト/プロジェクト UI 環境変数を参照します。

    steps:
      - checkout
      - run: sudo apt-get update
      - run: sudo apt-get install postgresql-client-9.6
      - run: browser-tools/install-browser-tools
      - run: whoami
      - run: |
          psql \
          -d $TEST_DATABASE_URL \
          -c "CREATE TABLE test (name char(25));"
      - run: |
          psql \
          -d $TEST_DATABASE_URL \
          -c "INSERT INTO test VALUES ('John'), ('Joanna'), ('Jennifer');"
      - run: |
          psql \
          -d $TEST_DATABASE_URL \
          -c "SELECT * from test"
```

{:.tab.executors_four.Server_2}
``` yaml
=======
```yml
>>>>>>> edd50140
version: 2

jobs:
  build:

    # 全てのコマンドを実行するプライマリコンテナです。
    docker:
      - image: circleci/python:3.6.2-stretch-browsers
        auth:
          username: mydockerhub-user
          password: $DOCKERHUB_PASSWORD  # コンテキスト/プロジェクト UI 環境変数を参照します。
        environment:
          TEST_DATABASE_URL: postgresql://root@localhost/circle_test

    # サービスコンテナイメージ
      - image: cimg/postgres:9.6.5
        auth:
          username: mydockerhub-user
          password: $DOCKERHUB_PASSWORD  # コンテキスト/プロジェクト UI 環境変数を参照します。

    steps:
      - checkout
      - run: sudo apt-get update
      - run: sudo apt-get install postgresql-client-9.6
      - run: whoami
      - run: |
          psql \
          -d $TEST_DATABASE_URL \
          -c "CREATE TABLE test (name char(25));"
      - run: |
          psql \
          -d $TEST_DATABASE_URL \
          -c "INSERT INTO test VALUES ('John'), ('Joanna'), ('Jennifer');"
      - run: |
          psql \
          -d $TEST_DATABASE_URL \
          -c "SELECT * from test"
```

データベースの設定についての詳細は、 [データベースの設定ガイド]({{site.baseurl}}/ja/2.0/databases/) を参照してください。

## Docker コマンドによる Docker イメージのビルド
{: #run-docker-commands-to-build-your-docker-images }

Docker コマンドを実行して Docker イメージをビルドします。 プライマリ Executor が Docker の場合、リモートの Docker 環境をセットアップします。

<<<<<<< HEAD
{:.tab.executors_five.Cloud}
``` yaml
version: 2.1

jobs:
  build:
    docker:
      - image: <primary-container-image>
        auth:
          username: mydockerhub-user
          password: $DOCKERHUB_PASSWORD  # コンテキスト/プロジェクト UI 環境変数を参照します。
    steps:
      # ... steps for building/testing app ...

      - setup_remote_docker # すべての Docker コマンドが実行されるリモート Docker コンテナを設定します。

      - run:
          name: コンテナの起動と動作確認
          command: |
            set -x
            docker-compose up -d
            docker run --network container:contacts \
              appropriate/curl --retry 10 --retry-delay 1 --retry-connrefused http://localhost:8080/contacts/test
```

{:.tab.executors_five.Server_3}
``` yaml
version: 2.1

jobs:
  build:
    docker:
      - image: <primary-container-image>
        auth:
          username: mydockerhub-user
          password: $DOCKERHUB_PASSWORD  # コンテキスト/プロジェクト UI 環境変数を参照します。
    steps:
      # ... steps for building/testing app ...

      - setup_remote_docker # すべての Docker コマンドが実行されるリモート Docker コンテナを設定します。

      - run:
          name: コンテナの起動と動作確認
          command: |
            set -x
            docker-compose up -d
            docker run --network container:contacts \
              appropriate/curl --retry 10 --retry-delay 1 --retry-connrefused http://localhost:8080/contacts/test
```

{:.tab.executors_five.Server_2}
``` yaml
=======
```yml
>>>>>>> edd50140
version: 2

jobs:
  build:
    docker:
      - image: <primary-container-image>
        auth:
          username: mydockerhub-user
          password: $DOCKERHUB_PASSWORD  # コンテキスト/プロジェクト UI 環境変数を参照します。
    steps:
      # ... アプリのビルド/テストステップです ...

      - setup_remote_docker # すべての Docker コマンドが実行されるリモート Docker コンテナを設定します。

      - run:
          name: コンテナの起動と動作確認
          command: |
            set -x
            docker-compose up -d
            docker run --network container:contacts \
              appropriate/curl --retry 10 --retry-delay 1 --retry-connrefused http://localhost:8080/contacts/test
```

Docker イメージのビルドに関する詳細は、 [Docker イメージのビルドガイド]({{site.baseurl}}/ja/2.0/building-docker-images/) を参照してください。

## 高度な設定のヒント
{: #tips-for-advanced-configuration }

設定ファイルを最適化し、クリアに保つためのヒントを紹介します。

- 長いインライン bash スクリプトは使用しないでください。 特に多数のジョブで使用する場合は注意してください。 長い bash スクリプトはリポジトリに移動し、明確で読みやすい設定ファイルにします。
- フル チェック アウトを行わない場合は、[ワークスペース]({{site.baseurl}}/ja/2.0/workflows/#ワークスペースによるジョブ間のデータ共有)を使用してジョブに外部スクリプトをコピーすることができます。
- 早く終わるジョブをワークフローの先頭に移動させます。 たとえば、lint や構文チェックは、実行時間が長く計算コストが高いジョブの前に実行する必要があります。
- ワークフローの*最初*に セットアップジョブを実行すると、何らかの事前チェックだけでなく、後続のすべてのジョブのワークスペースの準備に役立ちます。


## 関連項目
{: #see-also }

[Optimizations]({{ site.baseurl }}/ja/2.0/optimizations/) [Configuration Cookbook]({{ site.baseurl }}/ja/2.0/configuration-cookbook/)<|MERGE_RESOLUTION|>--- conflicted
+++ resolved
@@ -210,9 +210,8 @@
 
 サービスコンテナを使用して、データベースのテストを実行します。
 
-<<<<<<< HEAD
 {:.tab.executors_four.Cloud}
-``` yaml
+``` yml
 version: 2.1
 
 orbs: 
@@ -257,10 +256,10 @@
 ```
 
 {:.tab.executors_four.Server_3}
-``` yaml
-version: 2.1
-
-orbs: 
+``` yml
+version: 2.1
+
+orbs:
   browser-tools: circleci/browser-tools@1.2.3
 jobs:
   build:
@@ -302,10 +301,7 @@
 ```
 
 {:.tab.executors_four.Server_2}
-``` yaml
-=======
-```yml
->>>>>>> edd50140
+``` yml
 version: 2
 
 jobs:
@@ -352,9 +348,8 @@
 
 Docker コマンドを実行して Docker イメージをビルドします。 プライマリ Executor が Docker の場合、リモートの Docker 環境をセットアップします。
 
-<<<<<<< HEAD
 {:.tab.executors_five.Cloud}
-``` yaml
+``` yml
 version: 2.1
 
 jobs:
@@ -379,7 +374,7 @@
 ```
 
 {:.tab.executors_five.Server_3}
-``` yaml
+``` yml
 version: 2.1
 
 jobs:
@@ -404,10 +399,7 @@
 ```
 
 {:.tab.executors_five.Server_2}
-``` yaml
-=======
-```yml
->>>>>>> edd50140
+``` yml
 version: 2
 
 jobs:
